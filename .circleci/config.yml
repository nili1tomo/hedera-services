--- conflicted
+++ resolved
@@ -1193,7 +1193,6 @@
             - attach_workspace:
                 at: /
 
-<<<<<<< HEAD
   daily-aws-summary:
     triggers:
       - schedule:
@@ -1205,8 +1204,6 @@
     jobs:
       - aws-summary
 
-=======
->>>>>>> df1f347b
   continuous-integration:
     jobs:
       - build-artifact:
