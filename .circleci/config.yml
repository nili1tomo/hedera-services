version: 2.1

commands:
  ensure-env-vars:
    description: Ensure the builtin CircleCI env vars are available
    steps:
      - run:
          name: Ensure the builtin CircleCI env vars are available
          command: |
            /repo/.circleci/scripts/ensure-builtin-env-vars.sh

  send-successful-report-to-slack:
    parameters:
      workflow-name:
        description: name of the workflow
        type: string
        default: "continuous integration"
    steps:
      - run:
          name: Send a successful report to slack
          command: |
            /repo/.circleci/scripts/prepare-slack-message.sh \
                "<< parameters.workflow-name >>"
            echo "Passed" >> /repo/diagnostics/slack_msg.txt
            /repo/.circleci/scripts/call-svcs-app-slack.sh \
                -c hedera-cicd \
                -t /repo/diagnostics/slack_msg.txt \
                -s P

  validate-record-streams:
    description: Download and validate the record streaming data
    parameters:
      perf-run:
        description: If in perf run, the output handling needs to be tolerant of small portion of censensus time out cases.
        type: boolean
        default: false
    steps:
      - download-record-streams
      - run-record-stream-validator

  download-record-streams:
    description: Fetch the record files and sigs
    steps:
      - run:
          name: Fetch record stream data from testnet nodes
          command: |
            /repo/.circleci/scripts/trap-failable-for-tf-cleanup.sh \
              '/repo/.circleci/scripts/download_record_stream_data.sh'
  run-record-stream-validator:
    description: Check the record file sigs and running hashes
    parameters:
      perf-run:
        description: If in perf run, the output handling needs to be tolerant of small portion of censensus time out cases.
        type: boolean
        default: false
    steps:
      - run-eet-suites:
          dsl-args: "RecordStreamValidation"
          ci-properties-map: "recordStreamsDir=/repo/recordstreams"

  publish-platform-stats:
    description: Generate the insight.py PDF and publish it (e.g. to Slack)
    parameters:
      source-desc:
        type: string
        description: Human-readable summary of the source of these stats
        default: 'a variety of test scenarios'
      append-to-last-stats:
        type: string
        description: Append to last-downloaded stats b/c node restarted
        default: 'false'
      publish-to-slack:
        description: publish to slack channel
        type: boolean
        default: true
    steps:
      - run:
          name: Fetch stats from spot nodes
          command: |
            /repo/.circleci/scripts/collect-node-stats.sh \
              '<< parameters.append-to-last-stats >>'
      - when:
          condition: << parameters.publish-to-slack >>
          steps:
            - run:
                name: Final summary of workflow
                command: |
                  /repo/.circleci/scripts/final-summary.sh
            - run:
                name: Generate the insight.py PDF
                command: |
                  /repo/.circleci/scripts/trap-failable-for-tf-cleanup.sh \
                     '/repo/.circleci/scripts/gen-stat-insight-pdf.sh'
            - run:
                name: 'Upload the PDF to Slack #hedera-regression channel'
                command: |
                    /repo/.circleci/scripts/publish-stats-pdf-to-slack.sh \
                       "<< parameters.source-desc >>"
  svc-app-slack-msg:
    description: Send a message to Slack via the Services Regression app
    parameters:
      text:
        description: Some literal content to send to Slack.
        type: string
      github-user:
        description: A GitHub user to mention
        type: string
        default: nobody-in-particular
      channel:
        description: A channel ID to target.
        type: string
        default: CKWHL8R9A
      readable:
        description: Human-readable channel description.
        type: string
        default: 'hedera-regression'
    steps:
      - run:
          name: Create a tmp file with the message text.
          command: |
            echo '<< parameters.text >>' > /repo/msg.txt
      - run:
          name: "Say '<< parameters.text >>' to #<< parameters.readable >>"
          command: |
            /repo/.circleci/scripts/call-svcs-app-slack.sh \
                -t /repo/msg.txt \
                -c << parameters.channel >> \
                --github-user << parameters.github-user >>
  svc-app-slack-upload:
    description: Upload a file to Slack via the Services Regression app
    parameters:
      file:
        description: Path of file to upload.
        type: string
      channel:
        description: A channel ID to target.
        type: string
        default: CKWHL8R9A
      readable:
        description: Human-readable channel description.
        type: string
        default: 'hedera-regression'
    steps:
      - run:
          name: "Upload << parameters.file >> to #<< parameters.readable >>"
          command: |
            /repo/.circleci/scripts/call-svcs-app-slack.sh \
                -f << parameters.file >> \
                -c << parameters.channel >>
  cleanup-client-log-storage:
    description: Cleanup test client log storage
    parameters:
      client-log-folder:
        description: Top level directory hold all test clients logs.
        type: string
        default: 'regression-testclient-logs'
    steps:
      - run:
          name: Cleanup old test client log storage
          command: |
            /repo/.circleci/scripts/cleanup-testclient-logs.sh \
               << parameters.client-log-folder >>

  save-this-job-client-logs:
    description: Save this client side log files for this job
    steps:
      - run:
          name: Save the client side log files for this job
          command: |
            /repo/.circleci/scripts/save-default-client-logs.sh \
               "regression-testclient-logs"

  fetch-testnet-control-assets:
    description: Add SSH keys, HCL scripts, Ansible playbooks to start testnet
    parameters:
      infra-branch:
        description: Which branch of infrastructure repo to use
        type: string
        default: 'master'
    steps:
      - attach_workspace:
          at: /
      - add_ssh_keys:
          fingerprints:
            - "cf:b2:68:a6:65:3f:98:d2:78:18:45:96:b4:fa:b9:1d"
            - "e7:a6:3e:34:3e:d8:fe:64:2c:7f:b6:57:45:03:44:ac"
            - "e7:fd:e2:48:9c:a1:b7:40:95:03:ab:a4:a5:5c:34:21"
      - run:
          name: Checkout infrastructure repo
          command: |
            /repo/.circleci/scripts/trap-failure-report.sh \
              '/repo/.circleci/scripts/clone-infra-repo.sh << parameters.infra-branch >>'
  provision-testnet-hosts:
    description: Provision hosts using Terraform
    parameters:
      num-hosts:
        description: Number of hosts to provision
        type: integer
        default: 4
      liveness-timeout-secs:
        description: Secs to wait for hosts to become available on port 22
        type: integer
        default: 60
      var-file:
        description: Terraform vars to use
        type: string
      var-region:
        description: Configurable region to override pre-defined in terraform config file.
        type: string
        default: 'us-east-1'
      var-ami-id:
        description: ami-id to override pre-defined. Need to be used together with var-region
        type: string
        default: \"\"
    steps:
      - run:
          name: Create Terraform workspace with << parameters.num-hosts >> hosts
          command: |
            /repo/.circleci/scripts/trap-failable-for-tf-cleanup.sh \
                '/repo/.circleci/scripts/create-tf-workspace.sh \
                    << parameters.num-hosts >> \
                    << parameters.liveness-timeout-secs >> \
                    << parameters.var-file >> \
                    << parameters.var-region >> \
                    << parameters.var-ami-id >> '
  pause:
    description: Pause for a given number of seconds
    parameters:
      forSecs:
        type: integer
      reason:
        type: string
        default: ''
    steps:
      - run:
          name: Sleep for << parameters.forSecs >> secs << parameters.reason >>
          command: sleep << parameters.forSecs >>

  prepare-testnet-hosts:
    description: Pickup an existing test net created by terraform through environment varible. No need to pass parameters here.
    steps:
      - run:
          name: Prepare an existing testnet
          command: |
            /repo/.circleci/scripts/trap-failable-for-tf-cleanup.sh \
               '/repo/.circleci/scripts/prepare-testnet.sh'
  deploy-testnet-nodes:
    description: Deploy testnet nodes using Ansible
    parameters:
      liveness-timeout-secs:
        description: Secs to wait for nodes to be reachable
        type: integer
      use-hugepage:
        description: let ansible to deploy in hugepage mode
        type: string
        default: 'false'
    steps:
      - run:
          name: Deploy testnet via Ansible
          command: |
            /repo/.circleci/scripts/trap-failable-for-tf-cleanup.sh \
                '/repo/.circleci/scripts/deploy-testnet.sh \
                     << parameters.liveness-timeout-secs >> << parameters.use-hugepage >>'
  ensure-testnet-for-reruns:
    description: Ensure reruns from failed jobs have a testnet
    steps:
      - run:
          name: Create a job-scoped testnet if none is available
          command: |
            /repo/.circleci/scripts/start-job-scoped-testnet-if-req.sh
      - run:
          name: Import certificates to Java cacerts keystore
          command: |
            /repo/.circleci/scripts/trap-failable-for-tf-cleanup.sh \
               '/repo/.circleci/scripts/import-certificates-to-java-cacerts-keystore.sh'
  cleanup-rerun-testnet-if-present:
    description: Cleanup any testnet created for a rerun job
    steps:
      - run:
          name: Teardown the job-scoped testnet if present
          command: |
            /repo/.circleci/scripts/stop-job-scoped-testnet-if-req.sh
  start-testnet:
    description: Create or use a testnet for the HAPI clients to exercise
    parameters:
      use-existing-network:
        description: tell Circleci to use pre-provisioned testnet instead of creating new a new one.
        type: boolean
        default: false
      var-file:
        description: Terraform vars to use
        type: string
        default: "ci.tfvars"
      use-hugepage:
        description: Tell ansible to use hugepage mode when deploying
        type: boolean
        default: false
    steps:
      - fetch-testnet-control-assets:
          infra-branch: "hashgraph-hedera-services"
      - unless:
          condition: << parameters.use-existing-network >>
          steps:
            - run: echo "Need to create new spot test net"
            - provision-testnet-hosts:
                 liveness-timeout-secs: 120
                 var-file: '<< parameters.var-file >>'
                 var-region: "us-west-2"
      - when:
          condition: << parameters.use-existing-network >>
          steps:
            - run: echo "Use existing network..."
            - prepare-testnet-hosts
      - run:
          name: Generate self signed certificates for nodes
          command: |
            /repo/.circleci/scripts/generate-self-signed-certificates.sh | \
              tee -a /repo/test-clients/output/hapi-client.log
      - unless:
          condition: << parameters.use-hugepage >>
          steps:
            - deploy-testnet-nodes:
                liveness-timeout-secs: 120
      - when:
          condition: << parameters.use-hugepage >>
          steps:
            - run: echo "Use hugepage mode..."
            - deploy-testnet-nodes:
                liveness-timeout-secs: 120
                use-hugepage: 'true'
      - pause:
          forSecs: 30
      - run:
          name: Disallow any postgres upgrade by apt
          command: |
            /repo/.circleci/scripts/trap-failable-for-tf-cleanup.sh \
                '/repo/.circleci/scripts/disallow-postgres-upgrade.sh'
      - run:
          name: Check logs to see if nodes are brought up with TLS GRPC servers
          command: |
            /repo/.circleci/scripts/show_logs.sh
      - run:
          name: Test TLS connections
          command: |
            /repo/.circleci/scripts/test-tls-connections.sh \
              | tee -a /repo/test-clients/output/hapi-client.log
      - persist_to_workspace:
          root: /
          paths:
            - repo/.circleci
            - repo/certificates
            - infrastructure
  postgres-status:
    description: Summarize PostgreSQL status on the nodes
    steps:
      - run:
          name: Summarize postgres status
          command: |
            /repo/.circleci/scripts/trap-failable-for-tf-cleanup.sh \
                '/repo/.circleci/scripts/check-postgres-status.sh'
  postgres-get-counts:
    description: Get the number of binary objects in the database
    steps:
      - run:
          name: Get Binary Object Counts
          command: |
            /repo/.circleci/scripts/trap-failable-for-tf-cleanup.sh \
                '/repo/.circleci/scripts/postgres-get-counts.sh'
  postgres-verify-counts:
    description: Verify the number of binary objects in the database
    parameters:
      expected-difference:
        description: Expected difference in number of binary objects
        type: integer
    steps:
      - run:
          name: Verify Binary Object Counts
          command: |
            /repo/.circleci/scripts/trap-failable-for-tf-cleanup.sh \
                '/repo/.circleci/scripts/postgres-verify-counts.sh \
                    << parameters.expected-difference >>'
  reboot-testnet:
    description: Reboot testnet nodes using Ansible
    parameters:
      liveness-timeout-secs:
        description: Secs to wait for nodes to be reachable
        type: integer
    steps:
      - run:
          name: Reboot testnet via Ansible
          command: |
            /repo/.circleci/scripts/trap-failable-for-tf-cleanup.sh \
                '/repo/.circleci/scripts/reboot-testnet.sh'
  cleanup-testnet:
    description: Cleanup Terraform resources for the testnet
    parameters:
      var-file:
        description: Terraform vars to use
        type: string
        default: "ci.tfvars"
    steps:
      - run:
          name: Process Terraform workspace at the end
          command: |
            /repo/.circleci/scripts/destroy-tf-workspace.sh \
                '<< parameters.var-file >>'
  check-logs-for-catastrophe:
    description: Scan the logs for any catastrophic failures in Services
    parameters:
      catastrophe-pattern-sh:
        description: Command returning the Services catastrophe pattern
        type: string
        default: /repo/.circleci/scripts/get-catastrophe-pattern.sh
    steps:
      - run:
          name: Scan logs for catastrophic failures
          command: |
            /repo/.circleci/scripts/trap-failable-for-tf-cleanup.sh \
                '/repo/.circleci/scripts/scan-logs-for-catastrophes.sh \
                    << parameters.catastrophe-pattern-sh >>'
  check-logs-for-iss:
    description: Scan the logs for any invalid state signatures
    parameters:
      iss-pattern-sh:
        description: A bash command returning the ISS pattern
        type: string
        default: /repo/.circleci/scripts/get-iss-pattern.sh
    steps:
      - run:
          name: Scan logs for ISS
          command: |
            /repo/.circleci/scripts/trap-failable-for-tf-cleanup.sh \
                '/repo/.circleci/scripts/scan-logs-for-iss.sh \
                    << parameters.iss-pattern-sh >>'
  run-eet-suites:
    description: Run end-to-end tests
    parameters:
      node-terraform-index:
        description: Index into array of Terraform-provisioned hosts
        type: integer
        default: 0
      node-account:
        description: Seq num of the Hedera account id for specified node.
        type: integer
        default: 3
      dsl-args:
        description: Args for the EET suite runner main method
        type: string
      ci-properties-map:
        description: Key=value pairs to configure suite behavior
        type: string
        default: ''
      perf-run:
        description: If in perf run, the output handling needs to be tolerant of small portion of censensus time out cases.
        type: boolean
        default: false
    steps:
      - postgres-status
      - unless:
          condition: << parameters.perf-run >>
          steps:
            - run:
                name: Run end-to-end tests '<< parameters.dsl-args >>'
                command: |
                  CI_PROPERTIES_MAP="<< parameters.ci-properties-map >>" \
                  DSL_SUITE_RUNNER_ARGS="<< parameters.dsl-args >>" \
                  /repo/.circleci/scripts/trap-failable-for-tf-cleanup.sh \
                      '/repo/.circleci/scripts/run-scenario-test.sh \
                          com.hedera.services.bdd.suites.SuiteRunner \
                          << parameters.node-terraform-index >> \
                          << parameters.node-account >>'
                no_output_timeout: 60m

      - when:
          condition: << parameters.perf-run >>
          steps:
            - run:
                name: Run end-to-end tests '<< parameters.dsl-args >>'
                command: |
                  CI_PROPERTIES_MAP="<< parameters.ci-properties-map >>" \
                  DSL_SUITE_RUNNER_ARGS="<< parameters.dsl-args >>" \
                  /repo/.circleci/scripts/trap-failable-for-tf-cleanup.sh \
                      '/repo/.circleci/scripts/run-umbrella-redux.sh \
                          com.hedera.services.bdd.suites.SuiteRunner \
                          << parameters.node-terraform-index >> \
                          << parameters.node-account >>'
                no_output_timeout: 60m
      - check-logs-for-iss
  run-property-driven-scenario-test:
    description: |
      Run a self-validating HAPI API scenario that takes non-standard args and
      gets all its host information from the various properties files.
    parameters:
      fqcn:
        description: Fully qualified class name of self-validating test.
        type: string
      args:
        description: Command line args to use.
        type: string
        default: ''
    steps:
      - postgres-status
      - run:
          name: Run self-validating HAPI scenario '<< parameters.fqcn >>'
          command: |
            /repo/.circleci/scripts/trap-failable-for-tf-cleanup.sh \
                '/repo/.circleci/scripts/run-property-driven-scenario-test.sh \
                    << parameters.fqcn >> \
                    << parameters.args >>'
      - check-logs-for-iss
  run-scenario-test:
    description: Run a self-validating HAPI API test scenario.
    parameters:
      fqcn:
        description: Fully qualified class name of self-validating test.
        type: string
      node-terraform-index:
        description: Index into array of Terraform-provisioned hosts.
        type: integer
        default: 0
      node-account:
        description: Seq num of the Hedera account id for specified node.
        type: integer
        default: 3
      other-args:
        description: Any other args consumed by the scenario main method.
        type: string
        default: ''
    steps:
      - postgres-status
      - run:
          name: Run self-validating HAPI scenario '<< parameters.fqcn >>'
          command: |
            /repo/.circleci/scripts/trap-failable-for-tf-cleanup.sh \
                '/repo/.circleci/scripts/run-scenario-test.sh \
                    << parameters.fqcn >> \
                    << parameters.node-terraform-index >> \
                    << parameters.node-account >> \
                    << parameters.other-args >>'
      - check-logs-for-iss
  wait-til-logs-contain:
    description: Wait up to timeout for all host logs to (repeat) a log pattern
    parameters:
      log:
        description: Which log should contain the pattern
        type: string
      pattern-sh:
        description: A bash command returning the pattern to-be-present
        type: string
      pattern-desc:
        description: Human-readable description of the pattern
        type: string
      times:
        description: How many repetitions of the pattern should occur
        type: integer
        default: 1
      timeout-secs:
        description: Timeout for repetitions to be present on all hosts
        type: integer
      sleep-secs:
        description: How long to wait between re-checking for pattern occurrences
        type: integer
    steps:
      - run:
          name: Require << parameters.times >> appearances of << parameters.pattern-desc >> in the << parameters.log >> of all hosts within << parameters.timeout-secs >> secs
          command: |
            /repo/.circleci/scripts/trap-failable-for-tf-cleanup.sh \
                '/repo/.circleci/scripts/wait-til-logs-contain.sh \
                    << parameters.log >> \
                    "<< parameters.pattern-sh >>" \
                    << parameters.times >> \
                    << parameters.timeout-secs >> \
                    << parameters.sleep-secs >>'
  start-freeze:
    description: Freeze the nodes for a short time
    parameters:
      node-terraform-index:
        description: Index into array of Terraform-provisioned hosts.
        type: integer
        default: 0
      node-account:
        description: Seq num of the Hedera account id for specified node.
        type: integer
        default: 3
      failure-log-pattern-sh:
        description: Pattern used to detect a scenario failure in the freeze logs
        type: string
    steps:
      - postgres-status
      - run:
          name: Run 'freeze' test with log-based validation
          command: |
            /repo/.circleci/scripts/trap-failable-for-tf-cleanup.sh \
                '/repo/.circleci/scripts/run-freeze-test.sh \
                    << parameters.node-terraform-index >> \
                    << parameters.node-account >> \
                    << parameters.failure-log-pattern-sh >>'
      - check-logs-for-iss
  validate-thaw:
    description: Complete validation that the nodes were frozen and now thawed
    parameters:
      freeze-start-timeout-secs:
        description: How long til the logs must all have the freeze pattern
        type: integer
        default: 90
      freeze-pattern-count:
        description: How many repetitions of the freeze pattern should occur
        type: integer
        default: 1
    steps:
      - wait-til-logs-contain:
          log: hgcaa.log
          pattern-sh: /repo/.circleci/scripts/get-freeze-pattern.sh
          pattern-desc: freeze pattern
          times: << parameters.freeze-pattern-count >>
          timeout-secs: << parameters.freeze-start-timeout-secs >>
          sleep-secs: 7
      - run:
          name: Validate freeze began in expected window
          command: |
            /repo/.circleci/scripts/trap-failable-for-tf-cleanup.sh \
                '/repo/.circleci/scripts/validate-freeze-start.sh'
      - wait-til-logs-contain:
          log: hgcaa.log
          pattern-sh: /repo/.circleci/scripts/get-thaw-message.sh
          pattern-desc: thaw pattern
          times: 1
          timeout-secs: 180
          sleep-secs: 29
  run-umbrella-test:
    description: Run the so-called 'umbrella' load/longevity test
    parameters:
      config-file:
        description: Properties file to use under test-clients/config/
        type: string
        default: 'umbrellaTest.properties'
      node-terraform-index:
        description: Index into array of Terraform-provisioned hosts.
        type: integer
        default: 0
      node-account:
        description: Seq num of the Hedera account id for specified node.
        type: integer
        default: 3
      expect-unavailable-nodes:
        type: boolean
        description: Flag for whether test is running against frozen nodes
        default: false
    steps:
      - postgres-status
      - run:
          name: Run umbrella test with << parameters.config-file >> <<# parameters.expect-unavailable-nodes >>(gRPC should be UNAVAILABLE due to freeze)<</ parameters.expect-unavailable-nodes >>
          command: |
            /repo/.circleci/scripts/trap-failable-for-tf-cleanup.sh \
                '/repo/.circleci/scripts/run-umbrella-test.sh \
                    << parameters.config-file >> \
                    << parameters.node-terraform-index >> \
                    << parameters.node-account >> \
                    << parameters.expect-unavailable-nodes >>'
          no_output_timeout: 90m
      - check-logs-for-iss
  restart-with-validations:
    description: Restart the testnet, validate node logs
    parameters:
      active-status-timeout-secs:
        description: How long til nodes must come active
        type: integer
        default: 30
      valid-ss-timeout-secs:
        description: How long til nodes must confirm a valid signed state
        type: integer
        default: 120
      liveness-pattern-count:
        description: How many repetitions of the liveness pattern should occur
        type: integer
        default: 3
      signed-state-pattern-count:
        description: How many repetitions of the signed state pattern should occur
        type: integer
        default: 1
    steps:
      - postgres-status
      - reboot-testnet:
          liveness-timeout-secs: 60
      - pause:
          forSecs: 30
      - wait-til-logs-contain:
          log: hgcaa*.log
          pattern-sh: /repo/.circleci/scripts/get-liveness-pattern.sh
          pattern-desc: alive pattern
          times: << parameters.liveness-pattern-count >>
          timeout-secs: << parameters.active-status-timeout-secs >>
          sleep-secs: 7
      - wait-til-logs-contain:
          log: swirlds.log
          pattern-sh: /repo/.circleci/scripts/get-signed-state-pattern.sh
          pattern-desc: valid signed state hash pattern
          times: << parameters.signed-state-pattern-count >>
          timeout-secs: << parameters.valid-ss-timeout-secs >>
          sleep-secs: 7
      - wait-til-logs-contain:
          log: swirlds.log
          pattern-sh: /repo/.circleci/scripts/get-lateseq-pattern.sh
          pattern-desc: last known sequence numbers after restart pattern
          times: << parameters.signed-state-pattern-count >>
          timeout-secs: 60
          sleep-secs: 7
      - run:
          name: Scan log of node 0.0.3 for restart lateseq
          command: |
            /repo/.circleci/scripts/trap-failable-for-tf-cleanup.sh \
                '/repo/.circleci/scripts/await-default-node-lateseq.sh \
                    /repo/.circleci/scripts/get-lateseq-pattern.sh \
                    60 \
                    7'
      - wait-til-logs-contain:
          log: swirlds.log
          pattern-sh: /repo/.circleci/scripts/get-first-lateseq.sh
          pattern-desc: the same lateseq
          times: 1
          timeout-secs: 30
          sleep-secs: 7
      - check-logs-for-iss

  accessory-test-common-steps:
    description: shared steps for accessory tests
    steps:
      - run-eet-suites:
          dsl-args: "CryptoTransferSuite"
      - run-property-driven-scenario-test:
          fqcn: com.opencrowd.regression.SmartContractBitcarbon
          args: '1'
      - run-property-driven-scenario-test:
          fqcn: com.opencrowd.regression.SmartContractCallLocal
          args: '1'
      - run-property-driven-scenario-test:
          fqcn: com.opencrowd.regression.SmartContractCreateContract
          args: '1'
      - run-property-driven-scenario-test:
          fqcn: com.opencrowd.regression.SmartContractCRUD
          args: '1'
      - run-property-driven-scenario-test:
          fqcn: com.opencrowd.regression.SmartContractDeletePayable
          args: '1'
      - run-property-driven-scenario-test:
          fqcn: com.opencrowd.regression.SmartContractInlineAssembly
          args: '1'
      - run-property-driven-scenario-test:
          fqcn: com.opencrowd.regression.SmartContractNegativeCalls
          args: '1'
      - run-property-driven-scenario-test:
          fqcn: com.opencrowd.regression.SmartContractNegativeCreates
          args: '1'
      - run-property-driven-scenario-test:
          fqcn: com.opencrowd.regression.SmartContractPay
          args: '1'
      - run-property-driven-scenario-test:
          fqcn: com.opencrowd.regression.SmartContractPayReceivable
          args: '1'
      - run-property-driven-scenario-test:
          fqcn: com.opencrowd.regression.SmartContractPayReceivableAmount
          args: '1'
      - run-property-driven-scenario-test:
          fqcn: com.opencrowd.regression.SmartContractSimpleStorage
          args: '1'
      - run-property-driven-scenario-test:
          fqcn: com.opencrowd.regression.SmartContractSimpleStorageWithEvents
          args: '1'
      - run-property-driven-scenario-test:
          fqcn: com.opencrowd.smartcontract.OCTokenIT
      - run-scenario-test:
          fqcn: com.opencrowd.smartcontract.BigArray
          other-args: '1 32'
      - run-property-driven-scenario-test:
          fqcn: com.opencrowd.CI.SmartContractFailFirst
      - run-property-driven-scenario-test:
          fqcn: com.opencrowd.CI.SmartContractSelfDestruct
      - run-property-driven-scenario-test:
          fqcn: com.opencrowd.regression.SmartContractSimpleStorageLinked
      - run:
          name: Set log level to INFO
          command: /repo/.circleci/scripts/config-log4j-4normal.sh

executors:
  build-executor:
    docker:
      - image: qnswirlds/java-builder:0.1.3
      - image: postgres:10
        environment:
          POSTGRES_USER: swirlds
          POSTGRES_PASSWORD: password
          POSTGRES_DB: fcfs
    environment:
      MAVEN_OPTS: -Xmx3200m
      IN_CIRCLE_CI: true
      REPO: /repo
    working_directory: /repo

  ci-test-executor:
    parameters:
      tf_workspace:
        type: string
        default: ""
      tf_dir:
        type: string
        default: "/infrastructure/terraform/deployments/aws-4-node-spot-net-swirlds"
      use_existing_network:
        type: string
        default: ""
    docker:
      - image: qnswirlds/java-builder:0.1.3
    environment:
      TF_DIR: << parameters.tf_dir >>
      IN_CIRCLE_CI: true
      USE_EXISTING_NETWORK: <<parameters.use_existing_network>>
      TF_WORKSPACE: << parameters.tf_workspace >>
      REPO: /repo
      INFRASTRUCTURE_REPO: /infrastructure
    working_directory: /repo

workflows:
  nightly-simulate-network-outage:
    triggers:
        - schedule:
            cron: "0 0,12 * * *"
            filters:
              branches:
                only:
<<<<<<< HEAD
#                  - master
                  - ci-test-network-loss
=======
                  - master
>>>>>>> f3fc5b64
    jobs:
      - fast-build-artifact
      - start-singlejob-testnet:
          requires:
            - fast-build-artifact
      - run-accessory-tests:
          requires:
            - start-singlejob-testnet
          pre-steps:
            - attach_workspace:
                at: /
            - run: /repo/.circleci/scripts/echo-env.sh
            - ensure-testnet-for-reruns
          post-steps:
            - cleanup-rerun-testnet-if-present
      - run-network-sim:
          requires:
            - run-accessory-tests
          pre-steps:
            - attach_workspace:
                at: /
            - run: /repo/.circleci/scripts/echo-env.sh
            - ensure-testnet-for-reruns
          post-steps:
            - cleanup-rerun-testnet-if-present
      - rerun-accessory-tests:
          requires:
            - run-network-sim
          pre-steps:
            - attach_workspace:
                at: /
            - run: /repo/.circleci/scripts/echo-env.sh
            - ensure-testnet-for-reruns
          post-steps:
            - cleanup-rerun-testnet-if-present
      - cleanup-singlejob-testnet:
          requires:
            - rerun-accessory-tests 
          pre-steps:
            - attach_workspace:
                at: /

  feature-update-regression:
    triggers:
        - schedule:
            cron: "0 8 * * *"
            filters:
              branches:
                only:
                  - master
    jobs:
      - build-artifact
      - start-singlejob-testnet:
          requires:
            - build-artifact
      - run-accessory-tests:
          requires:
            - start-singlejob-testnet
          pre-steps:
            - attach_workspace:
                at: /
            - run: /repo/.circleci/scripts/echo-env.sh
            - ensure-testnet-for-reruns
          post-steps:
            - cleanup-rerun-testnet-if-present
      - run-update-feature:
          requires:
            - run-accessory-tests
          pre-steps:
            - attach_workspace:
                at: /
            - ensure-testnet-for-reruns
          post-steps:
            - cleanup-rerun-testnet-if-present
      - run-update-jar-files:
          requires:
            - run-update-feature
          pre-steps:
            - attach_workspace:
                at: /
            - ensure-testnet-for-reruns
          post-steps:
            - cleanup-rerun-testnet-if-present
          new-marker : "new marker string"
      - rerun-accessory-tests:
          requires:
            - run-update-jar-files
          pre-steps:
            - attach_workspace:
                at: /
            - run: /repo/.circleci/scripts/echo-env.sh
            - ensure-testnet-for-reruns
          post-steps:
            - cleanup-rerun-testnet-if-present
      - cleanup-singlejob-testnet:
          requires:
            - rerun-accessory-tests
          pre-steps:
            - attach_workspace:
                at: /

  nightly-regression:
    triggers:
        - schedule:
            cron: "0 5,9,13 * * *"
            filters:
              branches:
                only:
                  - master
    jobs:
      - fast-build-artifact:
          post-steps:
            - save-this-job-client-logs
      - regression-target-testnet:
          requires:
            - fast-build-artifact
          pre-steps:
            - start-testnet:
                use-existing-network: true
                use-hugepage: true
          post-steps:
            - save-this-job-client-logs
      ##### W-BEGIN auto-generated by RegressionWorkflowShell #####
      - long-contract_txns6-0:
          requires:
            - regression-target-testnet
      - long-crypto_txns300-0:
          requires:
            - regression-target-testnet
      - long-crypto_txns300-1:
          requires:
            - regression-target-testnet
      - long-crypto_txns300-2:
          requires:
            - regression-target-testnet
      - long-crypto_txns300-3:
          requires:
            - regression-target-testnet
      - long-crypto_txns300-4:
          requires:
            - regression-target-testnet
      - long-crypto_txns300-5:
          requires:
            - regression-target-testnet
      - long-crypto_txns300-6:
          requires:
            - regression-target-testnet
      - long-crypto_txns300-7:
          requires:
            - regression-target-testnet
      - long-crypto_txns300-8:
          requires:
            - regression-target-testnet
      - long-crypto_txns300-9:
          requires:
            - regression-target-testnet
      - long-crypto_txns300-10:
          requires:
            - regression-target-testnet
      - long-crypto_txns300-11:
          requires:
            - regression-target-testnet
      - long-crypto_txns300-12:
          requires:
            - regression-target-testnet
      - long-file_ops-0:
          requires:
            - regression-target-testnet
      - long-consensus_ops-0:
          requires:
            - regression-target-testnet
      - long-umbrella:
          requires:
            - regression-target-testnet
      - regression-validate-freeze:
          requires:
            - long-contract_txns6-0
            - long-crypto_txns300-0
            - long-crypto_txns300-1
            - long-crypto_txns300-2
            - long-crypto_txns300-3
            - long-crypto_txns300-4
            - long-crypto_txns300-5
            - long-crypto_txns300-6
            - long-crypto_txns300-7
            - long-crypto_txns300-8
            - long-crypto_txns300-9
            - long-crypto_txns300-10
            - long-crypto_txns300-11
            - long-crypto_txns300-12
            - long-file_ops-0
            - long-consensus_ops-0
          post-steps:
            - save-this-job-client-logs
      - short-contract_txns6-0:
          requires:
            - regression-validate-freeze
      - short-crypto_txns300-0:
          requires:
            - regression-validate-freeze
      - short-crypto_txns300-1:
          requires:
            - regression-validate-freeze
      - short-crypto_txns300-2:
          requires:
            - regression-validate-freeze
      - short-crypto_txns300-3:
          requires:
            - regression-validate-freeze
      - short-crypto_txns300-4:
          requires:
            - regression-validate-freeze
      - short-crypto_txns300-5:
          requires:
            - regression-validate-freeze
      - short-crypto_txns300-6:
          requires:
            - regression-validate-freeze
      - short-crypto_txns300-7:
          requires:
            - regression-validate-freeze
      - short-crypto_txns300-8:
          requires:
            - regression-validate-freeze
      - short-crypto_txns300-9:
          requires:
            - regression-validate-freeze
      - short-crypto_txns300-10:
          requires:
            - regression-validate-freeze
      - short-crypto_txns300-11:
          requires:
            - regression-validate-freeze
      - short-crypto_txns300-12:
          requires:
            - regression-validate-freeze
      - short-file_ops-0:
          requires:
            - regression-validate-freeze
      - short-consensus_ops-0:
          requires:
            - regression-validate-freeze
      - short-umbrella:
          requires:
            - regression-validate-freeze
      - regression-run-accessory-tests:
          requires:
            - short-contract_txns6-0
            - short-crypto_txns300-0
            - short-crypto_txns300-1
            - short-crypto_txns300-2
            - short-crypto_txns300-3
            - short-crypto_txns300-4
            - short-crypto_txns300-5
            - short-crypto_txns300-6
            - short-crypto_txns300-7
            - short-crypto_txns300-8
            - short-crypto_txns300-9
            - short-crypto_txns300-10
            - short-crypto_txns300-11
            - short-crypto_txns300-12
            - short-file_ops-0
            - short-consensus_ops-0

      ##### END auto-generated by RegressionWorkflowShell #####
  nightly-freeze-restart:
    triggers:
      - schedule:
          cron: "0 5 * * *"
          filters:
            branches:
              only:
                - master
    jobs:
      - fast-build-artifact
      - start-singlejob-testnet:
          requires:
            - fast-build-artifact
      - run-umbrella-freeze-restart-test:
          name: freeze-restart-first-round
          requires:
            - start-singlejob-testnet
          pre-steps:
            - attach_workspace:
                at: /
            - run: /repo/.circleci/scripts/echo-env.sh
            - ensure-testnet-for-reruns
          post-steps:
            - cleanup-rerun-testnet-if-present
          freeze-pattern-count: 1
          liveness-pattern-count: 3
          signed-state-pattern-count: 1
      - run-umbrella-freeze-restart-test:
          name: freeze-restart-second-round
          requires:
            - freeze-restart-first-round
          pre-steps:
            - attach_workspace:
                at: /
            - run: /repo/.circleci/scripts/echo-env.sh
            - ensure-testnet-for-reruns
          post-steps:
            - cleanup-rerun-testnet-if-present
          freeze-pattern-count: 2
          liveness-pattern-count: 5
          signed-state-pattern-count: 2
      - run-umbrella-freeze-restart-test:
          name: freeze-restart-third-round
          requires:
            - freeze-restart-second-round
          pre-steps:
            - attach_workspace:
                at: /
            - run: /repo/.circleci/scripts/echo-env.sh
            - ensure-testnet-for-reruns
          post-steps:
            - publish-platform-stats:
                source-desc: freeze restart
            - cleanup-rerun-testnet-if-present
          freeze-pattern-count: 3
          liveness-pattern-count: 7
          signed-state-pattern-count: 3
      - cleanup-singlejob-testnet:
          requires:
            - freeze-restart-third-round
          pre-steps:
            - attach_workspace:
                at: /
  continuous-integration:
    jobs:
      - build-artifact:
          context: SonarCloud
          filters:
            branches:
              ignore:
                - /.*-PERF/
                - /.*-REGRESSION/
      - start-singlejob-testnet:
          requires:
            - build-artifact
      - run-consensus-and-crypto-scenarios:
          requires:
            - start-singlejob-testnet
          pre-steps:
            - attach_workspace:
                at: /
            - run: /repo/.circleci/scripts/echo-env.sh
            - ensure-testnet-for-reruns
          post-steps:
            - cleanup-rerun-testnet-if-present
      - run-file-scenarios:
          requires:
            - run-consensus-and-crypto-scenarios
          pre-steps:
            - attach_workspace:
                at: /
            - ensure-testnet-for-reruns
          post-steps:
            - cleanup-rerun-testnet-if-present
      - run-smart-contract-scenarios:
          requires:
            - run-file-scenarios
          pre-steps:
            - attach_workspace:
                at: /
            - ensure-testnet-for-reruns
          post-steps:
            - send-successful-report-to-slack
            - cleanup-rerun-testnet-if-present
      - cleanup-singlejob-testnet:
          requires:
            - run-smart-contract-scenarios
          pre-steps:
            - attach_workspace:
                at: /
jobs:
  start-singlejob-testnet:
    executor: ci-test-executor
    steps:
      - start-testnet
  cleanup-singlejob-testnet:
    executor: ci-test-executor
    steps:
      - cleanup-testnet
  start-multijob-testnet:
    executor: ci-test-executor
    steps:
      - attach_workspace:
          at: /
      - start-testnet:
          var-file: "regression.tfvars"
      - persist_to_workspace:
          root: /
          paths:
            - repo/.circleci
            - infrastructure
  cleanup-multijob-testnet:
    executor: ci-test-executor
    steps:
      - attach_workspace:
          at: /
      - cleanup-testnet:
          var-file: "regression.tfvars"
  build-artifact:
    executor: build-executor
    parameters:
      sys-props:
        type: string
        description: System properties for mvn install
        default: ''
      mvn-args:
        type: string
        description: Args for mvn install
        default: ''
    steps:
      - checkout
      - run:
          name: prepare log dir
          command: |
            mkdir -p /repo/test-clients/output
      - run:
          name: mvn install
          command: |
            /repo/.circleci/scripts/trap-failure-report.sh \
              'mvn -Dsonar.branch.name=${CIRCLE_BRANCH} -Dsonar.login=${SONAR_TOKEN} clean install sonar:sonar \
                 | tee /repo/test-clients/output/hapi-client.log'
      - run:
          name: Upload codecov
          command: |
            apt-get update
            apt-get install -y curl
            bash <(wget -O - https://codecov.io/bash)
      - run:
          name: Upload built artifacts to S3 (for Ansible download)
          command: |
            /repo/.circleci/scripts/trap-failure-report.sh \
               '/repo/.circleci/scripts/package-hapi-artifacts.sh hedera-node/data/lib'
            /repo/.circleci/scripts/trap-failure-report.sh \
               '/repo/.circleci/scripts/upload-dir-to-s3.sh \
                hedera-node/data lib SHA-${CIRCLE_SHA1}'
      - run:
          name: Reposition config for Ansible scripts
          command: |
            /repo/.circleci/scripts/trap-failure-report.sh \
                'mkdir -p /repo/HapiApp2.0'
            /repo/.circleci/scripts/trap-failure-report.sh \
                'cp /repo/hedera-node/log4j2.xml /repo/HapiApp2.0'
      - persist_to_workspace:
          root: /
          paths:
            - repo/.git
            - repo/.circleci
            - repo/hapiProto
            - repo/test-clients
            - repo/HapiApp2.0
            - root/.m2
            - repo/hedera-node
  fast-build-artifact:
    executor: build-executor
    steps:
      - checkout
      - cleanup-client-log-storage
      - run:
          name: prepare log dir
          command: |
            mkdir -p /repo/test-clients/output
      - run:
          name: mvn install
          command: |
            /repo/.circleci/scripts/trap-failure-report.sh \
               'mvn clean install -DskipTests | tee /repo/test-clients/output/hapi-client.log'
      - run:
          name: Upload built artifacts to S3 (for Ansible download)
          command: |
            /repo/.circleci/scripts/trap-failure-report.sh \
              '/repo/.circleci/scripts/package-hapi-artifacts.sh \
                     hedera-node/data/lib | tee -a /repo/test-clients/output/hapi-client.log'
            /repo/.circleci/scripts/trap-failure-report.sh \
              '/repo/.circleci/scripts/upload-dir-to-s3.sh \
                     hedera-node/data lib SHA-${CIRCLE_SHA1} | tee -a /repo/test-clients/output/hapi-client.log'
      - run:
          name: Reposition config for Ansible scripts
          command: |
            /repo/.circleci/scripts/trap-failure-report.sh \
               'rm -rf /repo/hedera-node/src'
            /repo/.circleci/scripts/trap-failure-report.sh \
               'mkdir -p /repo/HapiApp2.0'
            /repo/.circleci/scripts/trap-failure-report.sh \
               'cp /repo/hedera-node/log4j2.xml /repo/HapiApp2.0'
      - persist_to_workspace:
          root: /
          paths:
            - repo/.git
            - repo/.circleci
            - repo/hapiProto
            - repo/test-clients
            - repo/HapiApp2.0
            - root/.m2
            - repo/hedera-node
  run-bdd-test:
    executor: ci-test-executor
    parallelism: <<parameters.parallel-level>>
    parameters:
      parallel-level:
        type: integer
        default: 1
      node-tf-index:
        type: integer
        description: index of the terraform workspace's node index
        default: 0
      node-account:
        type: integer
        default: 3
      dsl-args-value:
        type: string
        description: BDD Test suite name
        default: ''
      ci-properties-map:
        type: string
        description: customized CI properties
        default: "mins=3,tps=8,burstSize=4,allowedSecsBelow=30"
    steps:
      - attach_workspace:
          at: /
      - run-eet-suites:
          node-terraform-index: <<parameters.node-tf-index>>
          node-account: <<parameters.node-account>>
          dsl-args: <<parameters.dsl-args-value>>
          ci-properties-map: <<parameters.ci-properties-map>>
  regression-target-testnet:
    executor:
      name: ci-test-executor
      tf_dir: "/infrastructure/terraform/deployments/aws-4-node-psql-swirlds"
      tf_workspace: "net-new-regression"
      use_existing_network: "1"
    steps:
      - persist_to_workspace:
          root: /
          paths:
            - repo/.circleci
            - infrastructure

  run-accessory-tests:
    executor:
      name: ci-test-executor
    steps:
      - attach_workspace:
          at: /
      - accessory-test-common-steps

  rerun-accessory-tests:
    executor:
      name: ci-test-executor
    steps:
      - attach_workspace:
          at: /
      - accessory-test-common-steps

  ##### J-BEGIN auto-generated by RegressionWorkflowShell #####
  short-umbrella:
    executor:
      name: ci-test-executor
      tf_dir: "/infrastructure/terraform/deployments/aws-4-node-psql-swirlds"
      tf_workspace: "net-new-regression"
      use_existing_network: "1"
    steps:
      - attach_workspace:
          at: /
      - run:
          name: Set log level to WARN
          command: /repo/.circleci/scripts/config-log4j-4reg.sh
      - run-umbrella-test:
          config-file: umbrella.properties.altHalfSizeOCRegPostFreeze
      - save-this-job-client-logs
  long-umbrella:
    executor:
      name: ci-test-executor
      tf_dir: "/infrastructure/terraform/deployments/aws-4-node-psql-swirlds"
      tf_workspace: "net-new-regression"
      use_existing_network: "1"
    steps:
      - attach_workspace:
          at: /
      - run:
          name: Set log level to WARN
          command: /repo/.circleci/scripts/config-log4j-4reg.sh
      - run-umbrella-test:
          config-file: umbrella.properties.altHalfSizeOCRegPreFreeze
      - save-this-job-client-logs
  short-file_ops-0:
    executor:
      name: ci-test-executor
      tf_dir: "/infrastructure/terraform/deployments/aws-4-node-psql-swirlds"
      tf_workspace: "net-new-regression"
      use_existing_network: "1"
    parallelism: 1
    steps:
      - attach_workspace:
          at: /
      - run-eet-suites:
          dsl-args: "UmbrellaRedux"
          ci-properties-map: "duration=17,unit=MINUTES,props=regression-file_ops.properties,maxOpsPerSec=10"
          node-terraform-index: 0
          node-account: 3
          perf-run: true
  long-file_ops-0:
    executor:
      name: ci-test-executor
      tf_dir: "/infrastructure/terraform/deployments/aws-4-node-psql-swirlds"
      tf_workspace: "net-new-regression"
      use_existing_network: "1"
    parallelism: 1
    steps:
      - attach_workspace:
          at: /
      - run-eet-suites:
          dsl-args: "UmbrellaRedux"
          ci-properties-map: "duration=85,unit=MINUTES,props=regression-file_ops.properties,maxOpsPerSec=10"
          node-terraform-index: 0
          node-account: 3
          perf-run: true
  short-consensus_ops-0:
    executor:
      name: ci-test-executor
      tf_dir: "/infrastructure/terraform/deployments/aws-4-node-psql-swirlds"
      tf_workspace: "net-new-regression"
      use_existing_network: "1"
    parallelism: 1
    steps:
      - attach_workspace:
          at: /
      - run-eet-suites:
          dsl-args: "UmbrellaRedux"
          ci-properties-map: "duration=17,unit=MINUTES,props=regression-consensus_ops.properties,maxOpsPerSec=20"
          node-terraform-index: 0
          node-account: 3
          perf-run: true
  long-consensus_ops-0:
    executor:
      name: ci-test-executor
      tf_dir: "/infrastructure/terraform/deployments/aws-4-node-psql-swirlds"
      tf_workspace: "net-new-regression"
      use_existing_network: "1"
    parallelism: 1
    steps:
      - attach_workspace:
          at: /
      - run-eet-suites:
          dsl-args: "UmbrellaRedux"
          ci-properties-map: "duration=85,unit=MINUTES,props=regression-consensus_ops.properties,maxOpsPerSec=20"
          node-terraform-index: 0
          node-account: 3
          perf-run: true
  short-contract_txns6-0:
    executor:
      name: ci-test-executor
      tf_dir: "/infrastructure/terraform/deployments/aws-4-node-psql-swirlds"
      tf_workspace: "net-new-regression"
      use_existing_network: "1"
    parallelism: 1
    steps:
      - attach_workspace:
          at: /
      - run-eet-suites:
          dsl-args: "UmbrellaRedux"
          ci-properties-map: "duration=17,unit=MINUTES,props=regression-contract_txns6.properties,maxOpsPerSec=10"
          node-terraform-index: 0
          node-account: 3
          perf-run: true
  long-contract_txns6-0:
    executor:
      name: ci-test-executor
      tf_dir: "/infrastructure/terraform/deployments/aws-4-node-psql-swirlds"
      tf_workspace: "net-new-regression"
      use_existing_network: "1"
    parallelism: 1
    steps:
      - attach_workspace:
          at: /
      - run-eet-suites:
          dsl-args: "UmbrellaRedux"
          ci-properties-map: "duration=85,unit=MINUTES,props=regression-contract_txns6.properties,maxOpsPerSec=10"
          node-terraform-index: 1
          node-account: 4
          perf-run: true
  short-crypto_txns300-0:
    executor:
      name: ci-test-executor
      tf_dir: "/infrastructure/terraform/deployments/aws-4-node-psql-swirlds"
      tf_workspace: "net-new-regression"
      use_existing_network: "1"
    parallelism: 1
    steps:
      - attach_workspace:
          at: /
      - run-eet-suites:
          dsl-args: "UmbrellaRedux"
          ci-properties-map: "duration=17,unit=MINUTES,props=regression-crypto_txns300.properties,maxOpsPerSec=315,maxPendingOps=1000,backoffSleepSecs=30"
          node-terraform-index: 2
          node-account: 5
          perf-run: true
  short-crypto_txns300-1:
    executor:
      name: ci-test-executor
      tf_dir: "/infrastructure/terraform/deployments/aws-4-node-psql-swirlds"
      tf_workspace: "net-new-regression"
      use_existing_network: "1"
    steps:
      - attach_workspace:
          at: /
      - run-eet-suites:
          dsl-args: "UmbrellaRedux"
          ci-properties-map: "duration=17,unit=MINUTES,props=regression-crypto_txns300.properties,maxOpsPerSec=315,maxPendingOps=1000,backoffSleepSecs=30"
          node-terraform-index: 3
          node-account: 6
          perf-run: true
  short-crypto_txns300-2:
    executor:
      name: ci-test-executor
      tf_dir: "/infrastructure/terraform/deployments/aws-4-node-psql-swirlds"
      tf_workspace: "net-new-regression"
      use_existing_network: "1"
    steps:
      - attach_workspace:
          at: /
      - run-eet-suites:
          dsl-args: "UmbrellaRedux"
          ci-properties-map: "duration=17,unit=MINUTES,props=regression-crypto_txns300.properties,maxOpsPerSec=315,maxPendingOps=1000,backoffSleepSecs=30"
          node-terraform-index: 0
          node-account: 3
          perf-run: true
  short-crypto_txns300-3:
    executor:
      name: ci-test-executor
      tf_dir: "/infrastructure/terraform/deployments/aws-4-node-psql-swirlds"
      tf_workspace: "net-new-regression"
      use_existing_network: "1"
    steps:
      - attach_workspace:
          at: /
      - run-eet-suites:
          dsl-args: "UmbrellaRedux"
          ci-properties-map: "duration=17,unit=MINUTES,props=regression-crypto_txns300.properties,maxOpsPerSec=315,maxPendingOps=1000,backoffSleepSecs=30"
          node-terraform-index: 1
          node-account: 4
          perf-run: true
  short-crypto_txns300-4:
    executor:
      name: ci-test-executor
      tf_dir: "/infrastructure/terraform/deployments/aws-4-node-psql-swirlds"
      tf_workspace: "net-new-regression"
      use_existing_network: "1"
    steps:
      - attach_workspace:
          at: /
      - run-eet-suites:
          dsl-args: "UmbrellaRedux"
          ci-properties-map: "duration=17,unit=MINUTES,props=regression-crypto_txns300.properties,maxOpsPerSec=315,maxPendingOps=1000,backoffSleepSecs=30"
          node-terraform-index: 2
          node-account: 5
          perf-run: true
  short-crypto_txns300-5:
    executor:
      name: ci-test-executor
      tf_dir: "/infrastructure/terraform/deployments/aws-4-node-psql-swirlds"
      tf_workspace: "net-new-regression"
      use_existing_network: "1"
    steps:
      - attach_workspace:
          at: /
      - run-eet-suites:
          dsl-args: "UmbrellaRedux"
          ci-properties-map: "duration=17,unit=MINUTES,props=regression-crypto_txns300.properties,maxOpsPerSec=315,maxPendingOps=1000,backoffSleepSecs=30"
          node-terraform-index: 3
          node-account: 6
          perf-run: true
  short-crypto_txns300-6:
    executor:
      name: ci-test-executor
      tf_dir: "/infrastructure/terraform/deployments/aws-4-node-psql-swirlds"
      tf_workspace: "net-new-regression"
      use_existing_network: "1"
    steps:
      - attach_workspace:
          at: /
      - run-eet-suites:
          dsl-args: "UmbrellaRedux"
          ci-properties-map: "duration=17,unit=MINUTES,props=regression-crypto_txns300.properties,maxOpsPerSec=315,maxPendingOps=1000,backoffSleepSecs=30"
          node-terraform-index: 0
          node-account: 3
          perf-run: true
  short-crypto_txns300-7:
    executor:
      name: ci-test-executor
      tf_dir: "/infrastructure/terraform/deployments/aws-4-node-psql-swirlds"
      tf_workspace: "net-new-regression"
      use_existing_network: "1"
    steps:
      - attach_workspace:
          at: /
      - run-eet-suites:
          dsl-args: "UmbrellaRedux"
          ci-properties-map: "duration=17,unit=MINUTES,props=regression-crypto_txns300.properties,maxOpsPerSec=315,maxPendingOps=1000,backoffSleepSecs=30"
          node-terraform-index: 1
          node-account: 4
          perf-run: true
  short-crypto_txns300-8:
    executor:
      name: ci-test-executor
      tf_dir: "/infrastructure/terraform/deployments/aws-4-node-psql-swirlds"
      tf_workspace: "net-new-regression"
      use_existing_network: "1"
    steps:
      - attach_workspace:
          at: /
      - run-eet-suites:
          dsl-args: "UmbrellaRedux"
          ci-properties-map: "duration=17,unit=MINUTES,props=regression-crypto_txns300.properties,maxOpsPerSec=315,maxPendingOps=1000,backoffSleepSecs=30"
          node-terraform-index: 2
          node-account: 5
          perf-run: true
  short-crypto_txns300-9:
    executor:
      name: ci-test-executor
      tf_dir: "/infrastructure/terraform/deployments/aws-4-node-psql-swirlds"
      tf_workspace: "net-new-regression"
      use_existing_network: "1"
    steps:
      - attach_workspace:
          at: /
      - run-eet-suites:
          dsl-args: "UmbrellaRedux"
          ci-properties-map: "duration=17,unit=MINUTES,props=regression-crypto_txns300.properties,maxOpsPerSec=315,maxPendingOps=1000,backoffSleepSecs=30"
          node-terraform-index: 3
          node-account: 6
          perf-run: true
  short-crypto_txns300-10:
    executor:
      name: ci-test-executor
      tf_dir: "/infrastructure/terraform/deployments/aws-4-node-psql-swirlds"
      tf_workspace: "net-new-regression"
      use_existing_network: "1"
    parallelism: 1
    steps:
      - attach_workspace:
          at: /
      - run-eet-suites:
          dsl-args: "UmbrellaRedux"
          ci-properties-map: "duration=17,unit=MINUTES,props=regression-crypto_txns300.properties,maxOpsPerSec=315,maxPendingOps=1000,backoffSleepSecs=30"
          node-terraform-index: 0
          node-account: 3
          perf-run: true
  short-crypto_txns300-11:
    executor:
      name: ci-test-executor
      tf_dir: "/infrastructure/terraform/deployments/aws-4-node-psql-swirlds"
      tf_workspace: "net-new-regression"
      use_existing_network: "1"
    steps:
      - attach_workspace:
          at: /
      - run-eet-suites:
          dsl-args: "UmbrellaRedux"
          ci-properties-map: "duration=17,unit=MINUTES,props=regression-crypto_txns300.properties,maxOpsPerSec=315,maxPendingOps=1000,backoffSleepSecs=30"
          node-terraform-index: 1
          node-account: 4
          perf-run: true
  short-crypto_txns300-12:
    executor:
      name: ci-test-executor
      tf_dir: "/infrastructure/terraform/deployments/aws-4-node-psql-swirlds"
      tf_workspace: "net-new-regression"
      use_existing_network: "1"
    steps:
      - attach_workspace:
          at: /
      - run-eet-suites:
          dsl-args: "UmbrellaRedux"
          ci-properties-map: "duration=17,unit=MINUTES,props=regression-crypto_txns300.properties,maxOpsPerSec=315,maxPendingOps=1000,backoffSleepSecs=30"
          node-terraform-index: 2
          node-account: 5
          perf-run: true
  long-crypto_txns300-0:
    executor:
      name: ci-test-executor
      tf_dir: "/infrastructure/terraform/deployments/aws-4-node-psql-swirlds"
      tf_workspace: "net-new-regression"
      use_existing_network: "1"
    parallelism: 1
    steps:
      - attach_workspace:
          at: /
      - run-eet-suites:
          dsl-args: "UmbrellaRedux"
          ci-properties-map: "duration=85,unit=MINUTES,props=regression-crypto_txns300.properties,maxOpsPerSec=315,maxPendingOps=1000,backoffSleepSecs=30"
          node-terraform-index: 0
          node-account: 3
          perf-run: true
  long-crypto_txns300-1:
    executor:
      name: ci-test-executor
      tf_dir: "/infrastructure/terraform/deployments/aws-4-node-psql-swirlds"
      tf_workspace: "net-new-regression"
      use_existing_network: "1"
    steps:
      - attach_workspace:
          at: /
      - run-eet-suites:
          dsl-args: "UmbrellaRedux"
          ci-properties-map: "duration=85,unit=MINUTES,props=regression-crypto_txns300.properties,maxOpsPerSec=315,maxPendingOps=1000,backoffSleepSecs=30"
          node-terraform-index: 1
          node-account: 4
          perf-run: true
  long-crypto_txns300-2:
    executor:
      name: ci-test-executor
      tf_dir: "/infrastructure/terraform/deployments/aws-4-node-psql-swirlds"
      tf_workspace: "net-new-regression"
      use_existing_network: "1"
    steps:
      - attach_workspace:
          at: /
      - run-eet-suites:
          dsl-args: "UmbrellaRedux"
          ci-properties-map: "duration=85,unit=MINUTES,props=regression-crypto_txns300.properties,maxOpsPerSec=315,maxPendingOps=1000,backoffSleepSecs=30"
          node-terraform-index: 2
          node-account: 5
          perf-run: true
  long-crypto_txns300-3:
    executor:
      name: ci-test-executor
      tf_dir: "/infrastructure/terraform/deployments/aws-4-node-psql-swirlds"
      tf_workspace: "net-new-regression"
      use_existing_network: "1"
    steps:
      - attach_workspace:
          at: /
      - run-eet-suites:
          dsl-args: "UmbrellaRedux"
          ci-properties-map: "duration=85,unit=MINUTES,props=regression-crypto_txns300.properties,maxOpsPerSec=315,maxPendingOps=1000,backoffSleepSecs=30"
          node-terraform-index: 3
          node-account: 6
          perf-run: true
  long-crypto_txns300-4:
    executor:
      name: ci-test-executor
      tf_dir: "/infrastructure/terraform/deployments/aws-4-node-psql-swirlds"
      tf_workspace: "net-new-regression"
      use_existing_network: "1"
    steps:
      - attach_workspace:
          at: /
      - run-eet-suites:
          dsl-args: "UmbrellaRedux"
          ci-properties-map: "duration=85,unit=MINUTES,props=regression-crypto_txns300.properties,maxOpsPerSec=315,maxPendingOps=1000,backoffSleepSecs=30"
          node-terraform-index: 0
          node-account: 3
          perf-run: true
  long-crypto_txns300-5:
    executor:
      name: ci-test-executor
      tf_dir: "/infrastructure/terraform/deployments/aws-4-node-psql-swirlds"
      tf_workspace: "net-new-regression"
      use_existing_network: "1"
    steps:
      - attach_workspace:
          at: /
      - run-eet-suites:
          dsl-args: "UmbrellaRedux"
          ci-properties-map: "duration=85,unit=MINUTES,props=regression-crypto_txns300.properties,maxOpsPerSec=315,maxPendingOps=1000,backoffSleepSecs=30"
          node-terraform-index: 1
          node-account: 4
          perf-run: true
  long-crypto_txns300-6:
    executor:
      name: ci-test-executor
      tf_dir: "/infrastructure/terraform/deployments/aws-4-node-psql-swirlds"
      tf_workspace: "net-new-regression"
      use_existing_network: "1"
    steps:
      - attach_workspace:
          at: /
      - run-eet-suites:
          dsl-args: "UmbrellaRedux"
          ci-properties-map: "duration=85,unit=MINUTES,props=regression-crypto_txns300.properties,maxOpsPerSec=315,maxPendingOps=1000,backoffSleepSecs=30"
          node-terraform-index: 2
          node-account: 5
          perf-run: true
  long-crypto_txns300-7:
    executor:
      name: ci-test-executor
      tf_dir: "/infrastructure/terraform/deployments/aws-4-node-psql-swirlds"
      tf_workspace: "net-new-regression"
      use_existing_network: "1"
    steps:
      - attach_workspace:
          at: /
      - run-eet-suites:
          dsl-args: "UmbrellaRedux"
          ci-properties-map: "duration=85,unit=MINUTES,props=regression-crypto_txns300.properties,maxOpsPerSec=315,maxPendingOps=1000,backoffSleepSecs=30"
          node-terraform-index: 3
          node-account: 6
          perf-run: true
  long-crypto_txns300-8:
    executor:
      name: ci-test-executor
      tf_dir: "/infrastructure/terraform/deployments/aws-4-node-psql-swirlds"
      tf_workspace: "net-new-regression"
      use_existing_network: "1"
    steps:
      - attach_workspace:
          at: /
      - run-eet-suites:
          dsl-args: "UmbrellaRedux"
          ci-properties-map: "duration=85,unit=MINUTES,props=regression-crypto_txns300.properties,maxOpsPerSec=315,maxPendingOps=1000,backoffSleepSecs=30"
          node-terraform-index: 0
          node-account: 3
          perf-run: true
  long-crypto_txns300-9:
    executor:
      name: ci-test-executor
      tf_dir: "/infrastructure/terraform/deployments/aws-4-node-psql-swirlds"
      tf_workspace: "net-new-regression"
      use_existing_network: "1"
    steps:
      - attach_workspace:
          at: /
      - run-eet-suites:
          dsl-args: "UmbrellaRedux"
          ci-properties-map: "duration=85,unit=MINUTES,props=regression-crypto_txns300.properties,maxOpsPerSec=315,maxPendingOps=1000,backoffSleepSecs=30"
          node-terraform-index: 1
          node-account: 4
          perf-run: true
  long-crypto_txns300-10:
    executor:
      name: ci-test-executor
      tf_dir: "/infrastructure/terraform/deployments/aws-4-node-psql-swirlds"
      tf_workspace: "net-new-regression"
      use_existing_network: "1"
    parallelism: 1
    steps:
      - attach_workspace:
          at: /
      - run-eet-suites:
          dsl-args: "UmbrellaRedux"
          ci-properties-map: "duration=85,unit=MINUTES,props=regression-crypto_txns300.properties,maxOpsPerSec=315,maxPendingOps=1000,backoffSleepSecs=30"
          node-terraform-index: 2
          node-account: 5
          perf-run: true
  long-crypto_txns300-11:
    executor:
      name: ci-test-executor
      tf_dir: "/infrastructure/terraform/deployments/aws-4-node-psql-swirlds"
      tf_workspace: "net-new-regression"
      use_existing_network: "1"
    steps:
      - attach_workspace:
          at: /
      - run-eet-suites:
          dsl-args: "UmbrellaRedux"
          ci-properties-map: "duration=85,unit=MINUTES,props=regression-crypto_txns300.properties,maxOpsPerSec=315,maxPendingOps=1000,backoffSleepSecs=30"
          node-terraform-index: 3
          node-account: 6
          perf-run: true
  long-crypto_txns300-12:
    executor:
      name: ci-test-executor
      tf_dir: "/infrastructure/terraform/deployments/aws-4-node-psql-swirlds"
      tf_workspace: "net-new-regression"
      use_existing_network: "1"
    steps:
      - attach_workspace:
          at: /
      - run-eet-suites:
          dsl-args: "UmbrellaRedux"
          ci-properties-map: "duration=85,unit=MINUTES,props=regression-crypto_txns300.properties,maxOpsPerSec=315,maxPendingOps=1000,backoffSleepSecs=30"
          node-terraform-index: 2
          node-account: 5
          perf-run: true
  ##### END auto-generated by RegressionWorkflowShell #####
  regression-validate-freeze:
    executor:
      name: ci-test-executor
      tf_dir: "/infrastructure/terraform/deployments/aws-4-node-psql-swirlds"
      tf_workspace: "net-new-regression"
      use_existing_network: "1"
    steps:
      - attach_workspace:
          at: /
      - run:
          name:  Reset client log
          command: |
            cat /dev/null > /repo/test-clients/output/hapi-client.log
      - publish-platform-stats:
          source-desc: pre-freeze regression
          publish-to-slack: false
      - persist_to_workspace:
          root: /
          paths:
            - repo/ci-stats
      - start-freeze:
          failure-log-pattern-sh: /repo/.circleci/scripts/frz-fail-pattern.sh
      - validate-thaw:
          freeze-start-timeout-secs: 120
      - restart-with-validations:
          valid-ss-timeout-secs: 120
          active-status-timeout-secs: 120
      - run-eet-suites:
          dsl-args: "TopicCreateSpecs"
  regression-run-accessory-tests:
    executor:
      name: ci-test-executor
      tf_dir: "/infrastructure/terraform/deployments/aws-4-node-psql-swirlds"
      tf_workspace: "net-new-regression"
      use_existing_network: "1"
    steps:
      - attach_workspace:
          at: /
      - run:
          name:  Reset client log
          command: |
            cat /dev/null > /repo/test-clients/output/hapi-client.log
      - accessory-test-common-steps
      - validate-record-streams
      - save-this-job-client-logs
      - publish-platform-stats:
          source-desc: full regression
  run-oc-regression:
    parameters:
      runner:
        type: executor
        default: ci-test-executor
    executor: << parameters.runner >>
    steps:
      - run:
          name: Set log level to WARN
          command: /repo/.circleci/scripts/config-log4j-4reg.sh
      - run-umbrella-test:
          config-file: umbrella.properties.altOCRegPreFreeze
      - publish-platform-stats:
          source-desc: pre-freeze umbrella 100k
      - start-freeze:
          failure-log-pattern-sh: /repo/.circleci/scripts/frz-fail-pattern.sh
      - validate-thaw:
          freeze-start-timeout-secs: 120
      - restart-with-validations:
          valid-ss-timeout-secs: 120
          active-status-timeout-secs: 120
      - run-umbrella-test:
          config-file: umbrella.properties.altOCRegPostFreeze
      - run-scenario-test:
          fqcn: com.hedera.services.legacy.CI.MultipleCryptoTransfers
      - run-property-driven-scenario-test:
          fqcn: com.hedera.services.legacy.regression.SmartContractBitcarbon
          args: '1'
      - run-property-driven-scenario-test:
          fqcn: com.hedera.services.legacy.regression.SmartContractCallLocal
          args: '1'
      - run-property-driven-scenario-test:
          fqcn: com.hedera.services.legacy.regression.SmartContractCreateContract
          args: '1'
      - run-property-driven-scenario-test:
          fqcn: com.hedera.services.legacy.regression.SmartContractCRUD
          args: '1'
      - run-property-driven-scenario-test:
          fqcn: com.hedera.services.legacy.regression.SmartContractDeletePayable
          args: '1'
      - run-property-driven-scenario-test:
          fqcn: com.hedera.services.legacy.regression.SmartContractInlineAssembly
          args: '1'
      - run-property-driven-scenario-test:
          fqcn: com.hedera.services.legacy.regression.SmartContractNegativeCalls
          args: '1'
      - run-property-driven-scenario-test:
          fqcn: com.hedera.services.legacy.regression.SmartContractNegativeCreates
          args: '1'
      - run-property-driven-scenario-test:
          fqcn: com.hedera.services.legacy.regression.SmartContractPay
          args: '1'
      - run-property-driven-scenario-test:
          fqcn: com.hedera.services.legacy.regression.SmartContractPayReceivable
          args: '1'
      - run-property-driven-scenario-test:
          fqcn: com.hedera.services.legacy.regression.SmartContractPayReceivableAmount
          args: '1'
      - run-property-driven-scenario-test:
          fqcn: com.hedera.services.legacy.regression.SmartContractSimpleStorage
          args: '1'
      - run-property-driven-scenario-test:
          fqcn: com.hedera.services.legacy.regression.SmartContractSimpleStorageWithEvents
          args: '1'
      - run-property-driven-scenario-test:
          fqcn: com.hedera.services.legacy.smartcontract.OCTokenIT
      - run-scenario-test:
          fqcn: com.hedera.services.legacy.smartcontract.BigArray
          other-args: '1 32'
      - run-property-driven-scenario-test:
          fqcn: com.hedera.services.legacy.CI.SmartContractFailFirst
      - run-property-driven-scenario-test:
          fqcn: com.hedera.services.legacy.CI.SmartContractSelfDestruct
      - run-property-driven-scenario-test:
          fqcn: com.hedera.services.legacy.regression.SmartContractSimpleStorageLinked
      - run:
          name: Set log level to INFO
          command: /repo/.circleci/scripts/config-log4j-4normal.sh
      - validate-record-streams
  long-consensus-tests:
    parameters:
      runner:
        type: executor
        default: ci-test-executor
    executor: << parameters.runner >>
    steps:
      - run-eet-suites:
          dsl-args: "TopicCreateSpecs"
      - run-eet-suites:
          dsl-args: "TopicUpdateSpecs"
      - run-eet-suites:
          dsl-args: "TopicDeleteSpecs"
      - run-eet-suites:
          dsl-args: "SubmitMessageSpecs"
      - run-eet-suites:
          dsl-args: "TopicGetInfoSpecs"
      - run-eet-suites:
          dsl-args: "ConsensusThrottlesSpecs"
  short-consensus-tests:
    parameters:
      runner:
        type: executor
        default: ci-test-executor
    executor: << parameters.runner >>
    steps:
      - run-eet-suites:
          dsl-args: "TopicCreateSpecs"
      - run-eet-suites:
          dsl-args: "TopicUpdateSpecs"
      - run-eet-suites:
          dsl-args: "TopicDeleteSpecs"
      - run-eet-suites:
          dsl-args: "SubmitMessageSpecs"
      - run-eet-suites:
          dsl-args: "TopicGetInfoSpecs"
      - run-eet-suites:
          dsl-args: "ConsensusThrottlesSpecs"

  run-file-tests:
    executor: ci-test-executor
    steps:
      - run-scenario-test:
          fqcn: com.hedera.services.legacy.regression.FileBatchsignatureErrorTestCase
      - postgres-get-counts
      - run-scenario-test:
          fqcn: com.hedera.services.legacy.file.LargeFileUploadIT
      - postgres-verify-counts:
          expected-difference: 2
      - run-scenario-test:
          fqcn: com.hedera.services.legacy.file.LoadTestIT
      - run-scenario-test:
          fqcn: com.hedera.services.legacy.CI.FilePositiveNegativeTest
      - postgres-get-counts
      - run-scenario-test:
          fqcn: com.hedera.services.legacy.file.FileServiceIT
      - postgres-verify-counts:
          expected-difference: 1
      - run-scenario-test:
          fqcn: com.hedera.services.legacy.file.SystemDeleteIT
      - run-eet-suites:
          dsl-args: "FileRecordSanityChecks"
      - run-eet-suites:
          dsl-args: "ProtectedFilesUpdateSuite"

  run-consensus-and-crypto-scenarios:
    parameters:
      runner:
        type: executor
        default: ci-test-executor
    executor: << parameters.runner >>
    steps:
      - run-eet-suites:
          dsl-args: "TopicCreateSpecs"
      - run-eet-suites:
          dsl-args: "TopicUpdateSpecs -TLS=on"
          node-terraform-index: 1
          node-account: 4
      - run-eet-suites:
          dsl-args: "TopicDeleteSpecs"
      - run-eet-suites:
          dsl-args: "SubmitMessageSpecs"
      - run-eet-suites:
          dsl-args: "TopicGetInfoSpecs"
      - run-eet-suites:
          dsl-args: "ConsensusThrottlesSpecs"
      - run-eet-suites:
          dsl-args: "BucketAndLegacyThrottlingSpec"
      - run-eet-suites:
          dsl-args: "ControlAccountsExemptForUpdates"
      - run-scenario-test:
          fqcn: com.hedera.services.legacy.CI.MultipleCryptoTransfers
      - run-scenario-test:
          fqcn: com.hedera.services.legacy.CI.TxRecordTest
      - run-scenario-test:
          fqcn: com.hedera.services.legacy.CI.NegativeAccountCreateTest
      - run-scenario-test:
          fqcn: com.hedera.services.legacy.CI.NegativeCryptoQueryTest
      - run-eet-suites:
          dsl-args: "CryptoCreateSuite -TLS=on"
      - run-eet-suites:
          dsl-args: "CryptoTransferSuite"
      - run-eet-suites:
          dsl-args: "CryptoRecordSanityChecks"
      - run-eet-suites:
          dsl-args: "SuperusersAreNeverThrottled"
  run-file-scenarios:
    executor: ci-test-executor
    steps:
      - run-scenario-test:
          fqcn: com.hedera.services.legacy.regression.FileBatchsignatureErrorTestCase
      - postgres-get-counts
      - run-scenario-test:
          fqcn: com.hedera.services.legacy.file.LargeFileUploadIT
      - postgres-verify-counts:
          expected-difference: 2
      - run-scenario-test:
          fqcn: com.hedera.services.legacy.file.LoadTestIT
      - run-scenario-test:
          fqcn: com.hedera.services.legacy.CI.FilePositiveNegativeTest
      - postgres-get-counts
      - run-scenario-test:
          fqcn: com.hedera.services.legacy.file.FileServiceIT
      - postgres-verify-counts:
          expected-difference: 1
      - run-scenario-test:
          fqcn: com.hedera.services.legacy.file.SystemDeleteIT
      - run-eet-suites:
          dsl-args: "FileRecordSanityChecks"
      - run-eet-suites:
          dsl-args: "VersionInfoSpec"
      - run-eet-suites:
          dsl-args: "ProtectedFilesUpdateSuite"
      - run-eet-suites:
          dsl-args: "PermissionSemanticsSpec"
      - run-eet-suites:
          dsl-args: "SysDelSysUndelSpec"
  run-smart-contract-scenarios:
    executor: ci-test-executor
    steps:
      - run-eet-suites:
          dsl-args: "NewOpInConstructorSpecs"
      - run-eet-suites:
          dsl-args: "MultipleSelfDestructsAreSafe"
      - postgres-get-counts
      - run-scenario-test:
          fqcn: com.hedera.services.legacy.regression.SmartContractCRUD
      - postgres-verify-counts:
          expected-difference: 3
      - run-eet-suites:
          dsl-args: "ContractCallSuite -TLS=on -NODE=random"
      - run-scenario-test:
          fqcn: com.hedera.services.legacy.regression.SmartContractPay
      - run-scenario-test:
          fqcn: com.hedera.services.legacy.CI.SmartContractFailFirst
      - run-scenario-test:
          fqcn: com.hedera.services.legacy.CI.SmartContractSelfDestruct
      - run-eet-suites:
          dsl-args: "FetchSystemFiles"
      - run:
          name: cat /repo/test-clients/remote-system-files/appProperties.txt
          command: |
            cat /repo/test-clients/remote-system-files/appProperties.txt
      - run-eet-suites:
          dsl-args: "ChildStorageSpecs"
      - run-property-driven-scenario-test:
          fqcn: com.hedera.services.legacy.regression.SmartContractCreateContract
          args: '1'
      - run-eet-suites:
          dsl-args: "-A DeprecatedContractKeySpecs"
      - run-eet-suites:
          dsl-args: "-A ThresholdRecordCreationSpecs"
      - run-eet-suites:
          dsl-args: "ContractRecordSanityChecks"
  run-umbrella-freeze-restart-test:
    parameters:
      freeze-pattern-count:
        description: How many repetitions of the freeze pattern should occur
        type: integer
        default: 1
      liveness-pattern-count:
        description: How many repetitions of the liveness pattern should occur
        type: integer
        default: 3
      signed-state-pattern-count:
        description: How many repetitions of the signed state pattern should occur
        type: integer
        default: 1
    executor: ci-test-executor
    steps:
      - run:
          name: Set log level to WARN
          command: /repo/.circleci/scripts/config-log4j-4reg.sh
      - run-umbrella-test
      - run-scenario-test:
          fqcn: com.hedera.services.legacy.regression.DynamicRestartTestBefore
      - start-freeze:
          failure-log-pattern-sh: /repo/.circleci/scripts/frz-fail-pattern.sh
      - run-umbrella-test:
          config-file: umbrellaTest.properties.alt5k
          expect-unavailable-nodes: true
      - validate-thaw:
          freeze-pattern-count: << parameters.freeze-pattern-count >>
      - restart-with-validations:
          valid-ss-timeout-secs: 180
          active-status-timeout-secs: 180
          liveness-pattern-count: << parameters.liveness-pattern-count >>
          signed-state-pattern-count: << parameters.signed-state-pattern-count >>
      - run-scenario-test:
          fqcn: com.hedera.services.legacy.regression.DynamicRestartTestAfter
      - run-umbrella-test:
          config-file: umbrellaTest.properties.alt1k
      - run:
          name: Set log level to INFO
          command: /repo/.circleci/scripts/config-log4j-4normal.sh
      - validate-record-streams
  run-update-feature:
    parameters:
      runner:
        type: executor
        default: ci-test-executor
    executor: << parameters.runner >>
    steps:
      - run:
          name: Set environmental variable
          command: |
            /repo/.circleci/scripts/trap-failable-for-tf-cleanup.sh \
            '/repo/.circleci/scripts/append_bash_profile.sh'
      - run-eet-suites:
          dsl-args: "CryptoTransferSuite"
      - run:
          name: wait state is saved
          command: |
            sleep 60
      - run:
          name: Show java process
          command: |
            /repo/.circleci/scripts/trap-failable-for-tf-cleanup.sh \
            '/repo/.circleci/scripts/show_java_process.sh'
      - run-eet-suites:
          dsl-args: FreezeSuite
      - run:
          name: Show swirlds logs before HGCApp restart
          command: |
            /repo/.circleci/scripts/trap-failable-for-tf-cleanup.sh \
            '/repo/.circleci/scripts/show_logs.sh'
      - run:
          name: wait HGCApp restarted
          command: |
            sleep 300
      - run:
          name: Show java process
          command: |
            /repo/.circleci/scripts/trap-failable-for-tf-cleanup.sh \
            '/repo/.circleci/scripts/show_java_process.sh'
      - run:
          name: Show swirlds logs after HGCApp restart
          command: |
            /repo/.circleci/scripts/trap-failable-for-tf-cleanup.sh \
            '/repo/.circleci/scripts/show_logs.sh'
      - run-eet-suites:
          dsl-args: "CryptoRecordSanityChecks"
      - run:
          name: Scan new setttings message
          command: |
            /repo/.circleci/scripts/trap-failable-for-tf-cleanup.sh \
            '/repo/.circleci/scripts/scan-expected-logs.sh "ERROR: fakeParameter is not a valid setting name" swirlds.log'
  run-update-jar-files:
    parameters:
      runner:
        type: executor
        default: ci-test-executor
      new-marker:
        type: string
        description: New string to indicate the chang of source code and jar
        default: 'new version jar'
    executor: << parameters.runner >>
    steps:
      - run:
          name: Set environmental variable
          command: |
            /repo/.circleci/scripts/trap-failable-for-tf-cleanup.sh \
            '/repo/.circleci/scripts/append_bash_profile.sh'
      - run:
          name: Scan old string before changing jar files
          command: |
            /repo/.circleci/scripts/trap-failable-for-tf-cleanup.sh \
            '/repo/.circleci/scripts/scan-expected-logs.sh "init finished" hgcaa.log'
      - run:
          name: Modify main.java and build new jars
          command: |
            /repo/.circleci/scripts/trap-failable-for-tf-cleanup.sh \
            '/repo/.circleci/scripts/build_new_jars.sh "<< parameters.new-marker >>"'
      - run:
          name: Show java process before freeze
          command: |
            /repo/.circleci/scripts/trap-failable-for-tf-cleanup.sh \
            '/repo/.circleci/scripts/show_java_process.sh'
      - run-eet-suites:
          dsl-args: "UpdateServerFiles"
      - run:
          name: wait HGCApp restarted
          command: |
            sleep 300
      - run:
          name: Show java process
          command: |
            /repo/.circleci/scripts/trap-failable-for-tf-cleanup.sh \
            '/repo/.circleci/scripts/show_java_process.sh'
      - run:
          name: Show swirlds logs after HGCApp restart
          command: |
            /repo/.circleci/scripts/trap-failable-for-tf-cleanup.sh \
            '/repo/.circleci/scripts/show_logs.sh'
      - run:
          name: Scan new string after restarted
          command: |
            /repo/.circleci/scripts/trap-failable-for-tf-cleanup.sh \
            '/repo/.circleci/scripts/scan-expected-logs.sh "<< parameters.new-marker >>" hgcaa.log'
  run-network-sim:
    parameters:
      runner:
        type: executor
        default: ci-test-executor
    executor: << parameters.runner >>
    steps:
      - attach_workspace:
          at: /
      - run:
          name: call script to block tcp ports
          command: |
            /repo/.circleci/scripts/trap-failable-for-tf-cleanup.sh \
            '/repo/.circleci/scripts/firewall_create_rules.sh'
      - run-eet-suites:
          dsl-args: "CryptoTransferLoadTest status.preResolve.pause.ms=8000"
          ci-properties-map: mins=50
      - run:
          name: call script to remove firewall rules
          command: |
            /repo/.circleci/scripts/trap-failable-for-tf-cleanup.sh \
            '/repo/.circleci/scripts/firewall_flush_rules.sh'
      - run:
          name: Show swirlds logs after HGCApp restart
          command: |
            /repo/.circleci/scripts/show_logs.sh<|MERGE_RESOLUTION|>--- conflicted
+++ resolved
@@ -826,12 +826,7 @@
             filters:
               branches:
                 only:
-<<<<<<< HEAD
-#                  - master
-                  - ci-test-network-loss
-=======
                   - master
->>>>>>> f3fc5b64
     jobs:
       - fast-build-artifact
       - start-singlejob-testnet:
