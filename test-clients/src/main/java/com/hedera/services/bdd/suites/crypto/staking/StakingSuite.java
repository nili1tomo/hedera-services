/*
 * Copyright (C) 2022 Hedera Hashgraph, LLC
 *
 * Licensed under the Apache License, Version 2.0 (the "License");
 * you may not use this file except in compliance with the License.
 * You may obtain a copy of the License at
 *
 *      http://www.apache.org/licenses/LICENSE-2.0
 *
 * Unless required by applicable law or agreed to in writing, software
 * distributed under the License is distributed on an "AS IS" BASIS,
 * WITHOUT WARRANTIES OR CONDITIONS OF ANY KIND, either express or implied.
 * See the License for the specific language governing permissions and
 * limitations under the License.
 */
package com.hedera.services.bdd.suites.crypto.staking;

import static com.hedera.services.bdd.spec.HapiApiSpec.defaultHapiSpec;
import static com.hedera.services.bdd.spec.assertions.AccountInfoAsserts.accountWith;
import static com.hedera.services.bdd.spec.assertions.ContractInfoAsserts.contractWith;
import static com.hedera.services.bdd.spec.assertions.TransactionRecordAsserts.recordWith;
import static com.hedera.services.bdd.spec.queries.QueryVerbs.getAccountBalance;
import static com.hedera.services.bdd.spec.queries.QueryVerbs.getAccountInfo;
import static com.hedera.services.bdd.spec.queries.QueryVerbs.getContractInfo;
import static com.hedera.services.bdd.spec.queries.QueryVerbs.getTxnRecord;
import static com.hedera.services.bdd.spec.transactions.TxnVerbs.contractCall;
import static com.hedera.services.bdd.spec.transactions.TxnVerbs.contractCreate;
import static com.hedera.services.bdd.spec.transactions.TxnVerbs.contractUpdate;
import static com.hedera.services.bdd.spec.transactions.TxnVerbs.cryptoCreate;
import static com.hedera.services.bdd.spec.transactions.TxnVerbs.cryptoDelete;
import static com.hedera.services.bdd.spec.transactions.TxnVerbs.cryptoTransfer;
import static com.hedera.services.bdd.spec.transactions.TxnVerbs.cryptoUpdate;
import static com.hedera.services.bdd.spec.transactions.TxnVerbs.uploadInitCode;
import static com.hedera.services.bdd.spec.transactions.crypto.HapiCryptoTransfer.tinyBarsFromTo;
import static com.hedera.services.bdd.spec.utilops.UtilVerbs.overriding;
import static com.hedera.services.bdd.spec.utilops.UtilVerbs.overridingAllOf;
import static com.hedera.services.bdd.spec.utilops.UtilVerbs.sleepFor;
import static com.hedera.services.bdd.suites.records.ContractRecordsSanityCheckSuite.PAYABLE_CONTRACT;
import static com.hederahashgraph.api.proto.java.ResponseCodeEnum.INVALID_STAKING_ID;

import com.hedera.services.bdd.spec.HapiApiSpec;
import com.hedera.services.bdd.suites.HapiApiSuite;
import java.util.List;
<<<<<<< HEAD
import org.apache.commons.lang3.tuple.Pair;
import org.apache.logging.log4j.LogManager;
import org.apache.logging.log4j.Logger;

public class StakingSuite extends HapiApiSuite {
=======
import java.util.Map;
import org.apache.commons.lang3.tuple.Pair;
import org.apache.logging.log4j.LogManager;
import org.apache.logging.log4j.Logger;

public class StakingSuite extends HapiApiSuite {

>>>>>>> 6f806782
    private static final Logger log = LogManager.getLogger(StakingSuite.class);
    public static final String END_OF_STAKING_PERIOD_CALCULATIONS_MEMO =
            "End of staking period calculation record";
    private static final long ONE_STAKING_PERIOD = 60_000L;
    private static final long BUFFER = 10_000L;
<<<<<<< HEAD
    private static final long stakingRewardRate = 100_000_000_000L;
    private static final String alice = "alice";
    private static final String bob = "bob";
    private static final String carol = "carol";
    private static final long SLEEP_MS = ONE_STAKING_PERIOD + BUFFER;
=======
    private static final long SOME_REWARD_RATE = 100_000_000_000L;
    private static final String ALICE = "alice";
    private static final String BOB = "bob";
    private static final String CAROL = "carol";
    private static final long INTER_PERIOD_SLEEP_MS = ONE_STAKING_PERIOD + BUFFER;
    public static final String STAKING_START_THRESHOLD = "staking.startThreshold";
    public static final String STAKING_REWARD_RATE = "staking.rewardRate";
    public static final String FIRST_TRANSFER = "firstTransfer";
    public static final String FIRST_TXN = "firstTxn";
>>>>>>> 6f806782

    public static void main(String... args) {
        new StakingSuite().runSuiteSync();
    }

    @Override
    protected Logger getResultsLogger() {
        return log;
    }

    @Override
    public boolean canRunConcurrent() {
        return false;
    }

    @Override
    public List<HapiApiSpec> getSpecsInSuite() {
<<<<<<< HEAD
        return List.of(
                new HapiApiSpec[] {
                    // Need to run each separately
                    rewardsWorkAsExpected(),
                    rewardPaymentsNotRepeatedInSamePeriod(),
                    getInfoQueriesReturnsPendingRewards(),
                    secondOrderRewardSituationsWork()
                    //						enabledRewards(),
                    //						previewnetPlannedTest(),
                    //						sendToCarol(),
                    //						endOfStakingPeriodRecTest(),
                    //						rewardsOfDeletedAreRedirectedToBeneficiary(),
                });
=======
        // These specs cannot really be run in CI; they are mostly useful for local
        // validation on a network started with a staking.periodMins=1 override
        return List.of(
                rewardsWorkAsExpected(),
                rewardPaymentsNotRepeatedInSamePeriod(),
                getInfoQueriesReturnsPendingRewards(),
                secondOrderRewardSituationsWork(),
                endOfStakingPeriodRecTest(),
                rewardsOfDeletedAreRedirectedToBeneficiary(),
                canBeRewardedWithoutMinStakeIfSoConfigured());
    }

    private HapiApiSpec canBeRewardedWithoutMinStakeIfSoConfigured() {
        final var patientlyWaiting = "patientlyWaiting";

        return defaultHapiSpec("CanBeRewardedWithoutMinStakeIfSoConfigured")
                .given(
                        overridingAllOf(
                                Map.of(
                                        "staking.nodeMaxToMinStakeRatios",
                                        "0:2,1:4",
                                        "staking.requireMinStakeToReward",
                                        "true",
                                        STAKING_START_THRESHOLD,
                                        "100_000_000",
                                        STAKING_REWARD_RATE,
                                        "273972602739726")),
                        // Create the patiently waiting staker
                        cryptoCreate(patientlyWaiting).stakedNodeId(0).balance(ONE_HUNDRED_HBARS),
                        // Activate staking (but without achieving the 25B hbar minstake)
                        cryptoTransfer(tinyBarsFromTo(GENESIS, STAKING_REWARD, ONE_MILLION_HBARS)))
                .when(
                        sleepFor(INTER_PERIOD_SLEEP_MS),
                        cryptoTransfer(tinyBarsFromTo(GENESIS, FUNDING, 1L)),
                        cryptoTransfer(tinyBarsFromTo(patientlyWaiting, FUNDING, 1)),
                        getAccountBalance(patientlyWaiting).logged(),
                        // Now we should be rewardable even though node0 is far from minStake
                        overriding("staking.requireMinStakeToReward", "false"),
                        sleepFor(INTER_PERIOD_SLEEP_MS),
                        cryptoTransfer(tinyBarsFromTo(GENESIS, FUNDING, 1L)),
                        cryptoTransfer(tinyBarsFromTo(patientlyWaiting, FUNDING, 1)))
                .then(getAccountBalance(patientlyWaiting).logged());
>>>>>>> 6f806782
    }

    private HapiApiSpec secondOrderRewardSituationsWork() {
        final long totalStakeStartCase1 = 3 * ONE_HUNDRED_HBARS;
<<<<<<< HEAD
        final long expectedRewardRate =
                Math.max(0, Math.min(10 * ONE_HBAR, stakingRewardRate)); // should be 10 * ONE_HBAR;
=======
        final long expectedRewardRate = Math.max(0, Math.min(10 * ONE_HBAR, SOME_REWARD_RATE));
>>>>>>> 6f806782
        final long rewardSumHistoryCase1 =
                expectedRewardRate
                        / (totalStakeStartCase1 / TINY_PARTS_PER_WHOLE); // should be 333333333
        final long alicePendingRewardsCase1 =
                rewardSumHistoryCase1 * (2 * ONE_HUNDRED_HBARS / TINY_PARTS_PER_WHOLE);
        final long bobPendingRewardsCase1 =
                rewardSumHistoryCase1 * (ONE_HUNDRED_HBARS / TINY_PARTS_PER_WHOLE);

        return defaultHapiSpec("rewardsWorkAsExpected")
                .given(
<<<<<<< HEAD
                        overriding("staking.startThreshold", "" + 10 * ONE_HBAR),
                        overriding("staking.rewardRate", "" + stakingRewardRate),
                        cryptoTransfer(tinyBarsFromTo(GENESIS, STAKING_REWARD, ONE_MILLION_HBARS)))
                .when(
                        cryptoCreate(alice).stakedNodeId(0).balance(ONE_HUNDRED_HBARS),
                        cryptoCreate(bob).stakedNodeId(0).balance(ONE_HUNDRED_HBARS),
                        cryptoCreate(carol).stakedAccountId(alice).balance(ONE_HUNDRED_HBARS),
                        sleepFor(SLEEP_MS))
                .then(
                        /* --- paid_rewards 0 for first period --- */
                        cryptoTransfer(tinyBarsFromTo(bob, alice, ONE_HBAR)).via("firstTransfer"),
                        getTxnRecord("firstTransfer")
=======
                        overriding(STAKING_START_THRESHOLD, "" + 10 * ONE_HBAR),
                        overriding(STAKING_REWARD_RATE, "" + SOME_REWARD_RATE),
                        cryptoTransfer(tinyBarsFromTo(GENESIS, STAKING_REWARD, ONE_MILLION_HBARS)))
                .when(
                        cryptoCreate(ALICE).stakedNodeId(0).balance(ONE_HUNDRED_HBARS),
                        cryptoCreate(BOB).stakedNodeId(0).balance(ONE_HUNDRED_HBARS),
                        cryptoCreate(CAROL).stakedAccountId(ALICE).balance(ONE_HUNDRED_HBARS),
                        sleepFor(INTER_PERIOD_SLEEP_MS))
                .then(
                        /* --- paid_rewards 0 for first period --- */
                        cryptoTransfer(tinyBarsFromTo(BOB, ALICE, ONE_HBAR)).via(FIRST_TRANSFER),
                        getTxnRecord(FIRST_TRANSFER)
>>>>>>> 6f806782
                                .andAllChildRecords()
                                .stakingFeeExempted()
                                .hasChildRecordCount(1)
                                .hasChildRecords(
                                        recordWith().memo(END_OF_STAKING_PERIOD_CALCULATIONS_MEMO))
                                .hasPaidStakingRewards(List.of()),

                        /* --- second period reward eligible --- */
<<<<<<< HEAD
                        sleepFor(SLEEP_MS),
                        cryptoUpdate(carol)
                                .newStakedAccountId(bob)
=======
                        sleepFor(INTER_PERIOD_SLEEP_MS),
                        cryptoUpdate(CAROL)
                                .newStakedAccountId(BOB)
>>>>>>> 6f806782
                                .via("secondOrderRewardSituation"),
                        getTxnRecord("secondOrderRewardSituation")
                                .andAllChildRecords()
                                .hasChildRecordCount(1)
                                .hasStakingFeesPaid()
                                .hasChildRecords(
                                        recordWith().memo(END_OF_STAKING_PERIOD_CALCULATIONS_MEMO))
                                .hasPaidStakingRewards(
                                        List.of(
<<<<<<< HEAD
                                                Pair.of(alice, alicePendingRewardsCase1),
                                                Pair.of(bob, bobPendingRewardsCase1)))
=======
                                                Pair.of(ALICE, alicePendingRewardsCase1),
                                                Pair.of(BOB, bobPendingRewardsCase1)))
>>>>>>> 6f806782
                                .logged());
    }

    private HapiApiSpec getInfoQueriesReturnsPendingRewards() {
        final long expectedTotalStakedRewardStart = ONE_HUNDRED_HBARS + ONE_HUNDRED_HBARS;
        final long accountTotalStake = ONE_HUNDRED_HBARS;
<<<<<<< HEAD
        final long expectedRewardRate =
                Math.max(0, Math.min(10 * ONE_HBAR, stakingRewardRate)); // should be 10 * ONE_HBAR;
=======
        final long expectedRewardRate = Math.max(0, Math.min(10 * ONE_HBAR, SOME_REWARD_RATE));
>>>>>>> 6f806782
        final long expectedRewardSumHistory =
                expectedRewardRate
                        / (expectedTotalStakedRewardStart
                                / TINY_PARTS_PER_WHOLE); // should be 500_000_000L
        final long expectedPendingReward =
                expectedRewardSumHistory * (accountTotalStake / TINY_PARTS_PER_WHOLE); //
        // should be 500_000_000L

        return defaultHapiSpec("getInfoQueriesReturnsPendingRewards")
                .given(
<<<<<<< HEAD
                        overriding("staking.startThreshold", "" + 10 * ONE_HBAR),
                        overriding("staking.rewardRate", "" + stakingRewardRate),
                        cryptoTransfer(tinyBarsFromTo(GENESIS, STAKING_REWARD, 10 * ONE_HBAR)))
                .when(
                        cryptoCreate(alice).stakedNodeId(0).balance(ONE_HUNDRED_HBARS),
                        cryptoCreate(bob).balance(ONE_HUNDRED_HBARS),
=======
                        overriding(STAKING_START_THRESHOLD, "" + 10 * ONE_HBAR),
                        overriding(STAKING_REWARD_RATE, "" + SOME_REWARD_RATE),
                        cryptoTransfer(tinyBarsFromTo(GENESIS, STAKING_REWARD, 10 * ONE_HBAR)))
                .when(
                        cryptoCreate(ALICE).stakedNodeId(0).balance(ONE_HUNDRED_HBARS),
                        cryptoCreate(BOB).balance(ONE_HUNDRED_HBARS),
>>>>>>> 6f806782
                        uploadInitCode(PAYABLE_CONTRACT),
                        contractCreate(PAYABLE_CONTRACT)
                                .stakedNodeId(0L)
                                .balance(ONE_HUNDRED_HBARS),
<<<<<<< HEAD
                        sleepFor(SLEEP_MS))
                .then(
                        /* --- staking will be activated, child record is generated at end of staking period --- */
                        cryptoTransfer(tinyBarsFromTo(GENESIS, bob, ONE_HBAR)).via("firstTxn"),
                        getTxnRecord("firstTxn")
=======
                        sleepFor(INTER_PERIOD_SLEEP_MS))
                .then(
                        /* --- staking will be activated, child record is generated at end of staking period --- */
                        cryptoTransfer(tinyBarsFromTo(GENESIS, BOB, ONE_HBAR)).via(FIRST_TXN),
                        getTxnRecord(FIRST_TXN)
>>>>>>> 6f806782
                                .andAllChildRecords()
                                .hasChildRecordCount(1)
                                .hasChildRecords(
                                        recordWith().memo(END_OF_STAKING_PERIOD_CALCULATIONS_MEMO))
                                .hasPaidStakingRewards(List.of()),
<<<<<<< HEAD
                        sleepFor(SLEEP_MS),
                        cryptoTransfer(tinyBarsFromTo(GENESIS, bob, ONE_HBAR)),

                        /* --- waited enough and account and contract should be eligible for rewards */
                        getAccountInfo(alice)
=======
                        sleepFor(INTER_PERIOD_SLEEP_MS),
                        cryptoTransfer(tinyBarsFromTo(GENESIS, BOB, ONE_HBAR)),

                        /* --- waited enough and account and contract should be eligible for rewards */
                        getAccountInfo(ALICE)
>>>>>>> 6f806782
                                .has(
                                        accountWith()
                                                .stakedNodeId(0L)
                                                .pendingRewards(expectedPendingReward)),
                        getContractInfo(PAYABLE_CONTRACT)
                                .has(
                                        contractWith()
                                                .stakedNodeId(0L)
                                                .pendingRewards(expectedPendingReward)),

                        /* -- trigger a txn and see if pays expected reward */
<<<<<<< HEAD
                        cryptoTransfer(tinyBarsFromTo(bob, alice, ONE_HBAR))
                                .payingWith(bob)
=======
                        cryptoTransfer(tinyBarsFromTo(BOB, ALICE, ONE_HBAR))
                                .payingWith(BOB)
>>>>>>> 6f806782
                                .via("rewardTxn"),
                        getTxnRecord("rewardTxn")
                                .andAllChildRecords()
                                .hasChildRecordCount(0)
                                .hasPaidStakingRewards(
<<<<<<< HEAD
                                        List.of(Pair.of(alice, expectedPendingReward))),
                        contractCall(PAYABLE_CONTRACT, "deposit", 1_000L)
                                .payingWith(bob)
=======
                                        List.of(Pair.of(ALICE, expectedPendingReward))),
                        contractCall(PAYABLE_CONTRACT, "deposit", 1_000L)
                                .payingWith(BOB)
>>>>>>> 6f806782
                                .sending(1_000L)
                                .via("contractRewardTxn"),
                        getTxnRecord("contractRewardTxn")
                                .andAllChildRecords()
                                .hasChildRecordCount(0)
                                .hasPaidStakingRewards(
                                        List.of(Pair.of(PAYABLE_CONTRACT, expectedPendingReward))));
    }

    private HapiApiSpec rewardPaymentsNotRepeatedInSamePeriod() {
        return defaultHapiSpec("rewardPaymentsNotRepeatedInSamePeriod")
                .given(
<<<<<<< HEAD
                        overriding("staking.startThreshold", "" + 10 * ONE_HBAR),
                        overriding("staking.rewardRate", "" + stakingRewardRate),
                        cryptoTransfer(tinyBarsFromTo(GENESIS, STAKING_REWARD, 10 * ONE_HBAR)))
                .when(
                        cryptoCreate(alice).stakedNodeId(0).balance(ONE_HUNDRED_HBARS),
                        cryptoCreate(bob).balance(ONE_HUNDRED_HBARS),
=======
                        overriding(STAKING_START_THRESHOLD, "" + 10 * ONE_HBAR),
                        overriding(STAKING_REWARD_RATE, "" + SOME_REWARD_RATE),
                        cryptoTransfer(tinyBarsFromTo(GENESIS, STAKING_REWARD, 10 * ONE_HBAR)))
                .when(
                        cryptoCreate(ALICE).stakedNodeId(0).balance(ONE_HUNDRED_HBARS),
                        cryptoCreate(BOB).balance(ONE_HUNDRED_HBARS),
>>>>>>> 6f806782
                        uploadInitCode(PAYABLE_CONTRACT),
                        contractCreate(PAYABLE_CONTRACT)
                                .stakedNodeId(0L)
                                .balance(ONE_HUNDRED_HBARS),
<<<<<<< HEAD
                        sleepFor(SLEEP_MS))
=======
                        sleepFor(INTER_PERIOD_SLEEP_MS))
>>>>>>> 6f806782
                .then(
                        /* --- staking will be activated in the previous suite, child record is generated at end of
                        staking period. But
                        since rewardsSunHistory will be 0 for the first staking period after rewards are activated ,
                        paid_rewards will be 0 --- */
<<<<<<< HEAD
                        cryptoTransfer(tinyBarsFromTo(bob, alice, ONE_HBAR)).via("firstTxn"),
                        getTxnRecord("firstTxn")
=======
                        cryptoTransfer(tinyBarsFromTo(BOB, ALICE, ONE_HBAR)).via(FIRST_TXN),
                        getTxnRecord(FIRST_TXN)
>>>>>>> 6f806782
                                .andAllChildRecords()
                                .hasChildRecordCount(1)
                                .hasChildRecords(
                                        recordWith().memo(END_OF_STAKING_PERIOD_CALCULATIONS_MEMO))
                                .hasPaidStakingRewards(List.of()),

                        /* should receive reward */
<<<<<<< HEAD
                        sleepFor(SLEEP_MS),
=======
                        sleepFor(INTER_PERIOD_SLEEP_MS),
>>>>>>> 6f806782
                        contractUpdate(PAYABLE_CONTRACT)
                                .newDeclinedReward(true)
                                .via("acceptsReward"),
                        getTxnRecord("acceptsReward")
                                .logged()
                                .andAllChildRecords()
                                .hasChildRecordCount(1)
                                .hasChildRecords(
                                        recordWith().memo(END_OF_STAKING_PERIOD_CALCULATIONS_MEMO))
                                .hasPaidStakingRewards(
                                        List.of(Pair.of(PAYABLE_CONTRACT, 500000000L))),
                        contractUpdate(PAYABLE_CONTRACT)
                                .newStakedNodeId(1L)
                                .hasPrecheck(INVALID_STAKING_ID),
                        contractUpdate(PAYABLE_CONTRACT)
<<<<<<< HEAD
                                .newStakedAccountId(bob)
=======
                                .newStakedAccountId(BOB)
>>>>>>> 6f806782
                                .via("samePeriodTxn"),
                        getTxnRecord("samePeriodTxn")
                                .andAllChildRecords()
                                .hasChildRecordCount(0)
                                .hasPaidStakingRewards(List.of()),

                        /* --- next period, so child record is generated at end of staking period.
                        Since rewardsSumHistory is updated during the previous staking period after rewards are
                        activated ,paid_rewards will be non-empty in this record --- */
<<<<<<< HEAD
                        sleepFor(SLEEP_MS),
                        cryptoTransfer(tinyBarsFromTo(bob, alice, ONE_HBAR))
                                .payingWith(bob)
                                .via("firstTransfer"),
                        getTxnRecord("firstTransfer")
=======
                        sleepFor(INTER_PERIOD_SLEEP_MS),
                        cryptoTransfer(tinyBarsFromTo(BOB, ALICE, ONE_HBAR))
                                .payingWith(BOB)
                                .via(FIRST_TRANSFER),
                        getTxnRecord(FIRST_TRANSFER)
>>>>>>> 6f806782
                                .andAllChildRecords()
                                .hasChildRecordCount(1)
                                .hasStakingFeesPaid()
                                .hasChildRecords(
                                        recordWith().memo(END_OF_STAKING_PERIOD_CALCULATIONS_MEMO))
<<<<<<< HEAD
                                .hasPaidStakingRewards(List.of(Pair.of(alice, 500000000L)))
                                .logged(),
                        /* Within the same period rewards are not awarded twice */
                        cryptoTransfer(tinyBarsFromTo(bob, alice, ONE_HBAR))
                                .payingWith(bob)
=======
                                .hasPaidStakingRewards(List.of(Pair.of(ALICE, 500000000L)))
                                .logged(),
                        /* Within the same period rewards are not awarded twice */
                        cryptoTransfer(tinyBarsFromTo(BOB, ALICE, ONE_HBAR))
                                .payingWith(BOB)
>>>>>>> 6f806782
                                .via("samePeriodTransfer"),
                        getTxnRecord("samePeriodTransfer")
                                .andAllChildRecords()
                                .hasChildRecordCount(0)
                                .hasStakingFeesPaid()
                                .hasPaidStakingRewards(List.of())
                                .logged(),
<<<<<<< HEAD
                        cryptoUpdate(alice).newStakedAccountId(bob).via("samePeriodUpdate"),
=======
                        cryptoUpdate(ALICE).newStakedAccountId(BOB).via("samePeriodUpdate"),
>>>>>>> 6f806782
                        getTxnRecord("samePeriodUpdate")
                                .logged()
                                .andAllChildRecords()
                                .hasChildRecordCount(0)
                                .stakingFeeExempted()
                                .hasPaidStakingRewards(List.of()));
    }

    private HapiApiSpec rewardsWorkAsExpected() {
        final long expectedTotalStakedRewardStart = ONE_HUNDRED_HBARS + ONE_HBAR;
<<<<<<< HEAD
        final long expectedRewardRate =
                Math.max(0, Math.min(10 * ONE_HBAR, stakingRewardRate)); // should be 10 * ONE_HBAR;
=======
        final long expectedRewardRate = Math.max(0, Math.min(10 * ONE_HBAR, SOME_REWARD_RATE));
>>>>>>> 6f806782
        final long expectedRewardSumHistory =
                expectedRewardRate
                        / (expectedTotalStakedRewardStart
                                / TINY_PARTS_PER_WHOLE); // should be 9900990L
        final long expectedPendingRewards =
                expectedRewardSumHistory
                        * (expectedTotalStakedRewardStart / TINY_PARTS_PER_WHOLE); // should be
        // 999999990L

        return defaultHapiSpec("rewardsWorkAsExpected")
                .given(
<<<<<<< HEAD
                        overriding("staking.startThreshold", "" + 10 * ONE_HBAR),
                        overriding("staking.rewardRate", "" + stakingRewardRate),
                        cryptoTransfer(tinyBarsFromTo(GENESIS, STAKING_REWARD, ONE_HBAR)))
                .when(
                        cryptoCreate(alice).stakedNodeId(0).balance(ONE_HUNDRED_HBARS),
                        cryptoCreate(bob).balance(ONE_HUNDRED_HBARS),
                        sleepFor(SLEEP_MS))
                .then(
                        /* --- staking not active, so no child record for end of staking period are generated --- */
                        cryptoTransfer(tinyBarsFromTo(bob, alice, ONE_HBAR))
=======
                        overriding(STAKING_START_THRESHOLD, "" + 10 * ONE_HBAR),
                        overriding(STAKING_REWARD_RATE, "" + SOME_REWARD_RATE),
                        cryptoTransfer(tinyBarsFromTo(GENESIS, STAKING_REWARD, ONE_HBAR)))
                .when(
                        cryptoCreate(ALICE).stakedNodeId(0).balance(ONE_HUNDRED_HBARS),
                        cryptoCreate(BOB).balance(ONE_HUNDRED_HBARS),
                        sleepFor(INTER_PERIOD_SLEEP_MS))
                .then(
                        /* --- staking not active, so no child record for end of staking period are generated --- */
                        cryptoTransfer(tinyBarsFromTo(BOB, ALICE, ONE_HBAR))
>>>>>>> 6f806782
                                .via("noRewardTransfer"),
                        getTxnRecord("noRewardTransfer")
                                .stakingFeeExempted()
                                .andAllChildRecords()
                                .hasChildRecordCount(0),

                        /* --- staking will be activated, so child record is generated at end of staking period. But
                        since rewardsSumHistory will be 0 for the first staking period after rewards are activated ,
                        paid_rewards will be 0 --- */
                        cryptoTransfer(tinyBarsFromTo(GENESIS, STAKING_REWARD, 9 * ONE_HBAR)),
<<<<<<< HEAD
                        sleepFor(SLEEP_MS),
                        cryptoTransfer(tinyBarsFromTo(bob, alice, ONE_HBAR)).via("firstTransfer"),
                        getTxnRecord("firstTransfer")
=======
                        sleepFor(INTER_PERIOD_SLEEP_MS),
                        cryptoTransfer(tinyBarsFromTo(BOB, ALICE, ONE_HBAR)).via(FIRST_TRANSFER),
                        getTxnRecord(FIRST_TRANSFER)
>>>>>>> 6f806782
                                .andAllChildRecords()
                                .stakingFeeExempted()
                                .hasChildRecordCount(1)
                                .hasChildRecords(
                                        recordWith().memo(END_OF_STAKING_PERIOD_CALCULATIONS_MEMO))
                                .hasPaidStakingRewards(List.of()),

                        /* --- staking is activated, so child record is generated at end of staking period.
                        Since rewardsSumHistory is updated during the previous staking period after rewards are
                        activated ,
                        paid_rewards will be non-empty in this record --- */
<<<<<<< HEAD
                        sleepFor(SLEEP_MS),
                        cryptoTransfer(tinyBarsFromTo(bob, alice, ONE_HBAR))
                                .payingWith(bob)
=======
                        sleepFor(INTER_PERIOD_SLEEP_MS),
                        cryptoTransfer(tinyBarsFromTo(BOB, ALICE, ONE_HBAR))
                                .payingWith(BOB)
>>>>>>> 6f806782
                                .via("secondTransfer"),
                        getTxnRecord("secondTransfer")
                                .andAllChildRecords()
                                .hasChildRecordCount(1)
                                .hasStakingFeesPaid()
                                .hasChildRecords(
                                        recordWith().memo(END_OF_STAKING_PERIOD_CALCULATIONS_MEMO))
                                .hasPaidStakingRewards(
<<<<<<< HEAD
                                        List.of(Pair.of(alice, expectedPendingRewards))),

                        /* Within the same period rewards are not awarded twice */
                        cryptoTransfer(tinyBarsFromTo(bob, alice, ONE_HBAR))
                                .payingWith(bob)
=======
                                        List.of(Pair.of(ALICE, expectedPendingRewards))),

                        /* Within the same period rewards are not awarded twice */
                        cryptoTransfer(tinyBarsFromTo(BOB, ALICE, ONE_HBAR))
                                .payingWith(BOB)
>>>>>>> 6f806782
                                .via("expectNoReward"),
                        getTxnRecord("expectNoReward")
                                .andAllChildRecords()
                                .hasChildRecordCount(0)
                                .hasStakingFeesPaid()
                                .hasPaidStakingRewards(List.of()));
    }

<<<<<<< HEAD
    private HapiApiSpec sendToCarol() {
        return defaultHapiSpec("SendToCarol")
                .given(
                        //						getAccountBalance("0.0.1006").logged()
                        //						getAccountInfo("0.0.1006").logged()
                        cryptoTransfer(tinyBarsFromTo(GENESIS, "0.0.1004", 1)),
                        cryptoTransfer(tinyBarsFromTo(GENESIS, "0.0.1005", 1)),
                        cryptoTransfer(tinyBarsFromTo(GENESIS, "0.0.1006", 1)),
                        cryptoTransfer(tinyBarsFromTo(GENESIS, "0.0.1004", 1)),
                        cryptoTransfer(tinyBarsFromTo(GENESIS, "0.0.1005", 1)),
                        cryptoTransfer(tinyBarsFromTo(GENESIS, "0.0.1006", 1)))
                .when()
                .then();
    }

=======
>>>>>>> 6f806782
    private HapiApiSpec endOfStakingPeriodRecTest() {
        return defaultHapiSpec("EndOfStakingPeriodRecTest")
                .given(
                        cryptoCreate("a1").balance(ONE_HUNDRED_HBARS).stakedNodeId(0),
                        cryptoCreate("a2").balance(ONE_HUNDRED_HBARS).stakedNodeId(0),
                        cryptoTransfer(
                                tinyBarsFromTo(
                                        GENESIS,
<<<<<<< HEAD
                                        "0.0.800",
                                        ONE_MILLION_HBARS)) // will trigger staking
                        )
                .when(sleepFor(SLEEP_MS))
=======
                                        STAKING_REWARD,
                                        ONE_MILLION_HBARS)) // will trigger staking
                        )
                .when(sleepFor(INTER_PERIOD_SLEEP_MS))
>>>>>>> 6f806782
                .then(
                        cryptoTransfer(tinyBarsFromTo("a1", "a2", ONE_HBAR)).via("trigger"),
                        getTxnRecord("trigger")
                                .logged()
                                .hasChildRecordCount(1)
                                .hasChildRecords(
                                        recordWith().memo(END_OF_STAKING_PERIOD_CALCULATIONS_MEMO)),
<<<<<<< HEAD
                        sleepFor(SLEEP_MS),
=======
                        sleepFor(INTER_PERIOD_SLEEP_MS),
>>>>>>> 6f806782
                        cryptoTransfer(tinyBarsFromTo("a1", "a2", ONE_HBAR)).via("transfer"),
                        getTxnRecord("transfer")
                                .hasChildRecordCount(1)
                                .hasChildRecords(
                                        recordWith().memo(END_OF_STAKING_PERIOD_CALCULATIONS_MEMO))
                                .logged(),
                        cryptoTransfer(tinyBarsFromTo("a1", "a2", ONE_HBAR))
                                .via("noEndOfStakingPeriodRecord"),
                        getTxnRecord("noEndOfStakingPeriodRecord").hasChildRecordCount(0).logged(),
<<<<<<< HEAD
                        sleepFor(SLEEP_MS),
=======
                        sleepFor(INTER_PERIOD_SLEEP_MS),
>>>>>>> 6f806782
                        cryptoTransfer(tinyBarsFromTo("a1", "a2", ONE_HBAR)).via("transfer1"),
                        getTxnRecord("transfer1")
                                .hasChildRecordCount(1)
                                .hasChildRecords(
                                        recordWith().memo(END_OF_STAKING_PERIOD_CALCULATIONS_MEMO))
                                .logged());
    }

    private HapiApiSpec rewardsOfDeletedAreRedirectedToBeneficiary() {
<<<<<<< HEAD
        final var alice = "alice";
=======
>>>>>>> 6f806782
        final var bob = "bob";
        final var deletion = "deletion";
        return defaultHapiSpec("RewardsOfDeletedAreRedirectedToBeneficiary")
                .given(
<<<<<<< HEAD
                        overriding("staking.startThreshold", "" + 10 * ONE_HBAR),
                        cryptoTransfer(tinyBarsFromTo(GENESIS, STAKING_REWARD, ONE_MILLION_HBARS)))
                .when(
                        cryptoCreate(alice).stakedNodeId(0).balance(33_000 * ONE_MILLION_HBARS),
                        cryptoCreate(bob).balance(0L),
                        sleepFor(150_000))
                .then(
                        cryptoDelete(alice).transfer(bob).via(deletion),
                        getTxnRecord(deletion).andAllChildRecords().logged());
    }

    private HapiApiSpec previewnetPlannedTest() {
        final var alice = "alice";
        final var bob = "bob";
        final var carol = "carol";
        final var debbie = "debbie";
        final var civilian = "civilian";
        final var stakingAccount = "0.0.800";
        final var unrewardedTxn = "unrewardedTxn";
        final var rewardedTxn = "rewardedTxn";
        final var rewardedTxn2 = "rewardedTxn2";
        return defaultHapiSpec("PreviewnetPlannedTest")
                .given(
                        overriding("staking.startThreshold", "" + 10 * ONE_HBAR),
                        cryptoTransfer(tinyBarsFromTo(GENESIS, stakingAccount, ONE_MILLION_HBARS)))
                .when(
                        cryptoCreate(civilian),
                        cryptoCreate(alice).stakedNodeId(0).balance(20_000 * ONE_MILLION_HBARS),
                        cryptoCreate(bob).balance(5_000 * ONE_MILLION_HBARS),
                        cryptoCreate(carol).stakedNodeId(0),
                        cryptoCreate(debbie).balance(5 * ONE_HBAR + 90_000_000L),
                        cryptoUpdate(bob).newStakedNodeId(0),
                        // End of period ONE
                        sleepFor(75_000))
                .then(
                        cryptoTransfer(movingHbar(ONE_HBAR).distributing(carol, alice, bob))
                                .payingWith(civilian)
                                .via(unrewardedTxn),
                        //						cryptoTransfer(tinyBarsFromTo(GENESIS, FUNDING,
                        // ONE_HBAR)).via(unrewardedTxn),
                        getTxnRecord(unrewardedTxn).andAllChildRecords().logged(),
                        sleepFor(75_000),
                        // rewardSumHistory now: [3, 0, 0, 0, 0, 0, 0, 0, 0, 0]
                        cryptoTransfer(movingHbar(ONE_HBAR).distributing(carol, alice, bob))
                                .payingWith(civilian)
                                .via(rewardedTxn),
                        //						cryptoTransfer(tinyBarsFromTo(GENESIS, FUNDING,
                        // ONE_HBAR)).via(rewardedTxn),
                        getTxnRecord(rewardedTxn).andAllChildRecords().logged(),
                        cryptoUpdate(debbie).newStakedAccountId(carol),
                        //						cryptoUpdate(alice).newStakedAccountId(debbie),
                        //						cryptoUpdate(bob).newStakedAccountId(debbie),
                        //						cryptoUpdate(carol).newStakedAccountId(debbie)
                        getAccountInfo(carol).logged(),
                        cryptoTransfer(movingHbar(ONE_HBAR + 90_000_000L).between(GENESIS, debbie)),
                        getAccountInfo(carol).logged(),
                        sleepFor(75_000),
                        cryptoTransfer(movingHbar(ONE_HBAR).distributing(carol, alice, bob))
                                .payingWith(civilian)
                                .via(rewardedTxn2));
    }

    private HapiApiSpec enableRewards() {
        final var stakingAccount = "0.0.800";
        return defaultHapiSpec("EnableRewards")
                .given(overriding("staking.startThreshold", "" + 10 * ONE_HBAR))
                .when(
                        cryptoCreate("account").stakedNodeId(0L),
                        cryptoTransfer(tinyBarsFromTo(GENESIS, stakingAccount, ONE_HBAR))
                                .via("transferTxn"),
                        cryptoTransfer(tinyBarsFromTo(GENESIS, stakingAccount, 8 * ONE_HBAR))
                                .via("moreTransfers"),
                        cryptoTransfer(tinyBarsFromTo(GENESIS, stakingAccount, ONE_HBAR))
                                .via("shouldTriggerStaking"),
                        //
                        //	freezeOnly().payingWith(GENESIS).startingAt(Instant.now().plusSeconds(10))
                        cryptoTransfer(tinyBarsFromTo(GENESIS, "account", ONE_HBAR))
                                .via("shouldSendRewards")
                        // for now testing with the logs, once RewardCalculator is implemented this
                        // test will be
                        // complete.
                        // tested
                        // 1. Only on the last cryptoTransfer the following log is written `Staking
                        // rewards is
                        // activated and rewardSumHistory is cleared`
                        // 2. that restarting from freeze, shows `Staking Rewards Activated ::true`
                        // from
                        // MerkleNetworkContext log
                        )
                .then();
    }
=======
                        overriding(STAKING_START_THRESHOLD, "" + 10 * ONE_HBAR),
                        cryptoTransfer(tinyBarsFromTo(GENESIS, STAKING_REWARD, ONE_MILLION_HBARS)))
                .when(
                        cryptoCreate(ALICE).stakedNodeId(0).balance(33_000 * ONE_MILLION_HBARS),
                        cryptoCreate(bob).balance(0L),
                        sleepFor(150_000))
                .then(
                        cryptoDelete(ALICE).transfer(bob).via(deletion),
                        getTxnRecord(deletion).andAllChildRecords().logged());
    }
>>>>>>> 6f806782
}<|MERGE_RESOLUTION|>--- conflicted
+++ resolved
@@ -41,13 +41,6 @@
 import com.hedera.services.bdd.spec.HapiApiSpec;
 import com.hedera.services.bdd.suites.HapiApiSuite;
 import java.util.List;
-<<<<<<< HEAD
-import org.apache.commons.lang3.tuple.Pair;
-import org.apache.logging.log4j.LogManager;
-import org.apache.logging.log4j.Logger;
-
-public class StakingSuite extends HapiApiSuite {
-=======
 import java.util.Map;
 import org.apache.commons.lang3.tuple.Pair;
 import org.apache.logging.log4j.LogManager;
@@ -55,19 +48,11 @@
 
 public class StakingSuite extends HapiApiSuite {
 
->>>>>>> 6f806782
     private static final Logger log = LogManager.getLogger(StakingSuite.class);
     public static final String END_OF_STAKING_PERIOD_CALCULATIONS_MEMO =
             "End of staking period calculation record";
     private static final long ONE_STAKING_PERIOD = 60_000L;
     private static final long BUFFER = 10_000L;
-<<<<<<< HEAD
-    private static final long stakingRewardRate = 100_000_000_000L;
-    private static final String alice = "alice";
-    private static final String bob = "bob";
-    private static final String carol = "carol";
-    private static final long SLEEP_MS = ONE_STAKING_PERIOD + BUFFER;
-=======
     private static final long SOME_REWARD_RATE = 100_000_000_000L;
     private static final String ALICE = "alice";
     private static final String BOB = "bob";
@@ -77,7 +62,6 @@
     public static final String STAKING_REWARD_RATE = "staking.rewardRate";
     public static final String FIRST_TRANSFER = "firstTransfer";
     public static final String FIRST_TXN = "firstTxn";
->>>>>>> 6f806782
 
     public static void main(String... args) {
         new StakingSuite().runSuiteSync();
@@ -95,21 +79,6 @@
 
     @Override
     public List<HapiApiSpec> getSpecsInSuite() {
-<<<<<<< HEAD
-        return List.of(
-                new HapiApiSpec[] {
-                    // Need to run each separately
-                    rewardsWorkAsExpected(),
-                    rewardPaymentsNotRepeatedInSamePeriod(),
-                    getInfoQueriesReturnsPendingRewards(),
-                    secondOrderRewardSituationsWork()
-                    //						enabledRewards(),
-                    //						previewnetPlannedTest(),
-                    //						sendToCarol(),
-                    //						endOfStakingPeriodRecTest(),
-                    //						rewardsOfDeletedAreRedirectedToBeneficiary(),
-                });
-=======
         // These specs cannot really be run in CI; they are mostly useful for local
         // validation on a network started with a staking.periodMins=1 override
         return List.of(
@@ -152,17 +121,11 @@
                         cryptoTransfer(tinyBarsFromTo(GENESIS, FUNDING, 1L)),
                         cryptoTransfer(tinyBarsFromTo(patientlyWaiting, FUNDING, 1)))
                 .then(getAccountBalance(patientlyWaiting).logged());
->>>>>>> 6f806782
     }
 
     private HapiApiSpec secondOrderRewardSituationsWork() {
         final long totalStakeStartCase1 = 3 * ONE_HUNDRED_HBARS;
-<<<<<<< HEAD
-        final long expectedRewardRate =
-                Math.max(0, Math.min(10 * ONE_HBAR, stakingRewardRate)); // should be 10 * ONE_HBAR;
-=======
         final long expectedRewardRate = Math.max(0, Math.min(10 * ONE_HBAR, SOME_REWARD_RATE));
->>>>>>> 6f806782
         final long rewardSumHistoryCase1 =
                 expectedRewardRate
                         / (totalStakeStartCase1 / TINY_PARTS_PER_WHOLE); // should be 333333333
@@ -173,20 +136,6 @@
 
         return defaultHapiSpec("rewardsWorkAsExpected")
                 .given(
-<<<<<<< HEAD
-                        overriding("staking.startThreshold", "" + 10 * ONE_HBAR),
-                        overriding("staking.rewardRate", "" + stakingRewardRate),
-                        cryptoTransfer(tinyBarsFromTo(GENESIS, STAKING_REWARD, ONE_MILLION_HBARS)))
-                .when(
-                        cryptoCreate(alice).stakedNodeId(0).balance(ONE_HUNDRED_HBARS),
-                        cryptoCreate(bob).stakedNodeId(0).balance(ONE_HUNDRED_HBARS),
-                        cryptoCreate(carol).stakedAccountId(alice).balance(ONE_HUNDRED_HBARS),
-                        sleepFor(SLEEP_MS))
-                .then(
-                        /* --- paid_rewards 0 for first period --- */
-                        cryptoTransfer(tinyBarsFromTo(bob, alice, ONE_HBAR)).via("firstTransfer"),
-                        getTxnRecord("firstTransfer")
-=======
                         overriding(STAKING_START_THRESHOLD, "" + 10 * ONE_HBAR),
                         overriding(STAKING_REWARD_RATE, "" + SOME_REWARD_RATE),
                         cryptoTransfer(tinyBarsFromTo(GENESIS, STAKING_REWARD, ONE_MILLION_HBARS)))
@@ -199,7 +148,6 @@
                         /* --- paid_rewards 0 for first period --- */
                         cryptoTransfer(tinyBarsFromTo(BOB, ALICE, ONE_HBAR)).via(FIRST_TRANSFER),
                         getTxnRecord(FIRST_TRANSFER)
->>>>>>> 6f806782
                                 .andAllChildRecords()
                                 .stakingFeeExempted()
                                 .hasChildRecordCount(1)
@@ -208,15 +156,9 @@
                                 .hasPaidStakingRewards(List.of()),
 
                         /* --- second period reward eligible --- */
-<<<<<<< HEAD
-                        sleepFor(SLEEP_MS),
-                        cryptoUpdate(carol)
-                                .newStakedAccountId(bob)
-=======
                         sleepFor(INTER_PERIOD_SLEEP_MS),
                         cryptoUpdate(CAROL)
                                 .newStakedAccountId(BOB)
->>>>>>> 6f806782
                                 .via("secondOrderRewardSituation"),
                         getTxnRecord("secondOrderRewardSituation")
                                 .andAllChildRecords()
@@ -226,25 +168,15 @@
                                         recordWith().memo(END_OF_STAKING_PERIOD_CALCULATIONS_MEMO))
                                 .hasPaidStakingRewards(
                                         List.of(
-<<<<<<< HEAD
-                                                Pair.of(alice, alicePendingRewardsCase1),
-                                                Pair.of(bob, bobPendingRewardsCase1)))
-=======
                                                 Pair.of(ALICE, alicePendingRewardsCase1),
                                                 Pair.of(BOB, bobPendingRewardsCase1)))
->>>>>>> 6f806782
                                 .logged());
     }
 
     private HapiApiSpec getInfoQueriesReturnsPendingRewards() {
         final long expectedTotalStakedRewardStart = ONE_HUNDRED_HBARS + ONE_HUNDRED_HBARS;
         final long accountTotalStake = ONE_HUNDRED_HBARS;
-<<<<<<< HEAD
-        final long expectedRewardRate =
-                Math.max(0, Math.min(10 * ONE_HBAR, stakingRewardRate)); // should be 10 * ONE_HBAR;
-=======
         final long expectedRewardRate = Math.max(0, Math.min(10 * ONE_HBAR, SOME_REWARD_RATE));
->>>>>>> 6f806782
         final long expectedRewardSumHistory =
                 expectedRewardRate
                         / (expectedTotalStakedRewardStart
@@ -255,56 +187,31 @@
 
         return defaultHapiSpec("getInfoQueriesReturnsPendingRewards")
                 .given(
-<<<<<<< HEAD
-                        overriding("staking.startThreshold", "" + 10 * ONE_HBAR),
-                        overriding("staking.rewardRate", "" + stakingRewardRate),
-                        cryptoTransfer(tinyBarsFromTo(GENESIS, STAKING_REWARD, 10 * ONE_HBAR)))
-                .when(
-                        cryptoCreate(alice).stakedNodeId(0).balance(ONE_HUNDRED_HBARS),
-                        cryptoCreate(bob).balance(ONE_HUNDRED_HBARS),
-=======
                         overriding(STAKING_START_THRESHOLD, "" + 10 * ONE_HBAR),
                         overriding(STAKING_REWARD_RATE, "" + SOME_REWARD_RATE),
                         cryptoTransfer(tinyBarsFromTo(GENESIS, STAKING_REWARD, 10 * ONE_HBAR)))
                 .when(
                         cryptoCreate(ALICE).stakedNodeId(0).balance(ONE_HUNDRED_HBARS),
                         cryptoCreate(BOB).balance(ONE_HUNDRED_HBARS),
->>>>>>> 6f806782
                         uploadInitCode(PAYABLE_CONTRACT),
                         contractCreate(PAYABLE_CONTRACT)
                                 .stakedNodeId(0L)
                                 .balance(ONE_HUNDRED_HBARS),
-<<<<<<< HEAD
-                        sleepFor(SLEEP_MS))
-                .then(
-                        /* --- staking will be activated, child record is generated at end of staking period --- */
-                        cryptoTransfer(tinyBarsFromTo(GENESIS, bob, ONE_HBAR)).via("firstTxn"),
-                        getTxnRecord("firstTxn")
-=======
                         sleepFor(INTER_PERIOD_SLEEP_MS))
                 .then(
                         /* --- staking will be activated, child record is generated at end of staking period --- */
                         cryptoTransfer(tinyBarsFromTo(GENESIS, BOB, ONE_HBAR)).via(FIRST_TXN),
                         getTxnRecord(FIRST_TXN)
->>>>>>> 6f806782
                                 .andAllChildRecords()
                                 .hasChildRecordCount(1)
                                 .hasChildRecords(
                                         recordWith().memo(END_OF_STAKING_PERIOD_CALCULATIONS_MEMO))
                                 .hasPaidStakingRewards(List.of()),
-<<<<<<< HEAD
-                        sleepFor(SLEEP_MS),
-                        cryptoTransfer(tinyBarsFromTo(GENESIS, bob, ONE_HBAR)),
-
-                        /* --- waited enough and account and contract should be eligible for rewards */
-                        getAccountInfo(alice)
-=======
                         sleepFor(INTER_PERIOD_SLEEP_MS),
                         cryptoTransfer(tinyBarsFromTo(GENESIS, BOB, ONE_HBAR)),
 
                         /* --- waited enough and account and contract should be eligible for rewards */
                         getAccountInfo(ALICE)
->>>>>>> 6f806782
                                 .has(
                                         accountWith()
                                                 .stakedNodeId(0L)
@@ -316,27 +223,16 @@
                                                 .pendingRewards(expectedPendingReward)),
 
                         /* -- trigger a txn and see if pays expected reward */
-<<<<<<< HEAD
-                        cryptoTransfer(tinyBarsFromTo(bob, alice, ONE_HBAR))
-                                .payingWith(bob)
-=======
-                        cryptoTransfer(tinyBarsFromTo(BOB, ALICE, ONE_HBAR))
-                                .payingWith(BOB)
->>>>>>> 6f806782
+                        cryptoTransfer(tinyBarsFromTo(BOB, ALICE, ONE_HBAR))
+                                .payingWith(BOB)
                                 .via("rewardTxn"),
                         getTxnRecord("rewardTxn")
                                 .andAllChildRecords()
                                 .hasChildRecordCount(0)
                                 .hasPaidStakingRewards(
-<<<<<<< HEAD
-                                        List.of(Pair.of(alice, expectedPendingReward))),
-                        contractCall(PAYABLE_CONTRACT, "deposit", 1_000L)
-                                .payingWith(bob)
-=======
                                         List.of(Pair.of(ALICE, expectedPendingReward))),
                         contractCall(PAYABLE_CONTRACT, "deposit", 1_000L)
                                 .payingWith(BOB)
->>>>>>> 6f806782
                                 .sending(1_000L)
                                 .via("contractRewardTxn"),
                         getTxnRecord("contractRewardTxn")
@@ -349,42 +245,24 @@
     private HapiApiSpec rewardPaymentsNotRepeatedInSamePeriod() {
         return defaultHapiSpec("rewardPaymentsNotRepeatedInSamePeriod")
                 .given(
-<<<<<<< HEAD
-                        overriding("staking.startThreshold", "" + 10 * ONE_HBAR),
-                        overriding("staking.rewardRate", "" + stakingRewardRate),
-                        cryptoTransfer(tinyBarsFromTo(GENESIS, STAKING_REWARD, 10 * ONE_HBAR)))
-                .when(
-                        cryptoCreate(alice).stakedNodeId(0).balance(ONE_HUNDRED_HBARS),
-                        cryptoCreate(bob).balance(ONE_HUNDRED_HBARS),
-=======
                         overriding(STAKING_START_THRESHOLD, "" + 10 * ONE_HBAR),
                         overriding(STAKING_REWARD_RATE, "" + SOME_REWARD_RATE),
                         cryptoTransfer(tinyBarsFromTo(GENESIS, STAKING_REWARD, 10 * ONE_HBAR)))
                 .when(
                         cryptoCreate(ALICE).stakedNodeId(0).balance(ONE_HUNDRED_HBARS),
                         cryptoCreate(BOB).balance(ONE_HUNDRED_HBARS),
->>>>>>> 6f806782
                         uploadInitCode(PAYABLE_CONTRACT),
                         contractCreate(PAYABLE_CONTRACT)
                                 .stakedNodeId(0L)
                                 .balance(ONE_HUNDRED_HBARS),
-<<<<<<< HEAD
-                        sleepFor(SLEEP_MS))
-=======
                         sleepFor(INTER_PERIOD_SLEEP_MS))
->>>>>>> 6f806782
                 .then(
                         /* --- staking will be activated in the previous suite, child record is generated at end of
                         staking period. But
                         since rewardsSunHistory will be 0 for the first staking period after rewards are activated ,
                         paid_rewards will be 0 --- */
-<<<<<<< HEAD
-                        cryptoTransfer(tinyBarsFromTo(bob, alice, ONE_HBAR)).via("firstTxn"),
-                        getTxnRecord("firstTxn")
-=======
                         cryptoTransfer(tinyBarsFromTo(BOB, ALICE, ONE_HBAR)).via(FIRST_TXN),
                         getTxnRecord(FIRST_TXN)
->>>>>>> 6f806782
                                 .andAllChildRecords()
                                 .hasChildRecordCount(1)
                                 .hasChildRecords(
@@ -392,11 +270,7 @@
                                 .hasPaidStakingRewards(List.of()),
 
                         /* should receive reward */
-<<<<<<< HEAD
-                        sleepFor(SLEEP_MS),
-=======
-                        sleepFor(INTER_PERIOD_SLEEP_MS),
->>>>>>> 6f806782
+                        sleepFor(INTER_PERIOD_SLEEP_MS),
                         contractUpdate(PAYABLE_CONTRACT)
                                 .newDeclinedReward(true)
                                 .via("acceptsReward"),
@@ -412,11 +286,7 @@
                                 .newStakedNodeId(1L)
                                 .hasPrecheck(INVALID_STAKING_ID),
                         contractUpdate(PAYABLE_CONTRACT)
-<<<<<<< HEAD
-                                .newStakedAccountId(bob)
-=======
                                 .newStakedAccountId(BOB)
->>>>>>> 6f806782
                                 .via("samePeriodTxn"),
                         getTxnRecord("samePeriodTxn")
                                 .andAllChildRecords()
@@ -426,37 +296,21 @@
                         /* --- next period, so child record is generated at end of staking period.
                         Since rewardsSumHistory is updated during the previous staking period after rewards are
                         activated ,paid_rewards will be non-empty in this record --- */
-<<<<<<< HEAD
-                        sleepFor(SLEEP_MS),
-                        cryptoTransfer(tinyBarsFromTo(bob, alice, ONE_HBAR))
-                                .payingWith(bob)
-                                .via("firstTransfer"),
-                        getTxnRecord("firstTransfer")
-=======
                         sleepFor(INTER_PERIOD_SLEEP_MS),
                         cryptoTransfer(tinyBarsFromTo(BOB, ALICE, ONE_HBAR))
                                 .payingWith(BOB)
                                 .via(FIRST_TRANSFER),
                         getTxnRecord(FIRST_TRANSFER)
->>>>>>> 6f806782
                                 .andAllChildRecords()
                                 .hasChildRecordCount(1)
                                 .hasStakingFeesPaid()
                                 .hasChildRecords(
                                         recordWith().memo(END_OF_STAKING_PERIOD_CALCULATIONS_MEMO))
-<<<<<<< HEAD
-                                .hasPaidStakingRewards(List.of(Pair.of(alice, 500000000L)))
-                                .logged(),
-                        /* Within the same period rewards are not awarded twice */
-                        cryptoTransfer(tinyBarsFromTo(bob, alice, ONE_HBAR))
-                                .payingWith(bob)
-=======
                                 .hasPaidStakingRewards(List.of(Pair.of(ALICE, 500000000L)))
                                 .logged(),
                         /* Within the same period rewards are not awarded twice */
                         cryptoTransfer(tinyBarsFromTo(BOB, ALICE, ONE_HBAR))
                                 .payingWith(BOB)
->>>>>>> 6f806782
                                 .via("samePeriodTransfer"),
                         getTxnRecord("samePeriodTransfer")
                                 .andAllChildRecords()
@@ -464,11 +318,7 @@
                                 .hasStakingFeesPaid()
                                 .hasPaidStakingRewards(List.of())
                                 .logged(),
-<<<<<<< HEAD
-                        cryptoUpdate(alice).newStakedAccountId(bob).via("samePeriodUpdate"),
-=======
                         cryptoUpdate(ALICE).newStakedAccountId(BOB).via("samePeriodUpdate"),
->>>>>>> 6f806782
                         getTxnRecord("samePeriodUpdate")
                                 .logged()
                                 .andAllChildRecords()
@@ -479,12 +329,7 @@
 
     private HapiApiSpec rewardsWorkAsExpected() {
         final long expectedTotalStakedRewardStart = ONE_HUNDRED_HBARS + ONE_HBAR;
-<<<<<<< HEAD
-        final long expectedRewardRate =
-                Math.max(0, Math.min(10 * ONE_HBAR, stakingRewardRate)); // should be 10 * ONE_HBAR;
-=======
         final long expectedRewardRate = Math.max(0, Math.min(10 * ONE_HBAR, SOME_REWARD_RATE));
->>>>>>> 6f806782
         final long expectedRewardSumHistory =
                 expectedRewardRate
                         / (expectedTotalStakedRewardStart
@@ -496,18 +341,6 @@
 
         return defaultHapiSpec("rewardsWorkAsExpected")
                 .given(
-<<<<<<< HEAD
-                        overriding("staking.startThreshold", "" + 10 * ONE_HBAR),
-                        overriding("staking.rewardRate", "" + stakingRewardRate),
-                        cryptoTransfer(tinyBarsFromTo(GENESIS, STAKING_REWARD, ONE_HBAR)))
-                .when(
-                        cryptoCreate(alice).stakedNodeId(0).balance(ONE_HUNDRED_HBARS),
-                        cryptoCreate(bob).balance(ONE_HUNDRED_HBARS),
-                        sleepFor(SLEEP_MS))
-                .then(
-                        /* --- staking not active, so no child record for end of staking period are generated --- */
-                        cryptoTransfer(tinyBarsFromTo(bob, alice, ONE_HBAR))
-=======
                         overriding(STAKING_START_THRESHOLD, "" + 10 * ONE_HBAR),
                         overriding(STAKING_REWARD_RATE, "" + SOME_REWARD_RATE),
                         cryptoTransfer(tinyBarsFromTo(GENESIS, STAKING_REWARD, ONE_HBAR)))
@@ -518,7 +351,6 @@
                 .then(
                         /* --- staking not active, so no child record for end of staking period are generated --- */
                         cryptoTransfer(tinyBarsFromTo(BOB, ALICE, ONE_HBAR))
->>>>>>> 6f806782
                                 .via("noRewardTransfer"),
                         getTxnRecord("noRewardTransfer")
                                 .stakingFeeExempted()
@@ -529,15 +361,9 @@
                         since rewardsSumHistory will be 0 for the first staking period after rewards are activated ,
                         paid_rewards will be 0 --- */
                         cryptoTransfer(tinyBarsFromTo(GENESIS, STAKING_REWARD, 9 * ONE_HBAR)),
-<<<<<<< HEAD
-                        sleepFor(SLEEP_MS),
-                        cryptoTransfer(tinyBarsFromTo(bob, alice, ONE_HBAR)).via("firstTransfer"),
-                        getTxnRecord("firstTransfer")
-=======
                         sleepFor(INTER_PERIOD_SLEEP_MS),
                         cryptoTransfer(tinyBarsFromTo(BOB, ALICE, ONE_HBAR)).via(FIRST_TRANSFER),
                         getTxnRecord(FIRST_TRANSFER)
->>>>>>> 6f806782
                                 .andAllChildRecords()
                                 .stakingFeeExempted()
                                 .hasChildRecordCount(1)
@@ -549,15 +375,9 @@
                         Since rewardsSumHistory is updated during the previous staking period after rewards are
                         activated ,
                         paid_rewards will be non-empty in this record --- */
-<<<<<<< HEAD
-                        sleepFor(SLEEP_MS),
-                        cryptoTransfer(tinyBarsFromTo(bob, alice, ONE_HBAR))
-                                .payingWith(bob)
-=======
-                        sleepFor(INTER_PERIOD_SLEEP_MS),
-                        cryptoTransfer(tinyBarsFromTo(BOB, ALICE, ONE_HBAR))
-                                .payingWith(BOB)
->>>>>>> 6f806782
+                        sleepFor(INTER_PERIOD_SLEEP_MS),
+                        cryptoTransfer(tinyBarsFromTo(BOB, ALICE, ONE_HBAR))
+                                .payingWith(BOB)
                                 .via("secondTransfer"),
                         getTxnRecord("secondTransfer")
                                 .andAllChildRecords()
@@ -566,19 +386,11 @@
                                 .hasChildRecords(
                                         recordWith().memo(END_OF_STAKING_PERIOD_CALCULATIONS_MEMO))
                                 .hasPaidStakingRewards(
-<<<<<<< HEAD
-                                        List.of(Pair.of(alice, expectedPendingRewards))),
+                                        List.of(Pair.of(ALICE, expectedPendingRewards))),
 
                         /* Within the same period rewards are not awarded twice */
-                        cryptoTransfer(tinyBarsFromTo(bob, alice, ONE_HBAR))
-                                .payingWith(bob)
-=======
-                                        List.of(Pair.of(ALICE, expectedPendingRewards))),
-
-                        /* Within the same period rewards are not awarded twice */
-                        cryptoTransfer(tinyBarsFromTo(BOB, ALICE, ONE_HBAR))
-                                .payingWith(BOB)
->>>>>>> 6f806782
+                        cryptoTransfer(tinyBarsFromTo(BOB, ALICE, ONE_HBAR))
+                                .payingWith(BOB)
                                 .via("expectNoReward"),
                         getTxnRecord("expectNoReward")
                                 .andAllChildRecords()
@@ -587,24 +399,6 @@
                                 .hasPaidStakingRewards(List.of()));
     }
 
-<<<<<<< HEAD
-    private HapiApiSpec sendToCarol() {
-        return defaultHapiSpec("SendToCarol")
-                .given(
-                        //						getAccountBalance("0.0.1006").logged()
-                        //						getAccountInfo("0.0.1006").logged()
-                        cryptoTransfer(tinyBarsFromTo(GENESIS, "0.0.1004", 1)),
-                        cryptoTransfer(tinyBarsFromTo(GENESIS, "0.0.1005", 1)),
-                        cryptoTransfer(tinyBarsFromTo(GENESIS, "0.0.1006", 1)),
-                        cryptoTransfer(tinyBarsFromTo(GENESIS, "0.0.1004", 1)),
-                        cryptoTransfer(tinyBarsFromTo(GENESIS, "0.0.1005", 1)),
-                        cryptoTransfer(tinyBarsFromTo(GENESIS, "0.0.1006", 1)))
-                .when()
-                .then();
-    }
-
-=======
->>>>>>> 6f806782
     private HapiApiSpec endOfStakingPeriodRecTest() {
         return defaultHapiSpec("EndOfStakingPeriodRecTest")
                 .given(
@@ -613,17 +407,10 @@
                         cryptoTransfer(
                                 tinyBarsFromTo(
                                         GENESIS,
-<<<<<<< HEAD
-                                        "0.0.800",
-                                        ONE_MILLION_HBARS)) // will trigger staking
-                        )
-                .when(sleepFor(SLEEP_MS))
-=======
                                         STAKING_REWARD,
                                         ONE_MILLION_HBARS)) // will trigger staking
                         )
                 .when(sleepFor(INTER_PERIOD_SLEEP_MS))
->>>>>>> 6f806782
                 .then(
                         cryptoTransfer(tinyBarsFromTo("a1", "a2", ONE_HBAR)).via("trigger"),
                         getTxnRecord("trigger")
@@ -631,11 +418,7 @@
                                 .hasChildRecordCount(1)
                                 .hasChildRecords(
                                         recordWith().memo(END_OF_STAKING_PERIOD_CALCULATIONS_MEMO)),
-<<<<<<< HEAD
-                        sleepFor(SLEEP_MS),
-=======
-                        sleepFor(INTER_PERIOD_SLEEP_MS),
->>>>>>> 6f806782
+                        sleepFor(INTER_PERIOD_SLEEP_MS),
                         cryptoTransfer(tinyBarsFromTo("a1", "a2", ONE_HBAR)).via("transfer"),
                         getTxnRecord("transfer")
                                 .hasChildRecordCount(1)
@@ -645,11 +428,7 @@
                         cryptoTransfer(tinyBarsFromTo("a1", "a2", ONE_HBAR))
                                 .via("noEndOfStakingPeriodRecord"),
                         getTxnRecord("noEndOfStakingPeriodRecord").hasChildRecordCount(0).logged(),
-<<<<<<< HEAD
-                        sleepFor(SLEEP_MS),
-=======
-                        sleepFor(INTER_PERIOD_SLEEP_MS),
->>>>>>> 6f806782
+                        sleepFor(INTER_PERIOD_SLEEP_MS),
                         cryptoTransfer(tinyBarsFromTo("a1", "a2", ONE_HBAR)).via("transfer1"),
                         getTxnRecord("transfer1")
                                 .hasChildRecordCount(1)
@@ -659,107 +438,10 @@
     }
 
     private HapiApiSpec rewardsOfDeletedAreRedirectedToBeneficiary() {
-<<<<<<< HEAD
-        final var alice = "alice";
-=======
->>>>>>> 6f806782
         final var bob = "bob";
         final var deletion = "deletion";
         return defaultHapiSpec("RewardsOfDeletedAreRedirectedToBeneficiary")
                 .given(
-<<<<<<< HEAD
-                        overriding("staking.startThreshold", "" + 10 * ONE_HBAR),
-                        cryptoTransfer(tinyBarsFromTo(GENESIS, STAKING_REWARD, ONE_MILLION_HBARS)))
-                .when(
-                        cryptoCreate(alice).stakedNodeId(0).balance(33_000 * ONE_MILLION_HBARS),
-                        cryptoCreate(bob).balance(0L),
-                        sleepFor(150_000))
-                .then(
-                        cryptoDelete(alice).transfer(bob).via(deletion),
-                        getTxnRecord(deletion).andAllChildRecords().logged());
-    }
-
-    private HapiApiSpec previewnetPlannedTest() {
-        final var alice = "alice";
-        final var bob = "bob";
-        final var carol = "carol";
-        final var debbie = "debbie";
-        final var civilian = "civilian";
-        final var stakingAccount = "0.0.800";
-        final var unrewardedTxn = "unrewardedTxn";
-        final var rewardedTxn = "rewardedTxn";
-        final var rewardedTxn2 = "rewardedTxn2";
-        return defaultHapiSpec("PreviewnetPlannedTest")
-                .given(
-                        overriding("staking.startThreshold", "" + 10 * ONE_HBAR),
-                        cryptoTransfer(tinyBarsFromTo(GENESIS, stakingAccount, ONE_MILLION_HBARS)))
-                .when(
-                        cryptoCreate(civilian),
-                        cryptoCreate(alice).stakedNodeId(0).balance(20_000 * ONE_MILLION_HBARS),
-                        cryptoCreate(bob).balance(5_000 * ONE_MILLION_HBARS),
-                        cryptoCreate(carol).stakedNodeId(0),
-                        cryptoCreate(debbie).balance(5 * ONE_HBAR + 90_000_000L),
-                        cryptoUpdate(bob).newStakedNodeId(0),
-                        // End of period ONE
-                        sleepFor(75_000))
-                .then(
-                        cryptoTransfer(movingHbar(ONE_HBAR).distributing(carol, alice, bob))
-                                .payingWith(civilian)
-                                .via(unrewardedTxn),
-                        //						cryptoTransfer(tinyBarsFromTo(GENESIS, FUNDING,
-                        // ONE_HBAR)).via(unrewardedTxn),
-                        getTxnRecord(unrewardedTxn).andAllChildRecords().logged(),
-                        sleepFor(75_000),
-                        // rewardSumHistory now: [3, 0, 0, 0, 0, 0, 0, 0, 0, 0]
-                        cryptoTransfer(movingHbar(ONE_HBAR).distributing(carol, alice, bob))
-                                .payingWith(civilian)
-                                .via(rewardedTxn),
-                        //						cryptoTransfer(tinyBarsFromTo(GENESIS, FUNDING,
-                        // ONE_HBAR)).via(rewardedTxn),
-                        getTxnRecord(rewardedTxn).andAllChildRecords().logged(),
-                        cryptoUpdate(debbie).newStakedAccountId(carol),
-                        //						cryptoUpdate(alice).newStakedAccountId(debbie),
-                        //						cryptoUpdate(bob).newStakedAccountId(debbie),
-                        //						cryptoUpdate(carol).newStakedAccountId(debbie)
-                        getAccountInfo(carol).logged(),
-                        cryptoTransfer(movingHbar(ONE_HBAR + 90_000_000L).between(GENESIS, debbie)),
-                        getAccountInfo(carol).logged(),
-                        sleepFor(75_000),
-                        cryptoTransfer(movingHbar(ONE_HBAR).distributing(carol, alice, bob))
-                                .payingWith(civilian)
-                                .via(rewardedTxn2));
-    }
-
-    private HapiApiSpec enableRewards() {
-        final var stakingAccount = "0.0.800";
-        return defaultHapiSpec("EnableRewards")
-                .given(overriding("staking.startThreshold", "" + 10 * ONE_HBAR))
-                .when(
-                        cryptoCreate("account").stakedNodeId(0L),
-                        cryptoTransfer(tinyBarsFromTo(GENESIS, stakingAccount, ONE_HBAR))
-                                .via("transferTxn"),
-                        cryptoTransfer(tinyBarsFromTo(GENESIS, stakingAccount, 8 * ONE_HBAR))
-                                .via("moreTransfers"),
-                        cryptoTransfer(tinyBarsFromTo(GENESIS, stakingAccount, ONE_HBAR))
-                                .via("shouldTriggerStaking"),
-                        //
-                        //	freezeOnly().payingWith(GENESIS).startingAt(Instant.now().plusSeconds(10))
-                        cryptoTransfer(tinyBarsFromTo(GENESIS, "account", ONE_HBAR))
-                                .via("shouldSendRewards")
-                        // for now testing with the logs, once RewardCalculator is implemented this
-                        // test will be
-                        // complete.
-                        // tested
-                        // 1. Only on the last cryptoTransfer the following log is written `Staking
-                        // rewards is
-                        // activated and rewardSumHistory is cleared`
-                        // 2. that restarting from freeze, shows `Staking Rewards Activated ::true`
-                        // from
-                        // MerkleNetworkContext log
-                        )
-                .then();
-    }
-=======
                         overriding(STAKING_START_THRESHOLD, "" + 10 * ONE_HBAR),
                         cryptoTransfer(tinyBarsFromTo(GENESIS, STAKING_REWARD, ONE_MILLION_HBARS)))
                 .when(
@@ -770,5 +452,4 @@
                         cryptoDelete(ALICE).transfer(bob).via(deletion),
                         getTxnRecord(deletion).andAllChildRecords().logged());
     }
->>>>>>> 6f806782
 }