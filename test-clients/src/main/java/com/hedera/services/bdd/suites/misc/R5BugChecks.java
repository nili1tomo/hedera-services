--- conflicted
+++ resolved
@@ -158,10 +158,6 @@
 	}
 
 	private HapiApiSpec enforcesSigRequirements() {
-<<<<<<< HEAD
-		var bytecodeLoc = "src/main/resource/contract/bytecodes/LastTrackingSender.bin";
-=======
->>>>>>> acc3461a
 		KeyShape complexSrShape = listOf(SIMPLE, threshOf(1, 3));
 		SigControl activeSig = complexSrShape.signedWith(sigs(ON, sigs(OFF, OFF, ON)));
 		SigControl inactiveSig = complexSrShape.signedWith(sigs(OFF, sigs(ON, ON, ON)));
@@ -227,11 +223,6 @@
 
 
 	private HapiApiSpec cannotTransferToDeleted() {
-<<<<<<< HEAD
-		var bytecodeLoc = "src/main/resource/contract/bytecodes/LastTrackingSender.bin";
-
-=======
->>>>>>> acc3461a
 		return defaultHapiSpec("CannotTransferToDeleted")
 				.given(
 						cryptoCreate("tbd"),
