package com.hedera.services.bdd.spec.queries.meta;

/*-
 * ‌
 * Hedera Services Test Clients
 * ​
 * Copyright (C) 2018 - 2021 Hedera Hashgraph, LLC
 * ​
 * Licensed under the Apache License, Version 2.0 (the "License");
 * you may not use this file except in compliance with the License.
 * You may obtain a copy of the License at
 *
 *      http://www.apache.org/licenses/LICENSE-2.0
 *
 * Unless required by applicable law or agreed to in writing, software
 * distributed under the License is distributed on an "AS IS" BASIS,
 * WITHOUT WARRANTIES OR CONDITIONS OF ANY KIND, either express or implied.
 * See the License for the specific language governing permissions and
 * limitations under the License.
 * ‍
 */

import com.google.common.base.MoreObjects;
import com.google.protobuf.ByteString;
import com.google.protobuf.InvalidProtocolBufferException;
import com.hedera.services.bdd.spec.HapiApiSpec;
import com.hedera.services.bdd.spec.assertions.ErroringAsserts;
import com.hedera.services.bdd.spec.assertions.ErroringAssertsProvider;
import com.hedera.services.bdd.spec.assertions.SequentialID;
import com.hedera.services.bdd.spec.assertions.TransactionRecordAsserts;
import com.hedera.services.bdd.spec.queries.HapiQueryOp;
import com.hedera.services.bdd.spec.transactions.TxnUtils;
import com.hederahashgraph.api.proto.java.AccountAmount;
import com.hederahashgraph.api.proto.java.AccountID;
import com.hederahashgraph.api.proto.java.AssessedCustomFee;
import com.hederahashgraph.api.proto.java.HederaFunctionality;
import com.hederahashgraph.api.proto.java.Key;
import com.hederahashgraph.api.proto.java.NftTransfer;
import com.hederahashgraph.api.proto.java.Query;
import com.hederahashgraph.api.proto.java.QueryHeader;
import com.hederahashgraph.api.proto.java.Response;
import com.hederahashgraph.api.proto.java.ResponseCodeEnum;
import com.hederahashgraph.api.proto.java.TokenAssociation;
import com.hederahashgraph.api.proto.java.TokenID;
import com.hederahashgraph.api.proto.java.TokenTransferList;
import com.hederahashgraph.api.proto.java.Transaction;
import com.hederahashgraph.api.proto.java.TransactionGetRecordQuery;
import com.hederahashgraph.api.proto.java.TransactionID;
import com.hederahashgraph.api.proto.java.TransactionRecord;
import com.hederahashgraph.api.proto.java.TransferList;
import org.apache.commons.collections4.Predicate;
import org.apache.commons.lang3.tuple.Pair;
import org.apache.commons.lang3.tuple.Triple;
import org.apache.logging.log4j.LogManager;
import org.apache.logging.log4j.Logger;
import org.ethereum.solidity.Abi;
import org.junit.jupiter.api.Assertions;

import java.io.ByteArrayOutputStream;
import java.io.ObjectOutputStream;
import java.util.ArrayList;
import java.util.Arrays;
import java.util.HashMap;
import java.util.List;
import java.util.Map;
import java.util.Optional;
import java.util.OptionalInt;
import java.util.function.BiConsumer;
import java.util.function.Consumer;
import java.util.function.LongConsumer;

import static com.hedera.services.bdd.spec.assertions.AssertUtils.rethrowSummaryError;
import static com.hedera.services.bdd.spec.queries.QueryUtils.answerCostHeader;
import static com.hedera.services.bdd.spec.queries.QueryUtils.answerHeader;
import static com.hedera.services.bdd.spec.transactions.TxnUtils.asDebits;
import static com.hedera.services.bdd.spec.transactions.TxnUtils.asId;
import static com.hedera.services.bdd.spec.transactions.TxnUtils.asTokenId;
import static com.hedera.services.bdd.spec.transactions.TxnUtils.isEndOfStakingPeriodRecord;
import static com.hedera.services.bdd.spec.transactions.schedule.HapiScheduleCreate.correspondingScheduledTxnId;
import static com.hedera.services.bdd.suites.HapiApiSuite.HBAR_TOKEN_SENTINEL;
import static com.hedera.services.bdd.suites.crypto.CryptoTransferSuite.sdec;
import static com.hedera.services.legacy.proto.utils.CommonUtils.noThrowSha384HashOf;
import static com.hederahashgraph.api.proto.java.ResponseCodeEnum.OK;
import static com.hederahashgraph.api.proto.java.ResponseType.COST_ANSWER;
import static org.junit.jupiter.api.Assertions.assertArrayEquals;
import static org.junit.jupiter.api.Assertions.assertEquals;
import static org.junit.jupiter.api.Assertions.assertTrue;

public class HapiGetTxnRecord extends HapiQueryOp<HapiGetTxnRecord> {
	private static final Logger log = LogManager.getLogger(HapiGetTxnRecord.class);

	private static final TransactionID defaultTxnId = TransactionID.getDefaultInstance();

	private String txn;
	private boolean scheduled = false;
	private boolean assertNothing = false;
	private boolean useDefaultTxnId = false;
	private boolean requestDuplicates = false;
	private boolean requestChildRecords = false;
	private boolean includeStakingRecordsInCount = true;
	private boolean shouldBeTransferFree = false;
	private boolean assertOnlyPriority = false;
	private boolean assertNothingAboutHashes = false;
	private boolean lookupScheduledFromRegistryId = false;
	private boolean omitPaymentHeaderOnCostAnswer = false;
	private boolean validateStakingFees = false;

	private boolean stakingFeeExempted = false;
	private List<Pair<String, Long>> accountAmountsToValidate = new ArrayList<>();
	private List<Triple<String, String, Long>> tokenAmountsToValidate = new ArrayList<>();
	private List<AssessedNftTransfer> assessedNftTransfersToValidate = new ArrayList<>();
	private List<Triple<String, String, Long>> assessedCustomFeesToValidate = new ArrayList<>();
	private List<Pair<String, String>> newTokenAssociations = new ArrayList<>();
	private OptionalInt assessedCustomFeesSize = OptionalInt.empty();
	private Optional<TransactionID> explicitTxnId = Optional.empty();
	private Optional<TransactionRecordAsserts> priorityExpectations = Optional.empty();
	private Optional<TransactionID> expectedParentId = Optional.empty();
	private Optional<List<TransactionRecordAsserts>> childRecordsExpectations = Optional.empty();
	private Optional<BiConsumer<TransactionRecord, Logger>> format = Optional.empty();
	private Optional<String> creationName = Optional.empty();
	private Optional<String> saveTxnRecordToRegistry = Optional.empty();
	private Optional<String> registryEntry = Optional.empty();
	private Optional<String> topicToValidate = Optional.empty();
	private Optional<byte[]> lastMessagedSubmitted = Optional.empty();
	private Optional<LongConsumer> priceConsumer = Optional.empty();
	private Optional<Map<AccountID, Long>> expectedDebits = Optional.empty();
	private Optional<Consumer<Map<AccountID, Long>>> debitsConsumer = Optional.empty();
	private Optional<ErroringAssertsProvider<List<TransactionRecord>>> duplicateExpectations = Optional.empty();
	private OptionalInt childRecordsCount = OptionalInt.empty();
	private Optional<Consumer<TransactionRecord>> observer = Optional.empty();

	private List<Pair<String, Long>> paidStakingRewards = new ArrayList<>();

	private Consumer<List<?>> eventDataObserver;
	private Predicate<Abi.Event> eventMatcher;
	private String contractResultAbi = null;

	public static ByteString sha384HashOf(final Transaction transaction) {
		if (transaction.getSignedTransactionBytes().isEmpty()) {
			return ByteString.copyFrom(noThrowSha384HashOf(transaction.toByteArray()));
		}

		return ByteString.copyFrom(noThrowSha384HashOf(transaction.getSignedTransactionBytes().toByteArray()));
	}

	private record ExpectedChildInfo(String aliasingKey, long pendingRewards) {
	}

	private Map<Integer, ExpectedChildInfo> childExpectations = new HashMap<>();

	public HapiGetTxnRecord(String txn) {
		this.txn = txn;
	}

	public HapiGetTxnRecord(TransactionID txnId) {
		this.explicitTxnId = Optional.of(txnId);
	}

	@Override
	public HederaFunctionality type() {
		return HederaFunctionality.TransactionGetRecord;
	}

	@Override
	protected HapiGetTxnRecord self() {
		return this;
	}

	public HapiGetTxnRecord exposingTo(final Consumer<TransactionRecord> observer) {
		this.observer = Optional.of(observer);
		return this;
	}

	public HapiGetTxnRecord exposingFilteredCallResultVia(
			final String abi,
			final Predicate<Abi.Event> eventMatcher,
			final Consumer<List<?>> dataObserver
	) {
		this.contractResultAbi = abi;
		this.eventMatcher = eventMatcher;
		this.eventDataObserver = dataObserver;

		return this;
	}

	public HapiGetTxnRecord scheduled() {
		scheduled = true;
		return this;
	}

	public HapiGetTxnRecord assertingOnlyPriority() {
		assertOnlyPriority = true;
		return this;
	}

	public HapiGetTxnRecord omittingAnyPaymentForCostAnswer() {
		omitPaymentHeaderOnCostAnswer = true;
		return this;
	}

	public HapiGetTxnRecord scheduledBy(String creation) {
		scheduled = true;
		creationName = Optional.of(creation);
		lookupScheduledFromRegistryId = true;
		return this;
	}

	public HapiGetTxnRecord andAnyDuplicates() {
		requestDuplicates = true;
		return this;
	}

	public HapiGetTxnRecord andAllChildRecords() {
		requestChildRecords = true;
		return this;
	}

	public HapiGetTxnRecord assertingNothingAboutHashes() {
		assertNothingAboutHashes = true;
		return this;
	}

	public HapiGetTxnRecord hasChildRecordCount(int count) {
		requestChildRecords = true;
		childRecordsCount = OptionalInt.of(count);
		return this;
	}

	public HapiGetTxnRecord hasNonStakingChildRecordCount(int count) {
		requestChildRecords = true;
		includeStakingRecordsInCount = false;
		childRecordsCount = OptionalInt.of(count);
<<<<<<< HEAD
=======
		return this;
	}

	public HapiGetTxnRecord hasPaidStakingRewards(List<Pair<String, Long>> rewards) {
		paidStakingRewards = rewards;
>>>>>>> 4a32d3ba
		return this;
	}

	public HapiGetTxnRecord hasAliasInChildRecord(final String aliasingKey, final int childIndex) {
		requestChildRecords = true;
		childExpectations.put(childIndex, new ExpectedChildInfo(aliasingKey, 0L));
		return this;
	}

	public HapiGetTxnRecord assertingNothing() {
		assertNothing = true;
		return this;
	}

	public HapiGetTxnRecord hasExactDebits(Map<AccountID, Long> expected) {
		expectedDebits = Optional.of(expected);
		return this;
	}

	public HapiGetTxnRecord revealingDebitsTo(Consumer<Map<AccountID, Long>> observer) {
		debitsConsumer = Optional.of(observer);
		return this;
	}

	public HapiGetTxnRecord providingFeeTo(LongConsumer priceConsumer) {
		this.priceConsumer = Optional.of(priceConsumer);
		return this;
	}

	public HapiGetTxnRecord showsNoTransfers() {
		shouldBeTransferFree = true;
		return this;
	}

	public HapiGetTxnRecord saveCreatedContractListToRegistry(String registryEntry) {
		this.registryEntry = Optional.of(registryEntry);
		return this;
	}

	public HapiGetTxnRecord saveTxnRecordToRegistry(String txnRecordEntry) {
		this.saveTxnRecordToRegistry = Optional.of(txnRecordEntry);
		return this;
	}

	public HapiGetTxnRecord useDefaultTxnId() {
		useDefaultTxnId = true;
		return this;
	}

	public HapiGetTxnRecord hasPriority(TransactionRecordAsserts provider) {
		priorityExpectations = Optional.of(provider);
		return this;
	}

	public HapiGetTxnRecord hasChildRecords(TransactionRecordAsserts... providers) {
		childRecordsExpectations = Optional.of(Arrays.asList(providers));
		return this;
	}

	public HapiGetTxnRecord hasChildRecords(TransactionID parentId, TransactionRecordAsserts... providers) {
		expectedParentId = Optional.of(parentId);
		childRecordsExpectations = Optional.of(Arrays.asList(providers));
		return this;
	}

	public HapiGetTxnRecord hasDuplicates(ErroringAssertsProvider<List<TransactionRecord>> provider) {
		duplicateExpectations = Optional.of(provider);
		return this;
	}

	public HapiGetTxnRecord hasCorrectRunningHash(String topic, byte[] lastMessage) {
		topicToValidate = Optional.of(topic);
		lastMessagedSubmitted = Optional.of(lastMessage);
		return this;
	}

	public HapiGetTxnRecord hasCorrectRunningHash(String topic, String lastMessage) {
		hasCorrectRunningHash(topic, lastMessage.getBytes());
		return this;
	}

	public HapiGetTxnRecord loggedWith(BiConsumer<TransactionRecord, Logger> customFormat) {
		super.logged();
		format = Optional.of(customFormat);
		return this;
	}

	public HapiGetTxnRecord hasNewTokenAssociation(final String token, final String account) {
		newTokenAssociations.add(Pair.of(token, account));
		return this;
	}

	public HapiGetTxnRecord hasHbarAmount(final String account, final long amount) {
		accountAmountsToValidate.add(Pair.of(account, amount));
		return this;
	}

	public HapiGetTxnRecord hasTokenAmount(final String token, final String account, final long amount) {
		tokenAmountsToValidate.add(Triple.of(token, account, amount));
		return this;
	}

	public HapiGetTxnRecord hasNftTransfer(final String token,
			final String sender,
			final String receiver,
			final long serial
	) {
		assessedNftTransfersToValidate.add(new AssessedNftTransfer(token, sender, receiver, serial));
		return this;
	}

	public HapiGetTxnRecord hasAssessedCustomFee(String token, String account, long amount) {
		assessedCustomFeesToValidate.add(Triple.of(token, account, amount));
		return this;
	}

	public HapiGetTxnRecord hasAssessedCustomFeesSize(final int size) {
		assessedCustomFeesSize = OptionalInt.of(size);
		return this;
	}

	public TransactionRecord getResponseRecord() {
		return response.getTransactionGetRecord().getTransactionRecord();
	}

	public TransactionRecord getChildRecord(final int i) {
		return response.getTransactionGetRecord().getChildTransactionRecords(i);
	}

	public HapiGetTxnRecord hasStakingFeesPaid() {
		validateStakingFees = true;
		return this;
	}

	public HapiGetTxnRecord stakingFeeExempted() {
		stakingFeeExempted = true;
		return this;
	}


	private void assertPriority(HapiApiSpec spec, TransactionRecord actualRecord) throws Throwable {
		if (priorityExpectations.isPresent()) {
			ErroringAsserts<TransactionRecord> asserts = priorityExpectations.get().assertsFor(spec);
			List<Throwable> errors = asserts.errorsIn(actualRecord);
			rethrowSummaryError(log, "Bad priority record!", errors);
		}
		expectedDebits.ifPresent(debits -> assertEquals(debits, asDebits(actualRecord.getTransferList())));
	}

	private void assertChildRecords(HapiApiSpec spec, List<TransactionRecord> actualRecords) throws Throwable {
		if (childRecordsExpectations.isPresent()) {
			int numStakingRecords = 0;
			if (!actualRecords.isEmpty() && isEndOfStakingPeriodRecord(actualRecords.get(0))) {
				numStakingRecords++;
			}
			final var expectedChildRecords = childRecordsExpectations.get();
			if (expectedParentId.isPresent()) {
				final var sequentialId = new SequentialID(expectedParentId.get());
				for (int i = 0; i < numStakingRecords; i++) {
					sequentialId.nextChild();
				}
				for (final var childRecordAssert : expectedChildRecords) {
					childRecordAssert.txnId(sequentialId.nextChild());
				}
			}

			final var numActualRecords = actualRecords.size();
			assertEquals(
					expectedChildRecords.size(),
					numActualRecords - numStakingRecords,
			"Wrong # of (non-staking) child records");
			for (int i = numStakingRecords; i < numActualRecords; i++) {
				final var expectedChildRecord = expectedChildRecords.get(i - numStakingRecords);
				final var actualChildRecord = actualRecords.get(i);
				ErroringAsserts<TransactionRecord> asserts = expectedChildRecord.assertsFor(spec);
				List<Throwable> errors = asserts.errorsIn(actualChildRecord);
				rethrowSummaryError(log, "Bad child records!", errors);
				expectedDebits.ifPresent(debits -> assertEquals(debits, asDebits(actualChildRecord.getTransferList())));
			}
		}
	}

	private void assertDuplicates(HapiApiSpec spec) throws Throwable {
		if (duplicateExpectations.isPresent()) {
			var asserts = duplicateExpectations.get().assertsFor(spec);
			var errors = asserts.errorsIn(response.getTransactionGetRecord().getDuplicateTransactionRecordsList());
			rethrowSummaryError(log, "Bad duplicate records!", errors);
		}
	}

	private void assertTransactionHash(HapiApiSpec spec, TransactionRecord actualRecord) throws Throwable {
		Transaction transaction = Transaction.parseFrom(spec.registry().getBytes(txn));
		assertArrayEquals(sha384HashOf(transaction).toByteArray(),
				actualRecord.getTransactionHash().toByteArray(),
				"Bad transaction hash!");
	}

	private void assertTopicRunningHash(HapiApiSpec spec, TransactionRecord actualRecord) throws Throwable {
		if (topicToValidate.isPresent()) {
			if (actualRecord.getReceipt().getStatus().equals(ResponseCodeEnum.SUCCESS)) {
				var previousRunningHash = spec.registry().getBytes(topicToValidate.get());
				var payer = actualRecord.getTransactionID().getAccountID();
				var topicId = TxnUtils.asTopicId(topicToValidate.get(), spec);
				var boas = new ByteArrayOutputStream();
				try (var out = new ObjectOutputStream(boas)) {
					out.writeObject(previousRunningHash);
					out.writeLong(spec.setup().defaultTopicRunningHashVersion());
					out.writeLong(payer.getShardNum());
					out.writeLong(payer.getRealmNum());
					out.writeLong(payer.getAccountNum());
					out.writeLong(topicId.getShardNum());
					out.writeLong(topicId.getRealmNum());
					out.writeLong(topicId.getTopicNum());
					out.writeLong(actualRecord.getConsensusTimestamp().getSeconds());
					out.writeInt(actualRecord.getConsensusTimestamp().getNanos());
					out.writeLong(actualRecord.getReceipt().getTopicSequenceNumber());
					out.writeObject(noThrowSha384HashOf(lastMessagedSubmitted.get()));
					out.flush();
					var expectedRunningHash = noThrowSha384HashOf(boas.toByteArray());
					var actualRunningHash = actualRecord.getReceipt().getTopicRunningHash();
					assertArrayEquals(expectedRunningHash,
							actualRunningHash.toByteArray(),
							"Bad running hash!");
					spec.registry().saveBytes(topicToValidate.get(), actualRunningHash);
				}
			} else {
				if (verboseLoggingOn) {
					log.warn("Cannot validate running hash for an unsuccessful submit message transaction!");
				}
			}
		}
	}

	@Override
	protected void assertExpectationsGiven(HapiApiSpec spec) throws Throwable {
		if (assertNothing) {
			return;
		}

		final var txRecord = response.getTransactionGetRecord();
		final var actualRecord = txRecord.getTransactionRecord();
		assertCorrectRecord(spec, actualRecord);

		final var childRecords = txRecord.getChildTransactionRecordsList();
		assertChildRecords(spec, childRecords);
	}

	private void assertCorrectRecord(HapiApiSpec spec, TransactionRecord actualRecord) throws Throwable {
		assertPriority(spec, actualRecord);
		if (scheduled || assertOnlyPriority) {
			return;
		}
		assertDuplicates(spec);
		if (!assertNothingAboutHashes) {
			assertTransactionHash(spec, actualRecord);
			assertTopicRunningHash(spec, actualRecord);
		}
		if (shouldBeTransferFree) {
			assertEquals(
					0,
					actualRecord.getTokenTransferListsCount(),
					"Unexpected transfer list!");
		}
		if (!accountAmountsToValidate.isEmpty()) {
			final var accountAmounts = actualRecord.getTransferList().getAccountAmountsList();
			accountAmountsToValidate.forEach(pair ->
					validateAccountAmount(asId(pair.getLeft(), spec), pair.getRight(), accountAmounts));
		}
		final var tokenTransferLists = actualRecord.getTokenTransferListsList();
		if (!tokenAmountsToValidate.isEmpty()) {
			tokenAmountsToValidate.forEach(triple ->
					validateTokenAmount(
							asTokenId(triple.getLeft(), spec),
							asId(triple.getMiddle(), spec),
							triple.getRight(),
							tokenTransferLists));
		}
		if (!assessedNftTransfersToValidate.isEmpty()) {
			assessedNftTransfersToValidate.forEach(transfer ->
					validateAssessedNftTransfer(
							asTokenId(transfer.getToken(), spec),
							asId(transfer.getSender(), spec),
							asId(transfer.getReceiver(), spec),
							transfer.getSerial(),
							tokenTransferLists));
		}
		final var actualAssessedCustomFees = actualRecord.getAssessedCustomFeesList();
		if (assessedCustomFeesSize.isPresent()) {
			assertEquals(assessedCustomFeesSize.getAsInt(), actualAssessedCustomFees.size(),
					"Unexpected size of assessed_custom_fees:\n" + actualAssessedCustomFees);
		}
		if (!assessedCustomFeesToValidate.isEmpty()) {
			assessedCustomFeesToValidate.forEach(triple ->
					validateAssessedCustomFees(
							triple.getLeft().equals(HBAR_TOKEN_SENTINEL) ? null : asTokenId(triple.getLeft(), spec),
							asId(triple.getMiddle(), spec),
							triple.getRight(),
							actualAssessedCustomFees
					));
		}
		final var actualNewTokenAssociations = actualRecord.getAutomaticTokenAssociationsList();
		if (!newTokenAssociations.isEmpty()) {
			newTokenAssociations.forEach(pair ->
					validateNewTokenAssociations(
							asTokenId(pair.getLeft(), spec),
							asId(pair.getRight(), spec), actualNewTokenAssociations));
		}
		if (!childExpectations.isEmpty()) {
			for (final var index : childExpectations.keySet()) {
				final var expectations = childExpectations.get(index);
				if (expectations.aliasingKey() != null) {
					final var childRecord = childRecords.get(index);
					final var literalKey = spec.registry().getKey(expectations.aliasingKey());
					assertEquals(literalKey.toByteString().toStringUtf8(), childRecord.getAlias().toStringUtf8());
				}
			}
		}
		if (!paidStakingRewards.isEmpty()) {
			if (actualRecord.getPaidStakingRewardsList().isEmpty()) {
				Assertions.fail("PaidStakingRewards not present in the txnRecord");
			}

			for (int i = 0; i < paidStakingRewards.size(); i++) {
				final var expectedRewards = paidStakingRewards.get(i);
				final var actualPaidRewards = actualRecord.getPaidStakingRewards(i);
				validateAccountAmount(asId(String.valueOf(expectedRewards.getLeft()), spec),
						expectedRewards.getRight().longValue(), List.of(actualPaidRewards));
			}
		}

		if (validateStakingFees) {
			final var actualTxnFee = actualRecord.getTransactionFee();
			final var transferList = actualRecord.getTransferList();
			final var pendingRewards = actualRecord.getPaidStakingRewardsList()
					.stream().mapToLong(val -> val.getAmount()).sum();
			assertStakingAccountFees(transferList, actualTxnFee, pendingRewards);
		}

		if (stakingFeeExempted) {
			final var transferList = actualRecord.getTransferList();
			assertNoStakingAccountFees(transferList);
		}
	}

	private void assertNoStakingAccountFees(final TransferList transferList) {
		for (final var adjust : transferList.getAccountAmountsList()) {
			final var id = adjust.getAccountID();
			if (id.equals(801L) || id.equals(800L)) {
				if (adjust.getAmount() > 0) {
					Assertions.fail("Staking fees present in the txnRecord");
				}
			}
		}
	}

	private void assertStakingAccountFees(final TransferList transferList, long actualTxnFee,
			final long pendingRewards) {
		long amount = 0L;
		for (final var adjust : transferList.getAccountAmountsList()) {
			final var id = adjust.getAccountID();
			if (id.equals(3L) || id.equals(98L)) {
				amount += adjust.getAmount();
			}
		}
		final var stakingFee = actualTxnFee - amount;
		for (final var adjust : transferList.getAccountAmountsList()) {
			final var id = adjust.getAccountID();
			if (id.equals(800L)) {
				assertEquals(stakingFee / 2 - pendingRewards, adjust.getAmount());
			}
			if (id.equals(801L)) {
				assertEquals(stakingFee / 2, adjust.getAmount());
			}
		}
	}

	private void validateNewTokenAssociations(
			final TokenID token, final AccountID account, final List<TokenAssociation> newTokenAssociations) {
		for (var newTokenAssociation : newTokenAssociations) {
			if (newTokenAssociation.getTokenId().equals(token) && newTokenAssociation.getAccountId().equals(account)) {
				return;
			}
		}
		Assertions.fail(cannotFind(token, account) + " in the new_token_associations of the txnRecord");
	}

	private void validateAssessedCustomFees(final TokenID tokenID,
			final AccountID accountID,
			final long amount,
			final List<AssessedCustomFee> assessedCustomFees
	) {
		for (var acf : assessedCustomFees) {
			if (acf.getAmount() == amount
					&& acf.getFeeCollectorAccountId().equals(accountID)
					&& (!acf.hasTokenId() || acf.getTokenId().equals(tokenID))) {
				return;
			}
		}

		Assertions.fail(cannotFind(tokenID, accountID, amount) + " in the assessed_custom_fees of the txnRecord");
	}

	private String cannotFind(final TokenID tokenID, final AccountID accountID) {
		return "Cannot find TokenID: " + tokenID
				+ " AccountID: " + accountID;
	}

	private void validateTokenAmount(final TokenID tokenID,
			final AccountID accountID,
			final long amount,
			final List<TokenTransferList> tokenTransferLists
	) {
		for (final var ttl : tokenTransferLists) {
			if (ttl.getToken().equals(tokenID)) {
				final var accountAmounts = ttl.getTransfersList();
				if (!accountAmounts.isEmpty() && foundInAccountAmountsList(accountID, amount, accountAmounts)) {
					return;
				}
			}
		}

		Assertions.fail(cannotFind(tokenID, accountID, amount) + " in the tokenTransferLists of the txnRecord");
	}

	private String cannotFind(final TokenID tokenID, final AccountID accountID, final long amount) {
		return cannotFind(tokenID, accountID) + " and amount: " + amount;
	}

	private void validateAssessedNftTransfer(final TokenID tokenID,
			final AccountID sender,
			final AccountID receiver,
			final long serial,
			final List<TokenTransferList> tokenTransferLists
	) {
		for (final var ttl : tokenTransferLists) {
			if (ttl.getToken().equals(tokenID)) {
				final var nftTransferList = ttl.getNftTransfersList();
				if (!nftTransferList.isEmpty() && foundInNftTransferList(sender, receiver, serial, nftTransferList)) {
					return;
				}
			}
		}

		Assertions.fail(cannotFind(tokenID, sender, receiver, serial) + " in the tokenTransferLists of the txnRecord");
	}

	private String cannotFind(final TokenID tokenID,
			final AccountID sender,
			final AccountID receiver,
			final long serial
	) {
		return "Cannot find TokenID: " + tokenID
				+ " sender: " + sender
				+ " receiver: " + receiver
				+ " and serial: " + serial;
	}

	private boolean foundInNftTransferList(final AccountID sender,
			final AccountID receiver,
			final long serial,
			final List<NftTransfer> nftTransferList
	) {
		for (final var nftTransfer : nftTransferList) {
			if (nftTransfer.getSerialNumber() == serial
					&& nftTransfer.getSenderAccountID().equals(sender)
					&& nftTransfer.getReceiverAccountID().equals(receiver)) {
				return true;
			}
		}

		return false;
	}

	private void validateAccountAmount(final AccountID accountID,
			final long amount,
			final List<AccountAmount> accountAmountsList
	) {
		final var found = foundInAccountAmountsList(accountID, amount, accountAmountsList);
		assertTrue(found, "Cannot find AccountID: " + accountID
				+ " and amount: " + amount + " in the transferList of the txnRecord");
	}

	private boolean foundInAccountAmountsList(final AccountID accountID,
			final long amount,
			final List<AccountAmount> accountAmountsList
	) {
		for (final var aa : accountAmountsList) {
			if (aa.getAmount() == amount && aa.getAccountID().equals(accountID)) {
				return true;
			}
		}

		return false;
	}

	@Override
	protected void submitWith(HapiApiSpec spec, Transaction payment) throws InvalidProtocolBufferException {
		Query query = getRecordQuery(spec, payment, false);
		response = spec.clients().getCryptoSvcStub(targetNodeFor(spec), useTls).getTxRecordByTxID(query);
		final TransactionRecord record = response.getTransactionGetRecord().getTransactionRecord();
		if (contractResultAbi != null) {
			exposeRequestedEventsFrom(record);
		}
		observer.ifPresent(obs -> obs.accept(record));
		childRecords = response.getTransactionGetRecord().getChildTransactionRecordsList();
		childRecordsCount.ifPresent(count -> {
			if (includeStakingRecordsInCount) {
				assertEquals(count, childRecords.size());
			} else {
				int observedCount = childRecords.size();
				if (!childRecords.isEmpty() && isEndOfStakingPeriodRecord(childRecords.get(0))) {
					observedCount--;
				}
				assertEquals(count, observedCount, "Wrong # of non-staking records");
			}
		});
		for (var rec : childRecords) {
			spec.registry().saveAccountId(rec.getAlias().toStringUtf8(), rec.getReceipt().getAccountID());
			spec.registry().saveKey(rec.getAlias().toStringUtf8(), Key.parseFrom(rec.getAlias()));
			log.info(spec.logPrefix() + "  Saving alias {} to registry for Account ID {}",
					rec.getAlias().toStringUtf8(),
					rec.getReceipt().getAccountID());
		}

		if (verboseLoggingOn) {
			if (format.isPresent()) {
				format.get().accept(record, log);
			} else {
				var fee = record.getTransactionFee();
				var rates = spec.ratesProvider();
				var priceInUsd = sdec(rates.toUsdWithActiveRates(fee), 5);
				log.info(spec.logPrefix() + "Record (charged ${}): {}", priceInUsd, record);
				log.info(spec.logPrefix() + "  And {} child record{}: {}",
						childRecords.size(),
						childRecords.size() > 1 ? "s" : "",
						childRecords);
				log.info("Duplicates: {}",
						response.getTransactionGetRecord().getDuplicateTransactionRecordsList());
			}
		}
		if (response.getTransactionGetRecord().getHeader().getNodeTransactionPrecheckCode() == OK) {
			priceConsumer.ifPresent(pc -> pc.accept(record.getTransactionFee()));
			debitsConsumer.ifPresent(dc -> dc.accept(asDebits(record.getTransferList())));
		}
		if (registryEntry.isPresent()) {
			spec.registry().saveContractList(
					registryEntry.get() + "CreateResult",
					record.getContractCreateResult().getCreatedContractIDsList());
			spec.registry().saveContractList(
					registryEntry.get() + "CallResult",
					record.getContractCallResult().getCreatedContractIDsList());
		}
		if (saveTxnRecordToRegistry.isPresent()) {
			spec.registry().saveTransactionRecord(saveTxnRecordToRegistry.get(), record);
		}
	}

	private void exposeRequestedEventsFrom(final TransactionRecord record) {
		final var abi = Abi.fromJson(contractResultAbi);
		final var matcher = abi.findEvent(eventMatcher);
		final var logs = record.getContractCallResult().getLogInfoList();
		for (final var log : logs) {
			final var data = log.getData().toByteArray();
			final var topics = new byte[log.getTopicCount()][];
			for (int i = 0, n = log.getTopicCount(); i < n; i++) {
				topics[i] = log.getTopic(i).toByteArray();
			}
			final var decodedLog = matcher.decode(data, topics);
			eventDataObserver.accept(decodedLog);
		}
	}

	@Override
	protected long lookupCostWith(HapiApiSpec spec, Transaction payment) throws Throwable {
		Query query = getRecordQuery(spec, payment, true);
		Response response = spec.clients().getCryptoSvcStub(targetNodeFor(spec), useTls).getTxRecordByTxID(query);
		return costFrom(response);
	}

	private Query getRecordQuery(HapiApiSpec spec, Transaction payment, boolean costOnly) {
		TransactionID txnId = useDefaultTxnId
				? defaultTxnId
				: explicitTxnId.orElseGet(() -> spec.registry().getTxnId(txn));
		if (lookupScheduledFromRegistryId) {
			txnId = spec.registry().getTxnId(correspondingScheduledTxnId(creationName.get()));
		} else {
			if (scheduled) {
				txnId = txnId.toBuilder()
						.setScheduled(true)
						.build();
			}
		}
		QueryHeader header;
		if (costOnly && omitPaymentHeaderOnCostAnswer) {
			header = QueryHeader.newBuilder().setResponseType(COST_ANSWER).build();
		} else {
			header = costOnly ? answerCostHeader(payment) : answerHeader(payment);
		}
		TransactionGetRecordQuery getRecordQuery = TransactionGetRecordQuery.newBuilder()
				.setHeader(header)
				.setTransactionID(txnId)
				.setIncludeDuplicates(requestDuplicates)
				.setIncludeChildRecords(requestChildRecords)
				.build();
		return Query.newBuilder().setTransactionGetRecord(getRecordQuery).build();
	}

	@Override
	protected long costOnlyNodePayment(HapiApiSpec spec) throws Throwable {
		return spec.fees().forOp(
				HederaFunctionality.TransactionGetRecord,
				cryptoFees.getCostTransactionRecordQueryFeeMatrices());
	}

	@Override
	protected boolean needsPayment() {
		return true;
	}

	@Override
	protected MoreObjects.ToStringHelper toStringHelper() {
		if (explicitTxnId.isPresent()) {
			return super.toStringHelper().add("explicitTxnId", true);
		} else {
			return super.toStringHelper().add("txn", txn);
		}
	}

	public class AssessedNftTransfer {
		private String token;
		private String sender;
		private String receiver;
		private long serial;

		public AssessedNftTransfer(final String token,
				final String sender,
				final String receiver,
				final long serial
		) {
			this.token = token;
			this.sender = sender;
			this.receiver = receiver;
			this.serial = serial;
		}

		public String getToken() {
			return token;
		}

		public String getSender() {
			return sender;
		}

		public String getReceiver() {
			return receiver;
		}

		public long getSerial() {
			return serial;
		}
	}
}<|MERGE_RESOLUTION|>--- conflicted
+++ resolved
@@ -230,14 +230,11 @@
 		requestChildRecords = true;
 		includeStakingRecordsInCount = false;
 		childRecordsCount = OptionalInt.of(count);
-<<<<<<< HEAD
-=======
 		return this;
 	}
 
 	public HapiGetTxnRecord hasPaidStakingRewards(List<Pair<String, Long>> rewards) {
 		paidStakingRewards = rewards;
->>>>>>> 4a32d3ba
 		return this;
 	}
 
