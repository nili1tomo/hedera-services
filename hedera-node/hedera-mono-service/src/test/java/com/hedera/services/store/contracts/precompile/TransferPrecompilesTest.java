/*
 * Copyright (C) 2021-2022 Hedera Hashgraph, LLC
 *
 * Licensed under the Apache License, Version 2.0 (the "License");
 * you may not use this file except in compliance with the License.
 * You may obtain a copy of the License at
 *
 *      http://www.apache.org/licenses/LICENSE-2.0
 *
 * Unless required by applicable law or agreed to in writing, software
 * distributed under the License is distributed on an "AS IS" BASIS,
 * WITHOUT WARRANTIES OR CONDITIONS OF ANY KIND, either express or implied.
 * See the License for the specific language governing permissions and
 * limitations under the License.
 */
package com.hedera.services.store.contracts.precompile;

import static com.hedera.services.state.EntityCreator.EMPTY_MEMO;
import static com.hedera.services.store.contracts.precompile.AbiConstants.ABI_ID_CRYPTO_TRANSFER;
import static com.hedera.services.store.contracts.precompile.AbiConstants.ABI_ID_CRYPTO_TRANSFER_V2;
import static com.hedera.services.store.contracts.precompile.AbiConstants.ABI_ID_TRANSFER_NFT;
import static com.hedera.services.store.contracts.precompile.AbiConstants.ABI_ID_TRANSFER_NFTS;
import static com.hedera.services.store.contracts.precompile.AbiConstants.ABI_ID_TRANSFER_TOKEN;
import static com.hedera.services.store.contracts.precompile.AbiConstants.ABI_ID_TRANSFER_TOKENS;
import static com.hedera.services.store.contracts.precompile.HTSTestsUtil.CRYPTO_TRANSFER_EMPTY_WRAPPER;
import static com.hedera.services.store.contracts.precompile.HTSTestsUtil.CRYPTO_TRANSFER_FUNGIBLE_WRAPPER;
import static com.hedera.services.store.contracts.precompile.HTSTestsUtil.CRYPTO_TRANSFER_HBAR_FUNGIBLE_NFT_WRAPPER;
import static com.hedera.services.store.contracts.precompile.HTSTestsUtil.CRYPTO_TRANSFER_HBAR_FUNGIBLE_WRAPPER;
import static com.hedera.services.store.contracts.precompile.HTSTestsUtil.CRYPTO_TRANSFER_HBAR_NFT_WRAPPER;
import static com.hedera.services.store.contracts.precompile.HTSTestsUtil.CRYPTO_TRANSFER_HBAR_ONLY_WRAPPER;
import static com.hedera.services.store.contracts.precompile.HTSTestsUtil.CRYPTO_TRANSFER_NFTS_WRAPPER;
import static com.hedera.services.store.contracts.precompile.HTSTestsUtil.CRYPTO_TRANSFER_NFT_WRAPPER;
import static com.hedera.services.store.contracts.precompile.HTSTestsUtil.CRYPTO_TRANSFER_RECEIVER_WRAPPER;
import static com.hedera.services.store.contracts.precompile.HTSTestsUtil.CRYPTO_TRANSFER_SENDER_WRAPPER;
import static com.hedera.services.store.contracts.precompile.HTSTestsUtil.CRYPTO_TRANSFER_TOKEN_WRAPPER;
import static com.hedera.services.store.contracts.precompile.HTSTestsUtil.CRYPTO_TRANSFER_TWO_HBAR_ONLY_WRAPPER;
import static com.hedera.services.store.contracts.precompile.HTSTestsUtil.DEFAULT_GAS_PRICE;
import static com.hedera.services.store.contracts.precompile.HTSTestsUtil.TEST_CONSENSUS_TIME;
import static com.hedera.services.store.contracts.precompile.HTSTestsUtil.contractAddr;
import static com.hedera.services.store.contracts.precompile.HTSTestsUtil.contractAddress;
import static com.hedera.services.store.contracts.precompile.HTSTestsUtil.feeCollector;
import static com.hedera.services.store.contracts.precompile.HTSTestsUtil.hbarAndNftsTransferChanges;
import static com.hedera.services.store.contracts.precompile.HTSTestsUtil.hbarAndTokenChanges;
import static com.hedera.services.store.contracts.precompile.HTSTestsUtil.hbarOnlyChanges;
import static com.hedera.services.store.contracts.precompile.HTSTestsUtil.nftTransferChanges;
import static com.hedera.services.store.contracts.precompile.HTSTestsUtil.nftTransferList;
import static com.hedera.services.store.contracts.precompile.HTSTestsUtil.nftsTransferChanges;
import static com.hedera.services.store.contracts.precompile.HTSTestsUtil.nftsTransferList;
import static com.hedera.services.store.contracts.precompile.HTSTestsUtil.receiver;
import static com.hedera.services.store.contracts.precompile.HTSTestsUtil.sender;
import static com.hedera.services.store.contracts.precompile.HTSTestsUtil.successResult;
import static com.hedera.services.store.contracts.precompile.HTSTestsUtil.timestamp;
import static com.hedera.services.store.contracts.precompile.HTSTestsUtil.tokenTransferChanges;
import static com.hedera.services.store.contracts.precompile.HTSTestsUtil.tokensTransferChanges;
import static com.hedera.services.store.contracts.precompile.HTSTestsUtil.tokensTransferChangesSenderOnly;
import static com.hedera.services.store.contracts.precompile.HTSTestsUtil.tokensTransferList;
import static com.hedera.services.store.contracts.precompile.HTSTestsUtil.tokensTransferListReceiverOnly;
import static com.hedera.services.store.contracts.precompile.HTSTestsUtil.tokensTransferListSenderOnly;
import static com.hedera.services.store.contracts.precompile.impl.TransferPrecompile.decodeCryptoTransfer;
import static com.hedera.services.store.contracts.precompile.impl.TransferPrecompile.decodeCryptoTransferV2;
import static com.hedera.services.store.contracts.precompile.impl.TransferPrecompile.decodeHbarTransfers;
import static com.hedera.services.store.contracts.precompile.impl.TransferPrecompile.decodeTokenTransfer;
import static com.hedera.services.store.contracts.precompile.impl.TransferPrecompile.decodeTransferNFT;
import static com.hedera.services.store.contracts.precompile.impl.TransferPrecompile.decodeTransferNFTs;
import static com.hedera.services.store.contracts.precompile.impl.TransferPrecompile.decodeTransferToken;
import static com.hedera.services.store.contracts.precompile.impl.TransferPrecompile.decodeTransferTokens;
import static com.hederahashgraph.api.proto.java.ResponseCodeEnum.CUSTOM_FEE_CHARGING_EXCEEDED_MAX_ACCOUNT_AMOUNTS;
import static com.hederahashgraph.api.proto.java.ResponseCodeEnum.OK;
import static com.hederahashgraph.api.proto.java.ResponseCodeEnum.TRANSFERS_NOT_ZERO_SUM_FOR_TOKEN;
import static com.hederahashgraph.fee.FeeBuilder.getTinybarsFromTinyCents;
import static java.util.function.UnaryOperator.identity;
import static org.junit.jupiter.api.Assertions.assertDoesNotThrow;
import static org.junit.jupiter.api.Assertions.assertEquals;
import static org.junit.jupiter.api.Assertions.assertNotEquals;
import static org.junit.jupiter.api.Assertions.assertNotNull;
import static org.junit.jupiter.api.Assertions.assertNull;
import static org.junit.jupiter.api.Assertions.assertTrue;
import static org.mockito.ArgumentMatchers.any;
import static org.mockito.ArgumentMatchers.anyInt;
import static org.mockito.ArgumentMatchers.anyLong;
import static org.mockito.ArgumentMatchers.eq;
import static org.mockito.BDDMockito.given;
import static org.mockito.Mockito.doThrow;
import static org.mockito.Mockito.never;
import static org.mockito.Mockito.verify;
import static org.mockito.Mockito.when;

import com.esaulpaugh.headlong.util.Integers;
import com.google.protobuf.InvalidProtocolBufferException;
import com.hedera.services.context.SideEffectsTracker;
import com.hedera.services.context.primitives.StateView;
import com.hedera.services.context.properties.GlobalDynamicProperties;
import com.hedera.services.contracts.sources.TxnAwareEvmSigsVerifier;
import com.hedera.services.exceptions.InvalidTransactionException;
import com.hedera.services.fees.FeeCalculator;
import com.hedera.services.fees.HbarCentExchange;
import com.hedera.services.fees.calculation.UsagePricesProvider;
import com.hedera.services.grpc.marshalling.ImpliedTransfers;
import com.hedera.services.grpc.marshalling.ImpliedTransfersMarshal;
import com.hedera.services.grpc.marshalling.ImpliedTransfersMeta;
import com.hedera.services.ledger.TransactionalLedger;
import com.hedera.services.ledger.TransferLogic;
import com.hedera.services.ledger.accounts.ContractAliases;
import com.hedera.services.ledger.properties.AccountProperty;
import com.hedera.services.ledger.properties.NftProperty;
import com.hedera.services.ledger.properties.TokenProperty;
import com.hedera.services.ledger.properties.TokenRelProperty;
import com.hedera.services.pricing.AssetsLoader;
import com.hedera.services.records.RecordsHistorian;
import com.hedera.services.state.expiry.ExpiringCreations;
import com.hedera.services.state.merkle.MerkleToken;
import com.hedera.services.state.migration.HederaAccount;
import com.hedera.services.state.migration.HederaTokenRel;
import com.hedera.services.state.migration.UniqueTokenAdapter;
import com.hedera.services.state.submerkle.EvmFnResult;
import com.hedera.services.state.submerkle.ExpirableTxnRecord;
import com.hedera.services.store.contracts.HederaStackedWorldStateUpdater;
import com.hedera.services.store.contracts.WorldLedgers;
import com.hedera.services.store.contracts.precompile.codec.EncodingFacade;
import com.hedera.services.store.contracts.precompile.impl.TransferPrecompile;
import com.hedera.services.store.contracts.precompile.utils.PrecompilePricingUtils;
import com.hedera.services.store.models.Id;
import com.hedera.services.store.models.NftId;
import com.hedera.services.store.tokens.HederaTokenStore;
import com.hedera.services.utils.EntityIdUtils;
import com.hedera.services.utils.accessors.AccessorFactory;
import com.hederahashgraph.api.proto.java.AccountID;
import com.hederahashgraph.api.proto.java.CryptoTransferTransactionBody;
import com.hederahashgraph.api.proto.java.ExchangeRate;
import com.hederahashgraph.api.proto.java.HederaFunctionality;
import com.hederahashgraph.api.proto.java.ResponseCodeEnum;
import com.hederahashgraph.api.proto.java.TokenID;
import com.hederahashgraph.api.proto.java.TokenTransferList;
import com.hederahashgraph.api.proto.java.TransactionBody;
import com.hederahashgraph.api.proto.java.TransactionID;
import com.hederahashgraph.fee.*;
import java.util.*;
import org.apache.commons.lang3.tuple.Pair;
import org.apache.tuweni.bytes.Bytes;
import org.apache.tuweni.units.bigints.UInt256;
import org.hyperledger.besu.datatypes.Address;
import org.hyperledger.besu.datatypes.Wei;
import org.hyperledger.besu.evm.frame.MessageFrame;
import org.hyperledger.besu.evm.gascalculator.GasCalculator;
import org.hyperledger.besu.evm.worldstate.WorldUpdater;
import org.junit.jupiter.api.AfterEach;
import org.junit.jupiter.api.BeforeEach;
import org.junit.jupiter.api.Test;
import org.junit.jupiter.api.extension.ExtendWith;
import org.mockito.ArgumentCaptor;
import org.mockito.Mock;
import org.mockito.MockedStatic;
import org.mockito.Mockito;
import org.mockito.junit.jupiter.MockitoExtension;

@ExtendWith(MockitoExtension.class)
class TransferPrecompilesTest {
    @Mock private HederaTokenStore hederaTokenStore;
    @Mock private GlobalDynamicProperties dynamicProperties;
    @Mock private GasCalculator gasCalculator;
    @Mock private MessageFrame frame;
    @Mock private MessageFrame parentFrame;
    @Mock private Deque<MessageFrame> frameDeque;
    @Mock private Iterator<MessageFrame> dequeIterator;
    @Mock private TxnAwareEvmSigsVerifier sigsVerifier;
    @Mock private RecordsHistorian recordsHistorian;
    @Mock private EncodingFacade encoder;
    @Mock private TransferLogic transferLogic;
    @Mock private SideEffectsTracker sideEffects;
    @Mock private TransactionBody.Builder mockSynthBodyBuilder;
    @Mock private CryptoTransferTransactionBody cryptoTransferTransactionBody;
    @Mock private ExpirableTxnRecord.Builder mockRecordBuilder;
    @Mock private SyntheticTxnFactory syntheticTxnFactory;
    @Mock private HederaStackedWorldStateUpdater worldUpdater;
    @Mock private WorldLedgers wrappedLedgers;
    @Mock private TransactionalLedger<NftId, NftProperty, UniqueTokenAdapter> nfts;
    @Mock private AccessorFactory accessorFactory;

    @Mock
    private TransactionalLedger<Pair<AccountID, TokenID>, TokenRelProperty, HederaTokenRel>
            tokenRels;

    @Mock private TransactionalLedger<AccountID, AccountProperty, HederaAccount> accounts;
    @Mock private TransactionalLedger<TokenID, TokenProperty, MerkleToken> tokens;
    @Mock private ExpiringCreations creator;
    @Mock private ImpliedTransfersMarshal impliedTransfersMarshal;
    @Mock private ImpliedTransfers impliedTransfers;
    @Mock private ImpliedTransfersMeta impliedTransfersMeta;
    @Mock private FeeCalculator feeCalculator;
    @Mock private FeeObject mockFeeObject;
    @Mock private StateView stateView;
    @Mock private ContractAliases aliases;
    @Mock private UsagePricesProvider resourceCosts;
    @Mock private InfrastructureFactory infrastructureFactory;
    @Mock private AssetsLoader assetLoader;
    @Mock private HbarCentExchange exchange;
    @Mock private ExchangeRate exchangeRate;

    private static final long TEST_SERVICE_FEE = 5_000_000;
    private static final long TEST_NETWORK_FEE = 400_000;
    private static final long TEST_NODE_FEE = 300_000;
    private static final int CENTS_RATE = 12;
    private static final int HBAR_RATE = 1;
    private static final long EXPECTED_GAS_PRICE =
            (TEST_SERVICE_FEE + TEST_NETWORK_FEE + TEST_NODE_FEE) / DEFAULT_GAS_PRICE * 6 / 5;
    private static final long TEST_CRYPTO_TRANSFER_MIN_FEE = 1_000_000;
    private static final Bytes CRYPTO_TRANSFER_HBAR_ONLY_INPUT =
            Bytes.fromHexString(
                    "0x0e71804f00000000000000000000000000000000000000000000000000000000000000400000000000000000000000000000000000000000000000000000000000000140000000000000000000000000000000000000000000000000000000000000002000000000000000000000000000000000000000000000000000000000000000020000000000000000000000000000000000000000000000000000000000000001000000000000000000000000000000000000000000000000000000000000000a00000000000000000000000000000000000000000000000000000000000000000000000000000000000000000000000000000000000000000000000000000002fffffffffffffffffffffffffffffffffffffffffffffffffffffffffffffff600000000000000000000000000000000000000000000000000000000000000000000000000000000000000000000000000000000000000000000000000000000");
    private static final Bytes CRYPTO_TRANSFER_FUNGIBLE_INPUT =
            Bytes.fromHexString(
                    "0x0e71804f00000000000000000000000000000000000000000000000000000000000000400000000000000000000000000000000000000000000000000000000000000080000000000000000000000000000000000000000000000000000000000000002000000000000000000000000000000000000000000000000000000000000000000000000000000000000000000000000000000000000000000000000000000001000000000000000000000000000000000000000000000000000000000000002000000000000000000000000000000000000000000000000000000000000000030000000000000000000000000000000000000000000000000000000000000060000000000000000000000000000000000000000000000000000000000000014000000000000000000000000000000000000000000000000000000000000000020000000000000000000000000000000000000000000000000000000000000004000000000000000000000000000000000000000000000000000000000000000a00000000000000000000000000000000000000000000000000000000000000010000000000000000000000000000000000000000000000000000000000000005fffffffffffffffffffffffffffffffffffffffffffffffffffffffffffffff600000000000000000000000000000000000000000000000000000000000000000000000000000000000000000000000000000000000000000000000000000000");
    private static final Bytes CRYPTO_TRANSFER_NFT_INPUT =
            Bytes.fromHexString(
                    "0x0e71804f000000000000000000000000000000000000000000000000000000000000004000000000000000000000000000000000000000000000000000000000000000800000000000000000000000000000000000000000000000000000000000000020000000000000000000000000000000000000000000000000000000000000000000000000000000000000000000000000000000000000000000000000000000020000000000000000000000000000000000000000000000000000000000000040000000000000000000000000000000000000000000000000000000000000016000000000000000000000000000000000000000000000000000000000000000060000000000000000000000000000000000000000000000000000000000000060000000000000000000000000000000000000000000000000000000000000008000000000000000000000000000000000000000000000000000000000000000000000000000000000000000000000000000000000000000000000000000000001000000000000000000000000000000000000000000000000000000000000000700000000000000000000000000000000000000000000000000000000000000080000000000000000000000000000000000000000000000000000000000000002000000000000000000000000000000000000000000000000000000000000000100000000000000000000000000000000000000000000000000000000000000090000000000000000000000000000000000000000000000000000000000000060000000000000000000000000000000000000000000000000000000000000008000000000000000000000000000000000000000000000000000000000000000000000000000000000000000000000000000000000000000000000000000000001000000000000000000000000000000000000000000000000000000000000000a000000000000000000000000000000000000000000000000000000000000000b00000000000000000000000000000000000000000000000000000000000000030000000000000000000000000000000000000000000000000000000000000000");
    private static final Bytes CRYPTO_TRANSFER_HBAR_FUNGIBLE_INPUT =
            Bytes.fromHexString(
                    "0x0e71804f00000000000000000000000000000000000000000000000000000000000000400000000000000000000000000000000000000000000000000000000000000140000000000000000000000000000000000000000000000000000000000000002000000000000000000000000000000000000000000000000000000000000000020000000000000000000000000000000000000000000000000000000000000001000000000000000000000000000000000000000000000000000000000000000a00000000000000000000000000000000000000000000000000000000000000000000000000000000000000000000000000000000000000000000000000000002fffffffffffffffffffffffffffffffffffffffffffffffffffffffffffffff600000000000000000000000000000000000000000000000000000000000000000000000000000000000000000000000000000000000000000000000000000001000000000000000000000000000000000000000000000000000000000000002000000000000000000000000000000000000000000000000000000000000000030000000000000000000000000000000000000000000000000000000000000060000000000000000000000000000000000000000000000000000000000000014000000000000000000000000000000000000000000000000000000000000000020000000000000000000000000000000000000000000000000000000000000004000000000000000000000000000000000000000000000000000000000000000a00000000000000000000000000000000000000000000000000000000000000010000000000000000000000000000000000000000000000000000000000000005fffffffffffffffffffffffffffffffffffffffffffffffffffffffffffffff600000000000000000000000000000000000000000000000000000000000000000000000000000000000000000000000000000000000000000000000000000000");
    private static final Bytes CRYPTO_TRANSFER_HBAR_NFT_INPUT =
            Bytes.fromHexString(
                    "0x0e71804f00000000000000000000000000000000000000000000000000000000000000400000000000000000000000000000000000000000000000000000000000000140000000000000000000000000000000000000000000000000000000000000002000000000000000000000000000000000000000000000000000000000000000020000000000000000000000000000000000000000000000000000000000000001000000000000000000000000000000000000000000000000000000000000000a00000000000000000000000000000000000000000000000000000000000000000000000000000000000000000000000000000000000000000000000000000002fffffffffffffffffffffffffffffffffffffffffffffffffffffffffffffff6000000000000000000000000000000000000000000000000000000000000000000000000000000000000000000000000000000000000000000000000000000020000000000000000000000000000000000000000000000000000000000000040000000000000000000000000000000000000000000000000000000000000016000000000000000000000000000000000000000000000000000000000000000060000000000000000000000000000000000000000000000000000000000000060000000000000000000000000000000000000000000000000000000000000008000000000000000000000000000000000000000000000000000000000000000000000000000000000000000000000000000000000000000000000000000000001000000000000000000000000000000000000000000000000000000000000000700000000000000000000000000000000000000000000000000000000000000080000000000000000000000000000000000000000000000000000000000000002000000000000000000000000000000000000000000000000000000000000000100000000000000000000000000000000000000000000000000000000000000090000000000000000000000000000000000000000000000000000000000000060000000000000000000000000000000000000000000000000000000000000008000000000000000000000000000000000000000000000000000000000000000000000000000000000000000000000000000000000000000000000000000000001000000000000000000000000000000000000000000000000000000000000000a000000000000000000000000000000000000000000000000000000000000000b00000000000000000000000000000000000000000000000000000000000000030000000000000000000000000000000000000000000000000000000000000000");
    private static final Bytes POSITIVE_FUNGIBLE_AMOUNT_AND_NFT_TRANSFER_CRYPTO_TRANSFER_INPUT =
            Bytes.fromHexString(
                    "0x189a554c00000000000000000000000000000000000000000000000000000000000000200000000000000000000000000000000000000000000000000000000000000001000000000000000000000000000000000000000000000000000000000000002000000000000000000000000000000000000000000000000000000000000004a4000000000000000000000000000000000000000000000000000000000000006000000000000000000000000000000000000000000000000000000000000000c0000000000000000000000000000000000000000000000000000000000000000100000000000000000000000000000000000000000000000000000000000004a1000000000000000000000000000000000000000000000000000000000000002b000000000000000000000000000000000000000000000000000000000000000100000000000000000000000000000000000000000000000000000000000004a100000000000000000000000000000000000000000000000000000000000004a10000000000000000000000000000000000000000000000000000000000000048");
    private static final Bytes POSITIVE_FUNGIBLE_AMOUNT_AND_NFT_TRANSFER_CRYPTO_TRANSFER_INPUT_V2 =
            Bytes.fromHexString(
                    "0x0e71804f00000000000000000000000000000000000000000000000000000000000000000000000000000000000000000000000000000000000000000000000000000001000000000000000000000000000000000000000000000000000000000000002000000000000000000000000000000000000000000000000000000000000004a4000000000000000000000000000000000000000000000000000000000000006000000000000000000000000000000000000000000000000000000000000000c0000000000000000000000000000000000000000000000000000000000000000100000000000000000000000000000000000000000000000000000000000004a1000000000000000000000000000000000000000000000000000000000000002b000000000000000000000000000000000000000000000000000000000000000100000000000000000000000000000000000000000000000000000000000004a100000000000000000000000000000000000000000000000000000000000004a10000000000000000000000000000000000000000000000000000000000000048");
    private static final Bytes NEGATIVE_FUNGIBLE_AMOUNT_CRYPTO_TRANSFER_INPUT =
            Bytes.fromHexString(
                    "0x189a554c00000000000000000000000000000000000000000000000000000000000000200000000000000000000000000000000000000000000000000000000000000001000000000000000000000000000000000000000000000000000000000000002000000000000000000000000000000000000000000000000000000000000004c0000000000000000000000000000000000000000000000000000000000000006000000000000000000000000000000000000000000000000000000000000000c0000000000000000000000000000000000000000000000000000000000000000100000000000000000000000000000000000000000000000000000000000004bdffffffffffffffffffffffffffffffffffffffffffffffffffffffffffffffce0000000000000000000000000000000000000000000000000000000000000000");
    private static final Bytes TRANSFER_TOKEN_INPUT =
            Bytes.fromHexString(
                    "0xeca3691700000000000000000000000000000000000000000000000000000000000004380000000000000000000000000000000000000000000000000000000000000435000000000000000000000000000000000000000000000000000000000000043a0000000000000000000000000000000000000000000000000000000000000014");
    private static final Bytes POSITIVE_AMOUNTS_TRANSFER_TOKENS_INPUT =
            Bytes.fromHexString(
                    "0x82bba4930000000000000000000000000000000000000000000000000000000000000444000000000000000000000000000000000000000000000000000000000000006000000000000000000000000000000000000000000000000000000000000000c00000000000000000000000000000000000000000000000000000000000000002000000000000000000000000000000000000000000000000000000000000044100000000000000000000000000000000000000000000000000000000000004410000000000000000000000000000000000000000000000000000000000000002000000000000000000000000000000000000000000000000000000000000000a0000000000000000000000000000000000000000000000000000000000000014");
    private static final Bytes POSITIVE_NEGATIVE_AMOUNT_TRANSFER_TOKENS_INPUT =
            Bytes.fromHexString(
                    "0x82bba49300000000000000000000000000000000000000000000000000000000000004d8000000000000000000000000000000000000000000000000000000000000006000000000000000000000000000000000000000000000000000000000000000c0000000000000000000000000000000000000000000000000000000000000000200000000000000000000000000000000000000000000000000000000000004d500000000000000000000000000000000000000000000000000000000000004d500000000000000000000000000000000000000000000000000000000000000020000000000000000000000000000000000000000000000000000000000000014ffffffffffffffffffffffffffffffffffffffffffffffffffffffffffffffec");
    private static final Bytes TRANSFER_NFT_INPUT =
            Bytes.fromHexString(
                    "0x5cfc901100000000000000000000000000000000000000000000000000000000000004680000000000000000000000000000000000000000000000000000000000000465000000000000000000000000000000000000000000000000000000000000046a0000000000000000000000000000000000000000000000000000000000000065");
    private static final Bytes TRANSFER_NFTS_INPUT =
            Bytes.fromHexString(
                    "0x2c4ba191000000000000000000000000000000000000000000000000000000000000047a000000000000000000000000000000000000000000000000000000000000008000000000000000000000000000000000000000000000000000000000000000e000000000000000000000000000000000000000000000000000000000000001400000000000000000000000000000000000000000000000000000000000000002000000000000000000000000000000000000000000000000000000000000047700000000000000000000000000000000000000000000000000000000000004770000000000000000000000000000000000000000000000000000000000000002000000000000000000000000000000000000000000000000000000000000047c000000000000000000000000000000000000000000000000000000000000047c0000000000000000000000000000000000000000000000000000000000000002000000000000000000000000000000000000000000000000000000000000007b00000000000000000000000000000000000000000000000000000000000000ea");

    private HTSPrecompiledContract subject;
    private MockedStatic<TransferPrecompile> transferPrecompile;

    @BeforeEach
    void setUp() {
        PrecompilePricingUtils precompilePricingUtils =
                new PrecompilePricingUtils(
                        assetLoader,
                        exchange,
                        () -> feeCalculator,
                        resourceCosts,
                        stateView,
                        accessorFactory);
        subject =
                new HTSPrecompiledContract(
                        dynamicProperties,
                        gasCalculator,
                        recordsHistorian,
                        sigsVerifier,
                        encoder,
                        syntheticTxnFactory,
                        creator,
                        impliedTransfersMarshal,
                        () -> feeCalculator,
                        stateView,
                        precompilePricingUtils,
                        infrastructureFactory);

        transferPrecompile = Mockito.mockStatic(TransferPrecompile.class);
    }

    @AfterEach
    void closeMocks() {
        transferPrecompile.close();
    }

    @Test
    void transferFailsFastGivenWrongSyntheticValidity() {
        givenPricingUtilsContext();
        Bytes pretendArguments = Bytes.of(Integers.toBytes(ABI_ID_TRANSFER_TOKENS));
        given(infrastructureFactory.newSideEffects()).willReturn(sideEffects);
        given(worldUpdater.permissivelyUnaliased(any()))
                .willAnswer(invocationOnMock -> invocationOnMock.getArgument(0));
        given(frame.getWorldUpdater()).willReturn(worldUpdater);
        given(frame.getSenderAddress()).willReturn(contractAddress);
        given(frame.getRemainingGas()).willReturn(300L);
        Optional<WorldUpdater> parent = Optional.of(worldUpdater);
        given(worldUpdater.parentUpdater()).willReturn(parent);
        given(worldUpdater.wrappedTrackingLedgers(any())).willReturn(wrappedLedgers);

        given(
                        syntheticTxnFactory.createCryptoTransfer(
                                Collections.singletonList(tokensTransferList)))
                .willReturn(mockSynthBodyBuilder);
        given(mockSynthBodyBuilder.getCryptoTransfer()).willReturn(cryptoTransferTransactionBody);
        transferPrecompile
                .when(() -> decodeTransferTokens(eq(pretendArguments), any()))
                .thenReturn(CRYPTO_TRANSFER_FUNGIBLE_WRAPPER);
        given(impliedTransfersMarshal.validityWithCurrentProps(cryptoTransferTransactionBody))
                .willReturn(TRANSFERS_NOT_ZERO_SUM_FOR_TOKEN);

        given(
                        feeCalculator.estimatedGasPriceInTinybars(
                                HederaFunctionality.ContractCall, timestamp))
                .willReturn(1L);
        given(mockSynthBodyBuilder.build()).willReturn(TransactionBody.newBuilder().build());
        given(mockSynthBodyBuilder.setTransactionID(any(TransactionID.class)))
                .willReturn(mockSynthBodyBuilder);
        given(feeCalculator.computeFee(any(), any(), any(), any())).willReturn(mockFeeObject);
        given(mockFeeObject.getServiceFee()).willReturn(1L);
        given(creator.createUnsuccessfulSyntheticRecord(TRANSFERS_NOT_ZERO_SUM_FOR_TOKEN))
                .willReturn(mockRecordBuilder);
        given(dynamicProperties.shouldExportPrecompileResults()).willReturn(true);
        given(frame.getRemainingGas()).willReturn(100L);
        given(frame.getValue()).willReturn(Wei.ZERO);
        given(frame.getInputData()).willReturn(pretendArguments);

        // when:
        subject.prepareFields(frame);
        subject.prepareComputation(pretendArguments, a -> a);
        subject.getPrecompile().getGasRequirement(TEST_CONSENSUS_TIME);
        final var result = subject.computeInternal(frame);

        // then:
        assertEquals(
                UInt256.valueOf(ResponseCodeEnum.TRANSFERS_NOT_ZERO_SUM_FOR_TOKEN_VALUE), result);
        ArgumentCaptor<EvmFnResult> captor = ArgumentCaptor.forClass(EvmFnResult.class);
        verify(mockRecordBuilder).setContractCallResult(captor.capture());
        assertEquals(TRANSFERS_NOT_ZERO_SUM_FOR_TOKEN.name(), captor.getValue().getError());
        assertEquals(100L, captor.getValue().getGas());
        assertEquals(0L, captor.getValue().getAmount());
        assertEquals(pretendArguments.toArrayUnsafe(), captor.getValue().getFunctionParameters());
    }

    @Test
    void transferTokenHappyPathWorks() throws InvalidProtocolBufferException {
        Bytes pretendArguments = Bytes.of(Integers.toBytes(ABI_ID_TRANSFER_TOKENS));
        givenMinimalFrameContext();
        givenLedgers();
        givenPricingUtilsContext();
        given(infrastructureFactory.newSideEffects()).willReturn(sideEffects);
        given(worldUpdater.permissivelyUnaliased(any()))
                .willAnswer(invocationOnMock -> invocationOnMock.getArgument(0));

        given(
                        syntheticTxnFactory.createCryptoTransfer(
                                Collections.singletonList(tokensTransferList)))
                .willReturn(mockSynthBodyBuilder);
        given(mockSynthBodyBuilder.getCryptoTransfer()).willReturn(cryptoTransferTransactionBody);
        given(impliedTransfersMarshal.validityWithCurrentProps(cryptoTransferTransactionBody))
                .willReturn(OK);
        given(sigsVerifier.hasActiveKey(Mockito.anyBoolean(), any(), any(), any()))
                .willReturn(true);
        given(
                        sigsVerifier.hasActiveKeyOrNoReceiverSigReq(
                                Mockito.anyBoolean(), any(), any(), any()))
                .willReturn(true);
        transferPrecompile
                .when(() -> decodeTransferTokens(eq(pretendArguments), any()))
                .thenReturn(CRYPTO_TRANSFER_FUNGIBLE_WRAPPER);

        given(infrastructureFactory.newHederaTokenStore(sideEffects, tokens, nfts, tokenRels))
                .willReturn(hederaTokenStore);

        given(
                        infrastructureFactory.newTransferLogic(
                                hederaTokenStore, sideEffects, nfts, accounts, tokenRels))
                .willReturn(transferLogic);
        given(
                        feeCalculator.estimatedGasPriceInTinybars(
                                HederaFunctionality.ContractCall, timestamp))
                .willReturn(1L);
        given(mockSynthBodyBuilder.build())
                .willReturn(
                        TransactionBody.newBuilder()
                                .setCryptoTransfer(cryptoTransferTransactionBody)
                                .build());
        given(mockSynthBodyBuilder.setTransactionID(any(TransactionID.class)))
                .willReturn(mockSynthBodyBuilder);
        given(feeCalculator.computeFee(any(), any(), any(), any())).willReturn(mockFeeObject);
        given(mockFeeObject.getServiceFee()).willReturn(1L);
        given(
                        creator.createSuccessfulSyntheticRecord(
                                Collections.emptyList(), sideEffects, EMPTY_MEMO))
                .willReturn(mockRecordBuilder);
        given(
                        impliedTransfersMarshal.assessCustomFeesAndValidate(
                                anyInt(), anyInt(), any(), any(), any()))
                .willReturn(impliedTransfers);
        given(impliedTransfers.getAllBalanceChanges()).willReturn(tokensTransferChanges);
        given(impliedTransfers.getMeta()).willReturn(impliedTransfersMeta);
        given(impliedTransfersMeta.code()).willReturn(OK);
        given(aliases.resolveForEvm(any()))
                .willAnswer(invocationOnMock -> invocationOnMock.getArgument(0));
        given(worldUpdater.aliases()).willReturn(aliases);
        given(frame.getSenderAddress()).willReturn(contractAddress);
        when(accessorFactory.uncheckedSpecializedAccessor(any())).thenCallRealMethod();
        when(accessorFactory.constructSpecializedAccessor(any())).thenCallRealMethod();

        // when:
        subject.prepareFields(frame);
        subject.prepareComputation(pretendArguments, a -> a);
        subject.getPrecompile().getGasRequirement(TEST_CONSENSUS_TIME);
        final var result = subject.computeInternal(frame);

        // then:
        assertEquals(successResult, result);
        // and:
        verify(transferLogic).doZeroSum(tokensTransferChanges);
        verify(wrappedLedgers).commit();
        verify(worldUpdater)
                .manageInProgressRecord(recordsHistorian, mockRecordBuilder, mockSynthBodyBuilder);
    }

    @Test
    void abortsIfImpliedCustomFeesCannotBeAssessed() throws InvalidProtocolBufferException {
        givenPricingUtilsContext();
        Bytes pretendArguments = Bytes.of(Integers.toBytes(ABI_ID_TRANSFER_TOKENS));
        given(infrastructureFactory.newSideEffects()).willReturn(sideEffects);
        given(worldUpdater.permissivelyUnaliased(any()))
                .willAnswer(invocationOnMock -> invocationOnMock.getArgument(0));

        given(frame.getWorldUpdater()).willReturn(worldUpdater);
        given(frame.getValue()).willReturn(Wei.ZERO);
        given(worldUpdater.wrappedTrackingLedgers(any())).willReturn(wrappedLedgers);
        given(frame.getWorldUpdater()).willReturn(worldUpdater);
        given(frame.getSenderAddress()).willReturn(contractAddress);
        given(frame.getRemainingGas()).willReturn(300L);
        Optional<WorldUpdater> parent = Optional.of(worldUpdater);
        given(worldUpdater.parentUpdater()).willReturn(parent);

        given(
                        syntheticTxnFactory.createCryptoTransfer(
                                Collections.singletonList(tokensTransferList)))
                .willReturn(mockSynthBodyBuilder);
        given(mockSynthBodyBuilder.getCryptoTransfer()).willReturn(cryptoTransferTransactionBody);
        given(impliedTransfersMarshal.validityWithCurrentProps(cryptoTransferTransactionBody))
                .willReturn(OK);
        transferPrecompile
                .when(() -> decodeTransferTokens(eq(pretendArguments), any()))
                .thenReturn(CRYPTO_TRANSFER_FUNGIBLE_WRAPPER);

        given(
                        impliedTransfersMarshal.assessCustomFeesAndValidate(
                                anyInt(), anyInt(), any(), any(), any()))
                .willReturn(impliedTransfers);
        given(impliedTransfers.getMeta()).willReturn(impliedTransfersMeta);
        given(impliedTransfersMeta.code())
                .willReturn(CUSTOM_FEE_CHARGING_EXCEEDED_MAX_ACCOUNT_AMOUNTS);
        given(
                        feeCalculator.estimatedGasPriceInTinybars(
                                HederaFunctionality.ContractCall, timestamp))
                .willReturn(1L);
        given(mockSynthBodyBuilder.build())
                .willReturn(
                        TransactionBody.newBuilder()
                                .setCryptoTransfer(cryptoTransferTransactionBody)
                                .build());
        given(mockSynthBodyBuilder.setTransactionID(any(TransactionID.class)))
                .willReturn(mockSynthBodyBuilder);
        given(feeCalculator.computeFee(any(), any(), any(), any())).willReturn(mockFeeObject);
        given(mockFeeObject.getServiceFee()).willReturn(1L);
        given(
                        creator.createUnsuccessfulSyntheticRecord(
                                CUSTOM_FEE_CHARGING_EXCEEDED_MAX_ACCOUNT_AMOUNTS))
                .willReturn(mockRecordBuilder);
        when(accessorFactory.uncheckedSpecializedAccessor(any())).thenCallRealMethod();
        when(accessorFactory.constructSpecializedAccessor(any())).thenCallRealMethod();

        // when:
        subject.prepareFields(frame);
        subject.prepareComputation(pretendArguments, a -> a);
        subject.getPrecompile().getGasRequirement(TEST_CONSENSUS_TIME);
        final var result = subject.computeInternal(frame);
        final var statusResult =
                UInt256.valueOf(CUSTOM_FEE_CHARGING_EXCEEDED_MAX_ACCOUNT_AMOUNTS.getNumber());
        assertEquals(statusResult, result);
    }

    @Test
    void transferTokenWithSenderOnlyHappyPathWorks() throws InvalidProtocolBufferException {
        Bytes pretendArguments = Bytes.of(Integers.toBytes(ABI_ID_TRANSFER_TOKENS));

        givenMinimalFrameContext();
        givenLedgers();
        givenPricingUtilsContext();
        given(infrastructureFactory.newSideEffects()).willReturn(sideEffects);
        given(worldUpdater.permissivelyUnaliased(any()))
                .willAnswer(invocationOnMock -> invocationOnMock.getArgument(0));

        given(
                        syntheticTxnFactory.createCryptoTransfer(
                                Collections.singletonList(tokensTransferListSenderOnly)))
                .willReturn(mockSynthBodyBuilder);
        given(mockSynthBodyBuilder.getCryptoTransfer()).willReturn(cryptoTransferTransactionBody);
        given(
                        sigsVerifier.hasActiveKeyOrNoReceiverSigReq(
                                Mockito.anyBoolean(), any(), any(), any()))
                .willReturn(true);
        transferPrecompile
                .when(() -> decodeTransferTokens(eq(pretendArguments), any()))
                .thenReturn(CRYPTO_TRANSFER_SENDER_WRAPPER);
        given(impliedTransfersMarshal.validityWithCurrentProps(cryptoTransferTransactionBody))
                .willReturn(OK);

        given(infrastructureFactory.newHederaTokenStore(sideEffects, tokens, nfts, tokenRels))
                .willReturn(hederaTokenStore);

        given(
                        infrastructureFactory.newTransferLogic(
                                hederaTokenStore, sideEffects, nfts, accounts, tokenRels))
                .willReturn(transferLogic);
        given(
                        feeCalculator.estimatedGasPriceInTinybars(
                                HederaFunctionality.ContractCall, timestamp))
                .willReturn(1L);
        given(mockSynthBodyBuilder.build())
                .willReturn(
                        TransactionBody.newBuilder()
                                .setCryptoTransfer(cryptoTransferTransactionBody)
                                .build());
        given(mockSynthBodyBuilder.setTransactionID(any(TransactionID.class)))
                .willReturn(mockSynthBodyBuilder);
        given(feeCalculator.computeFee(any(), any(), any(), any())).willReturn(mockFeeObject);
        given(mockFeeObject.getServiceFee()).willReturn(1L);
        given(
                        creator.createSuccessfulSyntheticRecord(
                                Collections.emptyList(), sideEffects, EMPTY_MEMO))
                .willReturn(mockRecordBuilder);
        given(
                        impliedTransfersMarshal.assessCustomFeesAndValidate(
                                anyInt(), anyInt(), any(), any(), any()))
                .willReturn(impliedTransfers);
        given(impliedTransfers.getAllBalanceChanges()).willReturn(tokensTransferChangesSenderOnly);
        given(impliedTransfers.getMeta()).willReturn(impliedTransfersMeta);
        given(impliedTransfersMeta.code()).willReturn(OK);
        given(aliases.resolveForEvm(any()))
                .willAnswer(invocationOnMock -> invocationOnMock.getArgument(0));
        given(worldUpdater.aliases()).willReturn(aliases);
        given(frame.getSenderAddress()).willReturn(contractAddress);
        when(accessorFactory.uncheckedSpecializedAccessor(any())).thenCallRealMethod();
        when(accessorFactory.constructSpecializedAccessor(any())).thenCallRealMethod();

        // when:
        subject.prepareFields(frame);
        subject.prepareComputation(pretendArguments, a -> a);
        subject.getPrecompile().getGasRequirement(TEST_CONSENSUS_TIME);
        final var result = subject.computeInternal(frame);

        // then:
        assertEquals(successResult, result);
        // and:
        verify(transferLogic).doZeroSum(tokensTransferChangesSenderOnly);
        verify(wrappedLedgers).commit();
        verify(worldUpdater)
                .manageInProgressRecord(recordsHistorian, mockRecordBuilder, mockSynthBodyBuilder);
    }

    @Test
    void transferTokenWithReceiverOnlyHappyPathWorks() throws InvalidProtocolBufferException {
        Bytes pretendArguments = Bytes.of(Integers.toBytes(ABI_ID_TRANSFER_TOKENS));

        givenMinimalFrameContext();
        givenLedgers();
        givenPricingUtilsContext();
        given(infrastructureFactory.newSideEffects()).willReturn(sideEffects);
        given(worldUpdater.permissivelyUnaliased(any()))
                .willAnswer(invocationOnMock -> invocationOnMock.getArgument(0));

        given(frame.getSenderAddress()).willReturn(contractAddress);
        given(
                        syntheticTxnFactory.createCryptoTransfer(
                                Collections.singletonList(tokensTransferListReceiverOnly)))
                .willReturn(mockSynthBodyBuilder);
        given(mockSynthBodyBuilder.getCryptoTransfer()).willReturn(cryptoTransferTransactionBody);
        given(
                        sigsVerifier.hasActiveKeyOrNoReceiverSigReq(
                                Mockito.anyBoolean(), any(), any(), any()))
                .willReturn(true);
        transferPrecompile
                .when(() -> decodeTransferTokens(eq(pretendArguments), any()))
                .thenReturn(CRYPTO_TRANSFER_RECEIVER_WRAPPER);
        given(impliedTransfersMarshal.validityWithCurrentProps(cryptoTransferTransactionBody))
                .willReturn(OK);

        given(infrastructureFactory.newHederaTokenStore(sideEffects, tokens, nfts, tokenRels))
                .willReturn(hederaTokenStore);

        given(
                        infrastructureFactory.newTransferLogic(
                                hederaTokenStore, sideEffects, nfts, accounts, tokenRels))
                .willReturn(transferLogic);
        given(
                        feeCalculator.estimatedGasPriceInTinybars(
                                HederaFunctionality.ContractCall, timestamp))
                .willReturn(1L);
        given(mockSynthBodyBuilder.build())
                .willReturn(
                        TransactionBody.newBuilder()
                                .setCryptoTransfer(cryptoTransferTransactionBody)
                                .build());
        given(mockSynthBodyBuilder.setTransactionID(any(TransactionID.class)))
                .willReturn(mockSynthBodyBuilder);
        given(feeCalculator.computeFee(any(), any(), any(), any())).willReturn(mockFeeObject);
        given(mockFeeObject.getServiceFee()).willReturn(1L);
        given(
                        creator.createSuccessfulSyntheticRecord(
                                Collections.emptyList(), sideEffects, EMPTY_MEMO))
                .willReturn(mockRecordBuilder);
        given(
                        impliedTransfersMarshal.assessCustomFeesAndValidate(
                                anyInt(), anyInt(), any(), any(), any()))
                .willReturn(impliedTransfers);
        given(impliedTransfers.getAllBalanceChanges()).willReturn(tokensTransferChangesSenderOnly);
        given(impliedTransfers.getMeta()).willReturn(impliedTransfersMeta);
        given(impliedTransfersMeta.code()).willReturn(OK);
        given(aliases.resolveForEvm(any()))
                .willAnswer(invocationOnMock -> invocationOnMock.getArgument(0));
        given(worldUpdater.aliases()).willReturn(aliases);
        when(accessorFactory.uncheckedSpecializedAccessor(any())).thenCallRealMethod();
        when(accessorFactory.constructSpecializedAccessor(any())).thenCallRealMethod();

        // when:
        subject.prepareFields(frame);
        subject.prepareComputation(pretendArguments, a -> a);
        subject.getPrecompile().getGasRequirement(TEST_CONSENSUS_TIME);
        final var result = subject.computeInternal(frame);

        // then:
        assertEquals(successResult, result);
        // and:
        verify(transferLogic).doZeroSum(tokensTransferChangesSenderOnly);
        verify(wrappedLedgers).commit();
        verify(worldUpdater)
                .manageInProgressRecord(recordsHistorian, mockRecordBuilder, mockSynthBodyBuilder);
    }

    @Test
    void transferNftsHappyPathWorks() throws InvalidProtocolBufferException {
        Bytes pretendArguments = Bytes.of(Integers.toBytes(ABI_ID_TRANSFER_NFTS));

        givenMinimalFrameContext();
        givenLedgers();
        givenPricingUtilsContext();
        given(infrastructureFactory.newSideEffects()).willReturn(sideEffects);
        given(worldUpdater.permissivelyUnaliased(any()))
                .willAnswer(invocationOnMock -> invocationOnMock.getArgument(0));

        given(syntheticTxnFactory.createCryptoTransfer(Collections.singletonList(nftsTransferList)))
                .willReturn(mockSynthBodyBuilder);
        given(mockSynthBodyBuilder.getCryptoTransfer()).willReturn(cryptoTransferTransactionBody);
        given(sigsVerifier.hasActiveKey(Mockito.anyBoolean(), any(), any(), any()))
                .willReturn(true);
        given(
                        sigsVerifier.hasActiveKeyOrNoReceiverSigReq(
                                Mockito.anyBoolean(), any(), any(), any()))
                .willReturn(true);
        transferPrecompile
                .when(() -> decodeTransferNFTs(eq(pretendArguments), any()))
                .thenReturn(CRYPTO_TRANSFER_NFTS_WRAPPER);
        given(impliedTransfersMarshal.validityWithCurrentProps(cryptoTransferTransactionBody))
                .willReturn(OK);

        given(infrastructureFactory.newHederaTokenStore(sideEffects, tokens, nfts, tokenRels))
                .willReturn(hederaTokenStore);

        given(
                        infrastructureFactory.newTransferLogic(
                                hederaTokenStore, sideEffects, nfts, accounts, tokenRels))
                .willReturn(transferLogic);
        given(
                        feeCalculator.estimatedGasPriceInTinybars(
                                HederaFunctionality.ContractCall, timestamp))
                .willReturn(1L);
        given(mockSynthBodyBuilder.build())
                .willReturn(
                        TransactionBody.newBuilder()
                                .setCryptoTransfer(cryptoTransferTransactionBody)
                                .build());
        given(mockSynthBodyBuilder.setTransactionID(any(TransactionID.class)))
                .willReturn(mockSynthBodyBuilder);
        given(feeCalculator.computeFee(any(), any(), any(), any())).willReturn(mockFeeObject);
        given(mockFeeObject.getServiceFee()).willReturn(1L);
        given(
                        creator.createSuccessfulSyntheticRecord(
                                Collections.emptyList(), sideEffects, EMPTY_MEMO))
                .willReturn(mockRecordBuilder);
        given(
                        impliedTransfersMarshal.assessCustomFeesAndValidate(
                                anyInt(), anyInt(), any(), any(), any()))
                .willReturn(impliedTransfers);
        given(impliedTransfers.getAllBalanceChanges()).willReturn(nftsTransferChanges);
        given(impliedTransfers.getMeta()).willReturn(impliedTransfersMeta);
        given(impliedTransfersMeta.code()).willReturn(OK);
        given(aliases.resolveForEvm(any()))
                .willAnswer(invocationOnMock -> invocationOnMock.getArgument(0));
        given(worldUpdater.aliases()).willReturn(aliases);
        given(frame.getSenderAddress()).willReturn(contractAddress);
        when(accessorFactory.uncheckedSpecializedAccessor(any())).thenCallRealMethod();
        when(accessorFactory.constructSpecializedAccessor(any())).thenCallRealMethod();

        // when:
        subject.prepareFields(frame);
        subject.prepareComputation(pretendArguments, a -> a);
        subject.getPrecompile().getGasRequirement(TEST_CONSENSUS_TIME);
        final var result = subject.computeInternal(frame);

        // then:
        assertEquals(successResult, result);
        // and:
        verify(transferLogic).doZeroSum(nftsTransferChanges);
        verify(wrappedLedgers).commit();
        verify(worldUpdater)
                .manageInProgressRecord(recordsHistorian, mockRecordBuilder, mockSynthBodyBuilder);
    }

    @Test
    void transferNftHappyPathWorks() throws InvalidProtocolBufferException {
        Bytes pretendArguments = Bytes.of(Integers.toBytes(ABI_ID_TRANSFER_NFT));

        final var recipientAddr = Address.ALTBN128_ADD;
        final var senderId = Id.fromGrpcAccount(sender);
        final var receiverId = Id.fromGrpcAccount(receiver);
        givenMinimalFrameContext();
        given(frame.getRecipientAddress()).willReturn(recipientAddr);
        given(frame.getSenderAddress()).willReturn(contractAddress);
        givenLedgers();
        givenPricingUtilsContext();
        given(infrastructureFactory.newSideEffects()).willReturn(sideEffects);
        given(worldUpdater.permissivelyUnaliased(any()))
                .willAnswer(invocationOnMock -> invocationOnMock.getArgument(0));

        given(syntheticTxnFactory.createCryptoTransfer(Collections.singletonList(nftTransferList)))
                .willReturn(mockSynthBodyBuilder);
        given(mockSynthBodyBuilder.getCryptoTransfer()).willReturn(cryptoTransferTransactionBody);
        given(sigsVerifier.hasActiveKey(Mockito.anyBoolean(), any(), any(), any()))
                .willReturn(true);
        given(
                        sigsVerifier.hasActiveKeyOrNoReceiverSigReq(
                                Mockito.anyBoolean(), any(), any(), any()))
                .willReturn(true);
        transferPrecompile
                .when(() -> decodeTransferNFT(eq(pretendArguments), any()))
                .thenReturn(CRYPTO_TRANSFER_NFT_WRAPPER);

        given(impliedTransfersMarshal.validityWithCurrentProps(cryptoTransferTransactionBody))
                .willReturn(OK);
        given(infrastructureFactory.newHederaTokenStore(sideEffects, tokens, nfts, tokenRels))
                .willReturn(hederaTokenStore);
        given(worldUpdater.aliases()).willReturn(aliases);

        given(
                        infrastructureFactory.newTransferLogic(
                                hederaTokenStore, sideEffects, nfts, accounts, tokenRels))
                .willReturn(transferLogic);
        given(
                        feeCalculator.estimatedGasPriceInTinybars(
                                HederaFunctionality.ContractCall, timestamp))
                .willReturn(1L);
        given(mockSynthBodyBuilder.build())
                .willReturn(
                        TransactionBody.newBuilder()
                                .setCryptoTransfer(cryptoTransferTransactionBody)
                                .build());
        given(mockSynthBodyBuilder.setTransactionID(any(TransactionID.class)))
                .willReturn(mockSynthBodyBuilder);
        given(feeCalculator.computeFee(any(), any(), any(), any())).willReturn(mockFeeObject);
        given(mockFeeObject.getServiceFee()).willReturn(1L);
        given(
                        creator.createSuccessfulSyntheticRecord(
                                Collections.emptyList(), sideEffects, EMPTY_MEMO))
                .willReturn(mockRecordBuilder);
        given(
                        impliedTransfersMarshal.assessCustomFeesAndValidate(
                                anyInt(), anyInt(), any(), any(), any()))
                .willReturn(impliedTransfers);
        given(impliedTransfers.getAllBalanceChanges()).willReturn(nftTransferChanges);
        given(impliedTransfers.getMeta()).willReturn(impliedTransfersMeta);
        given(impliedTransfersMeta.code()).willReturn(OK);
        given(aliases.resolveForEvm(any()))
                .willAnswer(invocationOnMock -> invocationOnMock.getArgument(0));
        given(worldUpdater.aliases()).willReturn(aliases);
        when(accessorFactory.uncheckedSpecializedAccessor(any())).thenCallRealMethod();
        when(accessorFactory.constructSpecializedAccessor(any())).thenCallRealMethod();

        // when:
        subject.prepareFields(frame);
        subject.prepareComputation(pretendArguments, a -> a);
        subject.getPrecompile().getGasRequirement(TEST_CONSENSUS_TIME);
        final var result = subject.computeInternal(frame);

        // then:
        assertEquals(successResult, result);
        // and:
        verify(transferLogic).doZeroSum(nftTransferChanges);
        verify(wrappedLedgers).commit();
        verify(worldUpdater)
                .manageInProgressRecord(recordsHistorian, mockRecordBuilder, mockSynthBodyBuilder);
        verify(sigsVerifier)
                .hasActiveKey(true, senderId.asEvmAddress(), recipientAddr, wrappedLedgers);
        verify(sigsVerifier)
                .hasActiveKeyOrNoReceiverSigReq(
                        true, receiverId.asEvmAddress(), recipientAddr, wrappedLedgers);
        verify(sigsVerifier)
                .hasActiveKey(true, receiverId.asEvmAddress(), recipientAddr, wrappedLedgers);
        verify(sigsVerifier, never())
                .hasActiveKeyOrNoReceiverSigReq(
                        true,
                        EntityIdUtils.asTypedEvmAddress(feeCollector),
                        recipientAddr,
                        wrappedLedgers);
    }

    @Test
    void cryptoTransferHappyPathWorks() throws InvalidProtocolBufferException {
        Bytes pretendArguments = Bytes.of(Integers.toBytes(ABI_ID_CRYPTO_TRANSFER));

        givenMinimalFrameContext();
        givenLedgers();
        givenPricingUtilsContext();
        given(infrastructureFactory.newSideEffects()).willReturn(sideEffects);
        given(worldUpdater.permissivelyUnaliased(any()))
                .willAnswer(invocationOnMock -> invocationOnMock.getArgument(0));

        given(syntheticTxnFactory.createCryptoTransfer(Collections.singletonList(nftTransferList)))
                .willReturn(mockSynthBodyBuilder);
        given(mockSynthBodyBuilder.getCryptoTransfer()).willReturn(cryptoTransferTransactionBody);
        given(sigsVerifier.hasActiveKey(Mockito.anyBoolean(), any(), any(), any()))
                .willReturn(true);
        given(
                        sigsVerifier.hasActiveKeyOrNoReceiverSigReq(
                                Mockito.anyBoolean(), any(), any(), any()))
                .willReturn(true);
        transferPrecompile
                .when(() -> decodeCryptoTransfer(eq(pretendArguments), any()))
                .thenReturn(CRYPTO_TRANSFER_NFT_WRAPPER);
        given(impliedTransfersMarshal.validityWithCurrentProps(cryptoTransferTransactionBody))
                .willReturn(OK);
        given(infrastructureFactory.newHederaTokenStore(sideEffects, tokens, nfts, tokenRels))
                .willReturn(hederaTokenStore);
        given(
                        infrastructureFactory.newTransferLogic(
                                hederaTokenStore, sideEffects, nfts, accounts, tokenRels))
                .willReturn(transferLogic);
        given(
                        feeCalculator.estimatedGasPriceInTinybars(
                                HederaFunctionality.ContractCall, timestamp))
                .willReturn(1L);
        given(mockSynthBodyBuilder.build())
                .willReturn(
                        TransactionBody.newBuilder()
                                .setCryptoTransfer(cryptoTransferTransactionBody)
                                .build());
        given(mockSynthBodyBuilder.setTransactionID(any(TransactionID.class)))
                .willReturn(mockSynthBodyBuilder);
        given(feeCalculator.computeFee(any(), any(), any(), any())).willReturn(mockFeeObject);
        given(mockFeeObject.getServiceFee()).willReturn(1L);
        given(
                        creator.createSuccessfulSyntheticRecord(
                                Collections.emptyList(), sideEffects, EMPTY_MEMO))
                .willReturn(mockRecordBuilder);
        given(
                        impliedTransfersMarshal.assessCustomFeesAndValidate(
                                anyInt(), anyInt(), any(), any(), any()))
                .willReturn(impliedTransfers);
        given(impliedTransfers.getAllBalanceChanges()).willReturn(nftTransferChanges);
        given(impliedTransfers.getMeta()).willReturn(impliedTransfersMeta);
        given(impliedTransfersMeta.code()).willReturn(OK);
        given(aliases.resolveForEvm(any()))
                .willAnswer(invocationOnMock -> invocationOnMock.getArgument(0));
        given(worldUpdater.aliases()).willReturn(aliases);
        given(frame.getSenderAddress()).willReturn(contractAddress);
        when(accessorFactory.uncheckedSpecializedAccessor(any())).thenCallRealMethod();
        when(accessorFactory.constructSpecializedAccessor(any())).thenCallRealMethod();

        // when:
        subject.prepareFields(frame);
        subject.prepareComputation(pretendArguments, a -> a);
        subject.getPrecompile().getGasRequirement(TEST_CONSENSUS_TIME);
        final var result = subject.computeInternal(frame);

        // then:
        assertEquals(successResult, result);
        // and:
        verify(transferLogic).doZeroSum(nftTransferChanges);
        verify(wrappedLedgers).commit();
        verify(worldUpdater)
                .manageInProgressRecord(recordsHistorian, mockRecordBuilder, mockSynthBodyBuilder);
    }

    @Test
    void hbarOnlyTransferHappyPathWorks() throws InvalidProtocolBufferException {
        Bytes pretendArguments = Bytes.of(Integers.toBytes(ABI_ID_CRYPTO_TRANSFER_V2));

        givenMinimalFrameContext();
        givenLedgers();
        givenPricingUtilsContext();
        given(infrastructureFactory.newSideEffects()).willReturn(sideEffects);
        given(worldUpdater.permissivelyUnaliased(any()))
                .willAnswer(invocationOnMock -> invocationOnMock.getArgument(0));

        given(syntheticTxnFactory.createCryptoTransfer(Collections.emptyList()))
                .willReturn(mockSynthBodyBuilder);
        given(mockSynthBodyBuilder.getCryptoTransfer()).willReturn(cryptoTransferTransactionBody);
        given(sigsVerifier.hasActiveKey(Mockito.anyBoolean(), any(), any(), any()))
                .willReturn(true);
        given(
                        sigsVerifier.hasActiveKeyOrNoReceiverSigReq(
                                Mockito.anyBoolean(), any(), any(), any()))
                .willReturn(true);
        transferPrecompile
                .when(() -> decodeCryptoTransferV2(eq(pretendArguments), any()))
                .thenReturn(CRYPTO_TRANSFER_HBAR_ONLY_WRAPPER);
        given(impliedTransfersMarshal.validityWithCurrentProps(cryptoTransferTransactionBody))
                .willReturn(OK);
        given(infrastructureFactory.newHederaTokenStore(sideEffects, tokens, nfts, tokenRels))
                .willReturn(hederaTokenStore);
        given(
                        infrastructureFactory.newTransferLogic(
                                hederaTokenStore, sideEffects, nfts, accounts, tokenRels))
                .willReturn(transferLogic);
        given(
                        feeCalculator.estimatedGasPriceInTinybars(
                                HederaFunctionality.ContractCall, timestamp))
                .willReturn(1L);
        given(mockSynthBodyBuilder.build())
                .willReturn(
                        TransactionBody.newBuilder()
                                .setCryptoTransfer(cryptoTransferTransactionBody)
                                .build());
        given(mockSynthBodyBuilder.setTransactionID(any(TransactionID.class)))
                .willReturn(mockSynthBodyBuilder);
        given(feeCalculator.computeFee(any(), any(), any(), any())).willReturn(mockFeeObject);
        given(mockFeeObject.getServiceFee()).willReturn(1L);
        given(
                        creator.createSuccessfulSyntheticRecord(
                                Collections.emptyList(), sideEffects, EMPTY_MEMO))
                .willReturn(mockRecordBuilder);
        given(
                        impliedTransfersMarshal.assessCustomFeesAndValidate(
                                anyInt(), anyInt(), any(), any(), any()))
                .willReturn(impliedTransfers);
        given(impliedTransfers.getAllBalanceChanges()).willReturn(hbarOnlyChanges);
        given(impliedTransfers.getMeta()).willReturn(impliedTransfersMeta);
        given(impliedTransfersMeta.code()).willReturn(OK);
        given(aliases.resolveForEvm(any()))
                .willAnswer(invocationOnMock -> invocationOnMock.getArgument(0));
        given(worldUpdater.aliases()).willReturn(aliases);
        given(frame.getSenderAddress()).willReturn(contractAddress);
        when(accessorFactory.uncheckedSpecializedAccessor(any())).thenCallRealMethod();
        when(accessorFactory.constructSpecializedAccessor(any())).thenCallRealMethod();
        given(dynamicProperties.isAtomicCryptoTransferEnabled()).willReturn(true);

        // when:
        subject.prepareFields(frame);
        subject.prepareComputation(pretendArguments, a -> a);
        subject.getPrecompile().getGasRequirement(TEST_CONSENSUS_TIME);
        final var result = subject.computeInternal(frame);

        // then:
        assertEquals(successResult, result);
        // and:
        verify(transferLogic).doZeroSum(hbarOnlyChanges);
        verify(wrappedLedgers).commit();
        verify(worldUpdater)
                .manageInProgressRecord(recordsHistorian, mockRecordBuilder, mockSynthBodyBuilder);
    }

    @Test
    void hbarFungibleTransferHappyPathWorks() throws InvalidProtocolBufferException {
        Bytes pretendArguments = Bytes.of(Integers.toBytes(ABI_ID_CRYPTO_TRANSFER_V2));

        givenMinimalFrameContext();
        givenLedgers();
        givenPricingUtilsContext();
        given(infrastructureFactory.newSideEffects()).willReturn(sideEffects);
        given(worldUpdater.permissivelyUnaliased(any()))
                .willAnswer(invocationOnMock -> invocationOnMock.getArgument(0));

        given(
                        syntheticTxnFactory.createCryptoTransfer(
                                Collections.singletonList(tokensTransferList)))
                .willReturn(mockSynthBodyBuilder);
        given(mockSynthBodyBuilder.getCryptoTransfer()).willReturn(cryptoTransferTransactionBody);
        given(sigsVerifier.hasActiveKey(Mockito.anyBoolean(), any(), any(), any()))
                .willReturn(true);
        given(
                        sigsVerifier.hasActiveKeyOrNoReceiverSigReq(
                                Mockito.anyBoolean(), any(), any(), any()))
                .willReturn(true);
        transferPrecompile
                .when(() -> decodeCryptoTransferV2(eq(pretendArguments), any()))
                .thenReturn(CRYPTO_TRANSFER_HBAR_FUNGIBLE_WRAPPER);
        given(impliedTransfersMarshal.validityWithCurrentProps(cryptoTransferTransactionBody))
                .willReturn(OK);
        given(infrastructureFactory.newHederaTokenStore(sideEffects, tokens, nfts, tokenRels))
                .willReturn(hederaTokenStore);
        given(
                        infrastructureFactory.newTransferLogic(
                                hederaTokenStore, sideEffects, nfts, accounts, tokenRels))
                .willReturn(transferLogic);
        given(
                        feeCalculator.estimatedGasPriceInTinybars(
                                HederaFunctionality.ContractCall, timestamp))
                .willReturn(1L);
        given(mockSynthBodyBuilder.build())
                .willReturn(
                        TransactionBody.newBuilder()
                                .setCryptoTransfer(cryptoTransferTransactionBody)
                                .build());
        given(mockSynthBodyBuilder.setTransactionID(any(TransactionID.class)))
                .willReturn(mockSynthBodyBuilder);
        given(feeCalculator.computeFee(any(), any(), any(), any())).willReturn(mockFeeObject);
        given(mockFeeObject.getServiceFee()).willReturn(1L);
        given(
                        creator.createSuccessfulSyntheticRecord(
                                Collections.emptyList(), sideEffects, EMPTY_MEMO))
                .willReturn(mockRecordBuilder);
        given(
                        impliedTransfersMarshal.assessCustomFeesAndValidate(
                                anyInt(), anyInt(), any(), any(), any()))
                .willReturn(impliedTransfers);
        given(impliedTransfers.getAllBalanceChanges()).willReturn(hbarAndTokenChanges);
        given(impliedTransfers.getMeta()).willReturn(impliedTransfersMeta);
        given(impliedTransfersMeta.code()).willReturn(OK);
        given(aliases.resolveForEvm(any()))
                .willAnswer(invocationOnMock -> invocationOnMock.getArgument(0));
        given(worldUpdater.aliases()).willReturn(aliases);
        given(frame.getSenderAddress()).willReturn(contractAddress);
        when(accessorFactory.uncheckedSpecializedAccessor(any())).thenCallRealMethod();
        when(accessorFactory.constructSpecializedAccessor(any())).thenCallRealMethod();
        given(dynamicProperties.isAtomicCryptoTransferEnabled()).willReturn(true);

        // when:
        subject.prepareFields(frame);
        subject.prepareComputation(pretendArguments, a -> a);
        subject.getPrecompile().getGasRequirement(TEST_CONSENSUS_TIME);
        final var result = subject.computeInternal(frame);

        // then:
        assertEquals(successResult, result);
        // and:
        verify(transferLogic).doZeroSum(hbarAndTokenChanges);
        verify(wrappedLedgers).commit();
        verify(worldUpdater)
                .manageInProgressRecord(recordsHistorian, mockRecordBuilder, mockSynthBodyBuilder);
    }

    @Test
    void hbarNFTTransferHappyPathWorks() throws InvalidProtocolBufferException {
        Bytes pretendArguments = Bytes.of(Integers.toBytes(ABI_ID_CRYPTO_TRANSFER_V2));

        givenMinimalFrameContext();
        givenLedgers();
        givenPricingUtilsContext();
        given(infrastructureFactory.newSideEffects()).willReturn(sideEffects);
        given(worldUpdater.permissivelyUnaliased(any()))
                .willAnswer(invocationOnMock -> invocationOnMock.getArgument(0));

        given(syntheticTxnFactory.createCryptoTransfer(Collections.singletonList(nftsTransferList)))
                .willReturn(mockSynthBodyBuilder);
        given(mockSynthBodyBuilder.getCryptoTransfer()).willReturn(cryptoTransferTransactionBody);
        given(sigsVerifier.hasActiveKey(Mockito.anyBoolean(), any(), any(), any()))
                .willReturn(true);
        given(
                        sigsVerifier.hasActiveKeyOrNoReceiverSigReq(
                                Mockito.anyBoolean(), any(), any(), any()))
                .willReturn(true);
        transferPrecompile
                .when(() -> decodeCryptoTransferV2(eq(pretendArguments), any()))
                .thenReturn(CRYPTO_TRANSFER_HBAR_NFT_WRAPPER);
        given(impliedTransfersMarshal.validityWithCurrentProps(cryptoTransferTransactionBody))
                .willReturn(OK);
        given(infrastructureFactory.newHederaTokenStore(sideEffects, tokens, nfts, tokenRels))
                .willReturn(hederaTokenStore);
        given(
                        infrastructureFactory.newTransferLogic(
                                hederaTokenStore, sideEffects, nfts, accounts, tokenRels))
                .willReturn(transferLogic);
        given(
                        feeCalculator.estimatedGasPriceInTinybars(
                                HederaFunctionality.ContractCall, timestamp))
                .willReturn(1L);
        given(mockSynthBodyBuilder.build())
                .willReturn(
                        TransactionBody.newBuilder()
                                .setCryptoTransfer(cryptoTransferTransactionBody)
                                .build());
        given(mockSynthBodyBuilder.setTransactionID(any(TransactionID.class)))
                .willReturn(mockSynthBodyBuilder);
        given(feeCalculator.computeFee(any(), any(), any(), any())).willReturn(mockFeeObject);
        given(mockFeeObject.getServiceFee()).willReturn(1L);
        given(
                        creator.createSuccessfulSyntheticRecord(
                                Collections.emptyList(), sideEffects, EMPTY_MEMO))
                .willReturn(mockRecordBuilder);
        given(
                        impliedTransfersMarshal.assessCustomFeesAndValidate(
                                anyInt(), anyInt(), any(), any(), any()))
                .willReturn(impliedTransfers);
        given(impliedTransfers.getAllBalanceChanges()).willReturn(hbarAndNftsTransferChanges);
        given(impliedTransfers.getMeta()).willReturn(impliedTransfersMeta);
        given(impliedTransfersMeta.code()).willReturn(OK);
        given(aliases.resolveForEvm(any()))
                .willAnswer(invocationOnMock -> invocationOnMock.getArgument(0));
        given(worldUpdater.aliases()).willReturn(aliases);
        given(frame.getSenderAddress()).willReturn(contractAddress);
        when(accessorFactory.uncheckedSpecializedAccessor(any())).thenCallRealMethod();
        when(accessorFactory.constructSpecializedAccessor(any())).thenCallRealMethod();
        given(dynamicProperties.isAtomicCryptoTransferEnabled()).willReturn(true);

        // when:
        subject.prepareFields(frame);
        subject.prepareComputation(pretendArguments, a -> a);
        subject.getPrecompile().getGasRequirement(TEST_CONSENSUS_TIME);
        final var result = subject.computeInternal(frame);

        // then:
        assertEquals(successResult, result);
        // and:
        verify(transferLogic).doZeroSum(hbarAndNftsTransferChanges);
        verify(wrappedLedgers).commit();
        verify(worldUpdater)
                .manageInProgressRecord(recordsHistorian, mockRecordBuilder, mockSynthBodyBuilder);
    }

    @Test
    void transferFailsAndCatchesProperly() throws InvalidProtocolBufferException {
        Bytes pretendArguments = Bytes.of(Integers.toBytes(ABI_ID_TRANSFER_TOKEN));

        givenMinimalFrameContext();
        givenLedgers();
        givenPricingUtilsContext();
        given(infrastructureFactory.newSideEffects()).willReturn(sideEffects);
        given(worldUpdater.permissivelyUnaliased(any()))
                .willAnswer(invocationOnMock -> invocationOnMock.getArgument(0));

        given(
                        sigsVerifier.hasActiveKeyOrNoReceiverSigReq(
                                Mockito.anyBoolean(), any(), any(), any()))
                .willReturn(true);
        given(sigsVerifier.hasActiveKey(Mockito.anyBoolean(), any(), any(), any()))
                .willReturn(true);
        given(impliedTransfersMarshal.validityWithCurrentProps(cryptoTransferTransactionBody))
                .willReturn(OK);
        given(infrastructureFactory.newHederaTokenStore(sideEffects, tokens, nfts, tokenRels))
                .willReturn(hederaTokenStore);
        given(
                        infrastructureFactory.newTransferLogic(
                                hederaTokenStore, sideEffects, nfts, accounts, tokenRels))
                .willReturn(transferLogic);
        transferPrecompile
                .when(() -> decodeTransferToken(eq(pretendArguments), any()))
                .thenReturn(CRYPTO_TRANSFER_TOKEN_WRAPPER);
        given(
                        impliedTransfersMarshal.assessCustomFeesAndValidate(
                                anyInt(), anyInt(), any(), any(), any()))
                .willReturn(impliedTransfers);
        given(impliedTransfers.getAllBalanceChanges()).willReturn(tokenTransferChanges);
        given(impliedTransfers.getMeta()).willReturn(impliedTransfersMeta);
        given(impliedTransfersMeta.code()).willReturn(OK);
        given(syntheticTxnFactory.createCryptoTransfer(any())).willReturn(mockSynthBodyBuilder);
        given(mockSynthBodyBuilder.getCryptoTransfer()).willReturn(cryptoTransferTransactionBody);
        given(
                        feeCalculator.estimatedGasPriceInTinybars(
                                HederaFunctionality.ContractCall, timestamp))
                .willReturn(1L);
        given(mockSynthBodyBuilder.build())
                .willReturn(
                        TransactionBody.newBuilder()
                                .setCryptoTransfer(cryptoTransferTransactionBody)
                                .build());
        given(mockSynthBodyBuilder.setTransactionID(any(TransactionID.class)))
                .willReturn(mockSynthBodyBuilder);
        given(feeCalculator.computeFee(any(), any(), any(), any())).willReturn(mockFeeObject);
        given(mockFeeObject.getServiceFee()).willReturn(1L);
        given(creator.createUnsuccessfulSyntheticRecord(ResponseCodeEnum.FAIL_INVALID))
                .willReturn(mockRecordBuilder);
        given(frame.getSenderAddress()).willReturn(contractAddress);

        doThrow(new InvalidTransactionException(ResponseCodeEnum.FAIL_INVALID))
                .when(transferLogic)
                .doZeroSum(tokenTransferChanges);
        given(aliases.resolveForEvm(any()))
                .willAnswer(invocationOnMock -> invocationOnMock.getArgument(0));
        given(worldUpdater.aliases()).willReturn(aliases);
        when(accessorFactory.uncheckedSpecializedAccessor(any())).thenCallRealMethod();
        when(accessorFactory.constructSpecializedAccessor(any())).thenCallRealMethod();

        // when:
        subject.prepareFields(frame);
        subject.prepareComputation(pretendArguments, a -> a);
        subject.getPrecompile().getGasRequirement(TEST_CONSENSUS_TIME);
        final var result = subject.computeInternal(frame);

        // then:
        assertNotEquals(successResult, result);
        // and:
        verify(transferLogic).doZeroSum(tokenTransferChanges);
        verify(wrappedLedgers, never()).commit();
        verify(worldUpdater)
                .manageInProgressRecord(recordsHistorian, mockRecordBuilder, mockSynthBodyBuilder);
    }

    @Test
    void transferWithWrongInput() {
        Bytes pretendArguments = Bytes.of(Integers.toBytes(ABI_ID_TRANSFER_TOKEN));
        given(infrastructureFactory.newSideEffects()).willReturn(sideEffects);
        given(worldUpdater.permissivelyUnaliased(any()))
                .willAnswer(invocationOnMock -> invocationOnMock.getArgument(0));

        given(frame.getSenderAddress()).willReturn(contractAddress);
        given(frame.getWorldUpdater()).willReturn(worldUpdater);
        given(worldUpdater.wrappedTrackingLedgers(any())).willReturn(wrappedLedgers);
        transferPrecompile
                .when(() -> decodeTransferToken(eq(pretendArguments), any()))
                .thenThrow(new IndexOutOfBoundsException());

        subject.prepareFields(frame);
        var result = subject.computePrecompile(pretendArguments, frame);

        assertDoesNotThrow(() -> subject.prepareComputation(pretendArguments, a -> a));
        assertNull(result.getOutput());
    }

    @Test
    void gasRequirementReturnsCorrectValueForTransferNfts() {
        // given
        givenMinFrameContext();
        givenPricingUtilsContext();
        Bytes input = Bytes.of(Integers.toBytes(ABI_ID_TRANSFER_NFTS));
        given(infrastructureFactory.newSideEffects()).willReturn(sideEffects);
        given(worldUpdater.permissivelyUnaliased(any()))
                .willAnswer(invocationOnMock -> invocationOnMock.getArgument(0));
        given(syntheticTxnFactory.createCryptoTransfer(any()))
                .willReturn(
                        TransactionBody.newBuilder()
                                .setCryptoTransfer(CryptoTransferTransactionBody.newBuilder()));
        given(feeCalculator.computeFee(any(), any(), any(), any()))
                .willReturn(new FeeObject(TEST_NODE_FEE, TEST_NETWORK_FEE, TEST_SERVICE_FEE));
        given(feeCalculator.estimatedGasPriceInTinybars(any(), any()))
                .willReturn(DEFAULT_GAS_PRICE);
        given(worldUpdater.permissivelyUnaliased(any()))
                .willAnswer(invocationOnMock -> invocationOnMock.getArgument(0));
        transferPrecompile
                .when(() -> decodeTransferNFTs(eq(input), any()))
                .thenReturn(CRYPTO_TRANSFER_EMPTY_WRAPPER);

        subject.prepareFields(frame);
        subject.prepareComputation(input, a -> a);
        long result = subject.getPrecompile().getGasRequirement(TEST_CONSENSUS_TIME);

        // then
        assertEquals(EXPECTED_GAS_PRICE, result);
    }

    @Test
    void gasRequirementReturnsCorrectValueForTransferNft() {
        // given
        givenMinFrameContext();
        givenPricingUtilsContext();
        Bytes input = Bytes.of(Integers.toBytes(ABI_ID_TRANSFER_NFT));
        given(infrastructureFactory.newSideEffects()).willReturn(sideEffects);
        given(worldUpdater.permissivelyUnaliased(any()))
                .willAnswer(invocationOnMock -> invocationOnMock.getArgument(0));
        given(syntheticTxnFactory.createCryptoTransfer(any()))
                .willReturn(
                        TransactionBody.newBuilder()
                                .setCryptoTransfer(CryptoTransferTransactionBody.newBuilder()));
        given(feeCalculator.computeFee(any(), any(), any(), any()))
                .willReturn(new FeeObject(TEST_NODE_FEE, TEST_NETWORK_FEE, TEST_SERVICE_FEE));
        given(feeCalculator.estimatedGasPriceInTinybars(any(), any()))
                .willReturn(DEFAULT_GAS_PRICE);
        given(worldUpdater.permissivelyUnaliased(any()))
                .willAnswer(invocationOnMock -> invocationOnMock.getArgument(0));
        transferPrecompile
                .when(() -> decodeTransferNFT(eq(input), any()))
                .thenReturn(CRYPTO_TRANSFER_EMPTY_WRAPPER);

        subject.prepareFields(frame);
        subject.prepareComputation(input, a -> a);
        long result = subject.getPrecompile().getGasRequirement(TEST_CONSENSUS_TIME);

        // then
        assertEquals(EXPECTED_GAS_PRICE, result);
    }

    @Test
    void gasRequirementReturnsCorrectValueForSingleCryptoTransfer() {
        // given
        givenMinFrameContext();
        givenPricingUtilsContext();
        Bytes input = Bytes.of(Integers.toBytes(ABI_ID_CRYPTO_TRANSFER));
        given(infrastructureFactory.newSideEffects()).willReturn(sideEffects);
        given(worldUpdater.permissivelyUnaliased(any()))
                .willAnswer(invocationOnMock -> invocationOnMock.getArgument(0));
        given(syntheticTxnFactory.createCryptoTransfer(any()))
                .willReturn(
                        TransactionBody.newBuilder()
                                .setCryptoTransfer(CryptoTransferTransactionBody.newBuilder()));
        given(feeCalculator.computeFee(any(), any(), any(), any()))
                .willReturn(new FeeObject(TEST_NODE_FEE, TEST_NETWORK_FEE, TEST_SERVICE_FEE));
        given(feeCalculator.estimatedGasPriceInTinybars(any(), any()))
                .willReturn(DEFAULT_GAS_PRICE);
        given(worldUpdater.permissivelyUnaliased(any()))
                .willAnswer(invocationOnMock -> invocationOnMock.getArgument(0));
        transferPrecompile
                .when(() -> decodeCryptoTransfer(eq(input), any()))
                .thenReturn(CRYPTO_TRANSFER_EMPTY_WRAPPER);

        subject.prepareFields(frame);
        subject.prepareComputation(input, a -> a);
        long result = subject.getPrecompile().getGasRequirement(TEST_CONSENSUS_TIME);

        // then
        assertEquals(EXPECTED_GAS_PRICE, result);
    }

    @Test
    void gasRequirementReturnsCorrectValueForMultipleCryptoTransfers() {
        // given
        givenMinFrameContext();
        givenPricingUtilsContext();
        Bytes input = Bytes.of(Integers.toBytes(ABI_ID_CRYPTO_TRANSFER));
        given(infrastructureFactory.newSideEffects()).willReturn(sideEffects);
        given(worldUpdater.permissivelyUnaliased(any()))
                .willAnswer(invocationOnMock -> invocationOnMock.getArgument(0));
        given(syntheticTxnFactory.createCryptoTransfer(any()))
                .willReturn(
                        TransactionBody.newBuilder()
                                .setCryptoTransfer(
                                        CryptoTransferTransactionBody.newBuilder()
                                                .addTokenTransfers(
                                                        TokenTransferList.newBuilder().build())
                                                .addTokenTransfers(
                                                        TokenTransferList.newBuilder().build())
                                                .addTokenTransfers(
                                                        TokenTransferList.newBuilder().build())));
        given(feeCalculator.computeFee(any(), any(), any(), any()))
                .willReturn(new FeeObject(TEST_NODE_FEE, TEST_NETWORK_FEE, TEST_SERVICE_FEE));
        given(worldUpdater.permissivelyUnaliased(any()))
                .willAnswer(invocationOnMock -> invocationOnMock.getArgument(0));
        given(feeCalculator.estimatedGasPriceInTinybars(any(), any()))
                .willReturn(DEFAULT_GAS_PRICE);
        given(worldUpdater.permissivelyUnaliased(any()))
                .willAnswer(invocationOnMock -> invocationOnMock.getArgument(0));
        transferPrecompile
                .when(() -> decodeCryptoTransfer(eq(input), any()))
                .thenReturn(CRYPTO_TRANSFER_EMPTY_WRAPPER);

        subject.prepareFields(frame);
        subject.prepareComputation(input, a -> a);
        long result = subject.getPrecompile().getGasRequirement(TEST_CONSENSUS_TIME);

        // then
        assertEquals(EXPECTED_GAS_PRICE, result);
    }

    @Test
    void gasRequirementReturnsCorrectValueForTransferMultipleTokens() {
        // given
        givenMinFrameContext();
        givenPricingUtilsContext();
        Bytes input = Bytes.of(Integers.toBytes(ABI_ID_TRANSFER_TOKENS));
        given(infrastructureFactory.newSideEffects()).willReturn(sideEffects);
        given(worldUpdater.permissivelyUnaliased(any()))
                .willAnswer(invocationOnMock -> invocationOnMock.getArgument(0));
        given(syntheticTxnFactory.createCryptoTransfer(any()))
                .willReturn(
                        TransactionBody.newBuilder()
                                .setCryptoTransfer(CryptoTransferTransactionBody.newBuilder()));
        given(feeCalculator.computeFee(any(), any(), any(), any()))
                .willReturn(new FeeObject(TEST_NODE_FEE, TEST_NETWORK_FEE, TEST_SERVICE_FEE));
        given(feeCalculator.estimatedGasPriceInTinybars(any(), any()))
                .willReturn(DEFAULT_GAS_PRICE);
        given(worldUpdater.permissivelyUnaliased(any()))
                .willAnswer(invocationOnMock -> invocationOnMock.getArgument(0));
        transferPrecompile
                .when(() -> decodeTransferTokens(eq(input), any()))
                .thenReturn(CRYPTO_TRANSFER_EMPTY_WRAPPER);

        subject.prepareFields(frame);
        subject.prepareComputation(input, a -> a);
        long result = subject.getPrecompile().getGasRequirement(TEST_CONSENSUS_TIME);

        // then
        assertEquals(EXPECTED_GAS_PRICE, result);
    }

    @Test
    void gasRequirementReturnsCorrectValueForTransferSingleToken() {
        // given
        givenMinFrameContext();
        givenPricingUtilsContext();
        Bytes input = Bytes.of(Integers.toBytes(ABI_ID_TRANSFER_TOKEN));
        given(infrastructureFactory.newSideEffects()).willReturn(sideEffects);
        given(worldUpdater.permissivelyUnaliased(any()))
                .willAnswer(invocationOnMock -> invocationOnMock.getArgument(0));
        given(syntheticTxnFactory.createCryptoTransfer(any()))
                .willReturn(
                        TransactionBody.newBuilder()
                                .setCryptoTransfer(CryptoTransferTransactionBody.newBuilder()));
        given(feeCalculator.computeFee(any(), any(), any(), any()))
                .willReturn(new FeeObject(TEST_NODE_FEE, TEST_NETWORK_FEE, TEST_SERVICE_FEE));
        given(feeCalculator.estimatedGasPriceInTinybars(any(), any()))
                .willReturn(DEFAULT_GAS_PRICE);
        given(worldUpdater.permissivelyUnaliased(any()))
                .willAnswer(invocationOnMock -> invocationOnMock.getArgument(0));
        transferPrecompile
                .when(() -> decodeTransferToken(eq(input), any()))
                .thenReturn(CRYPTO_TRANSFER_EMPTY_WRAPPER);

        subject.prepareFields(frame);
        subject.prepareComputation(input, a -> a);

        long result = subject.getPrecompile().getGasRequirement(TEST_CONSENSUS_TIME);

        // then
        assertEquals(EXPECTED_GAS_PRICE, result);
    }

    @Test
    void minimumFeeInTinybarsHbarOnlyCryptoTransfer() {
        var feeBuilder = Mockito.mockStatic(FeeBuilder.class);

        // given
        givenMinFrameContext();
        Bytes input = Bytes.of(Integers.toBytes(ABI_ID_CRYPTO_TRANSFER_V2));
        given(infrastructureFactory.newSideEffects()).willReturn(sideEffects);
        given(worldUpdater.permissivelyUnaliased(any()))
                .willAnswer(invocationOnMock -> invocationOnMock.getArgument(0));
        given(syntheticTxnFactory.createCryptoTransfer(any()))
                .willReturn(
                        TransactionBody.newBuilder()
                                .setCryptoTransfer(CryptoTransferTransactionBody.newBuilder()));
        given(worldUpdater.permissivelyUnaliased(any()))
                .willAnswer(invocationOnMock -> invocationOnMock.getArgument(0));
        transferPrecompile
                .when(() -> decodeCryptoTransferV2(eq(input), any()))
                .thenReturn(CRYPTO_TRANSFER_HBAR_ONLY_WRAPPER);

        feeBuilder
                .when(() -> getTinybarsFromTinyCents(any(), anyLong()))
                .thenReturn(TEST_CRYPTO_TRANSFER_MIN_FEE);

        given(dynamicProperties.isAtomicCryptoTransferEnabled()).willReturn(true);

        subject.prepareFields(frame);
        subject.prepareComputation(input, a -> a);
        var minimumFeeInTinybars = subject.getPrecompile().getMinimumFeeInTinybars(timestamp);

        // then
        assertEquals(TEST_CRYPTO_TRANSFER_MIN_FEE, minimumFeeInTinybars);

        feeBuilder.close();
    }

    @Test
    void minimumFeeInTinybarsTwoHbarCryptoTransfer() {
        var feeBuilder = Mockito.mockStatic(FeeBuilder.class);

        // given
        givenMinFrameContext();
        Bytes input = Bytes.of(Integers.toBytes(ABI_ID_CRYPTO_TRANSFER_V2));
        given(infrastructureFactory.newSideEffects()).willReturn(sideEffects);
        given(worldUpdater.permissivelyUnaliased(any()))
                .willAnswer(invocationOnMock -> invocationOnMock.getArgument(0));
        given(syntheticTxnFactory.createCryptoTransfer(any()))
                .willReturn(
                        TransactionBody.newBuilder()
                                .setCryptoTransfer(CryptoTransferTransactionBody.newBuilder()));
        given(worldUpdater.permissivelyUnaliased(any()))
                .willAnswer(invocationOnMock -> invocationOnMock.getArgument(0));
        transferPrecompile
                .when(() -> decodeCryptoTransferV2(eq(input), any()))
                .thenReturn(CRYPTO_TRANSFER_TWO_HBAR_ONLY_WRAPPER);

        feeBuilder
                .when(() -> getTinybarsFromTinyCents(any(), anyLong()))
                .thenReturn(TEST_CRYPTO_TRANSFER_MIN_FEE);

        given(dynamicProperties.isAtomicCryptoTransferEnabled()).willReturn(true);

        subject.prepareFields(frame);
        subject.prepareComputation(input, a -> a);
        var minimumFeeInTinybars = subject.getPrecompile().getMinimumFeeInTinybars(timestamp);

        // then
        // expect 2 times the fee as there are two transfers
        assertEquals(2 * TEST_CRYPTO_TRANSFER_MIN_FEE, minimumFeeInTinybars);

        feeBuilder.close();
    }

    @Test
    void minimumFeeInTinybarsHbarFungibleCryptoTransfer() {
        var feeBuilder = Mockito.mockStatic(FeeBuilder.class);

        // given
        givenMinFrameContext();
        Bytes input = Bytes.of(Integers.toBytes(ABI_ID_CRYPTO_TRANSFER_V2));
        given(infrastructureFactory.newSideEffects()).willReturn(sideEffects);
        given(worldUpdater.permissivelyUnaliased(any()))
                .willAnswer(invocationOnMock -> invocationOnMock.getArgument(0));
        given(syntheticTxnFactory.createCryptoTransfer(any()))
                .willReturn(
                        TransactionBody.newBuilder()
                                .setCryptoTransfer(CryptoTransferTransactionBody.newBuilder()));
        given(worldUpdater.permissivelyUnaliased(any()))
                .willAnswer(invocationOnMock -> invocationOnMock.getArgument(0));
        transferPrecompile
                .when(() -> decodeCryptoTransferV2(eq(input), any()))
                .thenReturn(CRYPTO_TRANSFER_HBAR_FUNGIBLE_WRAPPER);

        feeBuilder
                .when(() -> getTinybarsFromTinyCents(any(), anyLong()))
                .thenReturn(TEST_CRYPTO_TRANSFER_MIN_FEE);

        given(dynamicProperties.isAtomicCryptoTransferEnabled()).willReturn(true);

        subject.prepareFields(frame);
        subject.prepareComputation(input, a -> a);
        var minimumFeeInTinybars = subject.getPrecompile().getMinimumFeeInTinybars(timestamp);

        // then
        // 1 for hbars and 1 for fungible tokens
        assertEquals(2 * TEST_CRYPTO_TRANSFER_MIN_FEE, minimumFeeInTinybars);

        feeBuilder.close();
    }

    @Test
    void minimumFeeInTinybarsHbarNftCryptoTransfer() {
        var feeBuilder = Mockito.mockStatic(FeeBuilder.class);

        // given
        givenMinFrameContext();
        Bytes input = Bytes.of(Integers.toBytes(ABI_ID_CRYPTO_TRANSFER_V2));
        given(infrastructureFactory.newSideEffects()).willReturn(sideEffects);
        given(worldUpdater.permissivelyUnaliased(any()))
                .willAnswer(invocationOnMock -> invocationOnMock.getArgument(0));
        given(syntheticTxnFactory.createCryptoTransfer(any()))
                .willReturn(
                        TransactionBody.newBuilder()
                                .setCryptoTransfer(CryptoTransferTransactionBody.newBuilder()));
        given(worldUpdater.permissivelyUnaliased(any()))
                .willAnswer(invocationOnMock -> invocationOnMock.getArgument(0));
        transferPrecompile
                .when(() -> decodeCryptoTransferV2(eq(input), any()))
                .thenReturn(CRYPTO_TRANSFER_HBAR_NFT_WRAPPER);

        feeBuilder
                .when(() -> getTinybarsFromTinyCents(any(), anyLong()))
                .thenReturn(TEST_CRYPTO_TRANSFER_MIN_FEE);

        given(dynamicProperties.isAtomicCryptoTransferEnabled()).willReturn(true);

        subject.prepareFields(frame);
        subject.prepareComputation(input, a -> a);
        var minimumFeeInTinybars = subject.getPrecompile().getMinimumFeeInTinybars(timestamp);

        // then
        // 2 for nfts transfers and 1 for hbars
        assertEquals(3 * TEST_CRYPTO_TRANSFER_MIN_FEE, minimumFeeInTinybars);

        feeBuilder.close();
    }

    @Test
    void minimumFeeInTinybarsHbarFungibleNftCryptoTransfer() {
        var feeBuilder = Mockito.mockStatic(FeeBuilder.class);

        // given
        givenMinFrameContext();
        Bytes input = Bytes.of(Integers.toBytes(ABI_ID_CRYPTO_TRANSFER_V2));
        given(infrastructureFactory.newSideEffects()).willReturn(sideEffects);
        given(worldUpdater.permissivelyUnaliased(any()))
                .willAnswer(invocationOnMock -> invocationOnMock.getArgument(0));
        given(syntheticTxnFactory.createCryptoTransfer(any()))
                .willReturn(
                        TransactionBody.newBuilder()
                                .setCryptoTransfer(CryptoTransferTransactionBody.newBuilder()));
        given(worldUpdater.permissivelyUnaliased(any()))
                .willAnswer(invocationOnMock -> invocationOnMock.getArgument(0));
        transferPrecompile
                .when(() -> decodeCryptoTransferV2(eq(input), any()))
                .thenReturn(CRYPTO_TRANSFER_HBAR_FUNGIBLE_NFT_WRAPPER);

        feeBuilder
                .when(() -> getTinybarsFromTinyCents(any(), anyLong()))
                .thenReturn(TEST_CRYPTO_TRANSFER_MIN_FEE);

        given(dynamicProperties.isAtomicCryptoTransferEnabled()).willReturn(true);

        subject.prepareFields(frame);
        subject.prepareComputation(input, a -> a);
        var minimumFeeInTinybars = subject.getPrecompile().getMinimumFeeInTinybars(timestamp);

        // then
        // 1 for fungible + 2 for nfts transfers + 1 for hbars
        assertEquals(4 * TEST_CRYPTO_TRANSFER_MIN_FEE, minimumFeeInTinybars);

        feeBuilder.close();
    }

    @Test
    void decodeCryptoTransferPositiveFungibleAmountAndNftTransfer() {
        transferPrecompile
                .when(
                        () ->
                                decodeCryptoTransfer(
                                        POSITIVE_FUNGIBLE_AMOUNT_AND_NFT_TRANSFER_CRYPTO_TRANSFER_INPUT,
                                        identity()))
                .thenCallRealMethod();
        transferPrecompile
                .when(() -> decodeTokenTransfer(any(), any(), any()))
                .thenCallRealMethod();
        transferPrecompile
                .when(() -> decodeHbarTransfers(any(), any(), any()))
                .thenCallRealMethod();
        final var decodedInput =
                decodeCryptoTransfer(
                        POSITIVE_FUNGIBLE_AMOUNT_AND_NFT_TRANSFER_CRYPTO_TRANSFER_INPUT,
                        identity());
        final var hbarTransfers = decodedInput.transferWrapper().hbarTransfers();
        final var fungibleTransfers =
                decodedInput.tokenTransferWrappers().get(0).fungibleTransfers();
        final var nftExchanges = decodedInput.tokenTransferWrappers().get(0).nftExchanges();

        assertNotNull(fungibleTransfers);
        assertNotNull(nftExchanges);
        assertEquals(1, fungibleTransfers.size());
        assertEquals(1, nftExchanges.size());
        assertTrue(fungibleTransfers.get(0).getDenomination().getTokenNum() > 0);
        assertTrue(fungibleTransfers.get(0).receiver().getAccountNum() > 0);
        assertEquals(43, fungibleTransfers.get(0).receiverAdjustment().getAmount());
        assertTrue(nftExchanges.get(0).getTokenType().getTokenNum() > 0);
        assertTrue(nftExchanges.get(0).asGrpc().getReceiverAccountID().getAccountNum() > 0);
        assertTrue(nftExchanges.get(0).asGrpc().getSenderAccountID().getAccountNum() > 0);
        assertEquals(72, nftExchanges.get(0).asGrpc().getSerialNumber());
    }

    @Test
    void decodeCryptoTransferNegativeFungibleAmount() {
        transferPrecompile
                .when(
                        () ->
                                decodeCryptoTransfer(
                                        NEGATIVE_FUNGIBLE_AMOUNT_CRYPTO_TRANSFER_INPUT, identity()))
                .thenCallRealMethod();
        transferPrecompile
                .when(() -> decodeTokenTransfer(any(), any(), any()))
                .thenCallRealMethod();
        transferPrecompile
                .when(() -> decodeHbarTransfers(any(), any(), any()))
                .thenCallRealMethod();
        final var decodedInput =
                decodeCryptoTransfer(NEGATIVE_FUNGIBLE_AMOUNT_CRYPTO_TRANSFER_INPUT, identity());
        final var hbarTransfers = decodedInput.transferWrapper().hbarTransfers();
        final var fungibleTransfers =
                decodedInput.tokenTransferWrappers().get(0).fungibleTransfers();

        assertNotNull(fungibleTransfers);
        assertEquals(1, fungibleTransfers.size());
        assertTrue(fungibleTransfers.get(0).getDenomination().getTokenNum() > 0);
        assertTrue(fungibleTransfers.get(0).sender().getAccountNum() > 0);
        assertEquals(50, fungibleTransfers.get(0).amount());
        assertEquals(0, hbarTransfers.size());
    }

    @Test
    void decodeTransferTokenInput() {
        transferPrecompile
                .when(() -> decodeTransferToken(TRANSFER_TOKEN_INPUT, identity()))
                .thenCallRealMethod();
        final var decodedInput = decodeTransferToken(TRANSFER_TOKEN_INPUT, identity());
        final var hbarTransfers = decodedInput.transferWrapper().hbarTransfers();
        final var fungibleTransfer =
                decodedInput.tokenTransferWrappers().get(0).fungibleTransfers().get(0);

        assertTrue(fungibleTransfer.sender().getAccountNum() > 0);
        assertTrue(fungibleTransfer.receiver().getAccountNum() > 0);
        assertTrue(fungibleTransfer.getDenomination().getTokenNum() > 0);
        assertEquals(20, fungibleTransfer.amount());
        assertEquals(0, hbarTransfers.size());
    }

    @Test
    void decodeTransferTokensPositiveAmounts() {
        transferPrecompile
                .when(
                        () ->
                                decodeTransferTokens(
                                        POSITIVE_AMOUNTS_TRANSFER_TOKENS_INPUT, identity()))
                .thenCallRealMethod();
        final var decodedInput =
                decodeTransferTokens(POSITIVE_AMOUNTS_TRANSFER_TOKENS_INPUT, identity());
        final var hbarTransfers = decodedInput.transferWrapper().hbarTransfers();
        final var fungibleTransfers =
                decodedInput.tokenTransferWrappers().get(0).fungibleTransfers();

        assertEquals(2, fungibleTransfers.size());
        assertTrue(fungibleTransfers.get(0).getDenomination().getTokenNum() > 0);
        assertTrue(fungibleTransfers.get(1).getDenomination().getTokenNum() > 0);
        assertNull(fungibleTransfers.get(0).sender());
        assertNull(fungibleTransfers.get(1).sender());
        assertTrue(fungibleTransfers.get(0).receiver().getAccountNum() > 0);
        assertTrue(fungibleTransfers.get(1).receiver().getAccountNum() > 0);
        assertEquals(10, fungibleTransfers.get(0).amount());
        assertEquals(20, fungibleTransfers.get(1).amount());
        assertEquals(0, hbarTransfers.size());
    }

    @Test
    void decodeTransferTokensPositiveNegativeAmount() {
        transferPrecompile
                .when(
                        () ->
                                decodeTransferTokens(
                                        POSITIVE_NEGATIVE_AMOUNT_TRANSFER_TOKENS_INPUT, identity()))
                .thenCallRealMethod();
        final var decodedInput =
                decodeTransferTokens(POSITIVE_NEGATIVE_AMOUNT_TRANSFER_TOKENS_INPUT, identity());
        final var hbarTransfers = decodedInput.transferWrapper().hbarTransfers();
        final var fungibleTransfers =
                decodedInput.tokenTransferWrappers().get(0).fungibleTransfers();

        assertEquals(2, fungibleTransfers.size());
        assertTrue(fungibleTransfers.get(0).getDenomination().getTokenNum() > 0);
        assertTrue(fungibleTransfers.get(1).getDenomination().getTokenNum() > 0);
        assertNull(fungibleTransfers.get(0).sender());
        assertNull(fungibleTransfers.get(1).receiver());
        assertTrue(fungibleTransfers.get(0).receiver().getAccountNum() > 0);
        assertTrue(fungibleTransfers.get(1).sender().getAccountNum() > 0);
        assertEquals(20, fungibleTransfers.get(0).amount());
        assertEquals(20, fungibleTransfers.get(1).amount());
        assertEquals(0, hbarTransfers.size());
    }

    @Test
    void decodeTransferNFTInput() {
        transferPrecompile
                .when(() -> decodeTransferNFT(TRANSFER_NFT_INPUT, identity()))
                .thenCallRealMethod();
        final var decodedInput = decodeTransferNFT(TRANSFER_NFT_INPUT, identity());
        final var hbarTransfers = decodedInput.transferWrapper().hbarTransfers();
        final var nonFungibleTransfer =
                decodedInput.tokenTransferWrappers().get(0).nftExchanges().get(0);

        assertTrue(nonFungibleTransfer.asGrpc().getSenderAccountID().getAccountNum() > 0);
        assertTrue(nonFungibleTransfer.asGrpc().getReceiverAccountID().getAccountNum() > 0);
        assertTrue(nonFungibleTransfer.getTokenType().getTokenNum() > 0);
        assertEquals(101, nonFungibleTransfer.asGrpc().getSerialNumber());
        assertEquals(0, hbarTransfers.size());
    }

    @Test
    void decodeTransferNFTsInput() {
        transferPrecompile
                .when(() -> decodeTransferNFTs(TRANSFER_NFTS_INPUT, identity()))
                .thenCallRealMethod();
        transferPrecompile
                .when(() -> decodeTokenTransfer(any(), any(), any()))
                .thenCallRealMethod();
        transferPrecompile
                .when(() -> decodeHbarTransfers(any(), any(), any()))
                .thenCallRealMethod();
        final var decodedInput = decodeTransferNFTs(TRANSFER_NFTS_INPUT, identity());
        final var hbarTransfers = decodedInput.transferWrapper().hbarTransfers();
        final var nonFungibleTransfers = decodedInput.tokenTransferWrappers().get(0).nftExchanges();

        assertEquals(2, nonFungibleTransfers.size());
        assertTrue(nonFungibleTransfers.get(0).asGrpc().getSenderAccountID().getAccountNum() > 0);
        assertTrue(nonFungibleTransfers.get(1).asGrpc().getSenderAccountID().getAccountNum() > 0);
        assertTrue(nonFungibleTransfers.get(0).asGrpc().getReceiverAccountID().getAccountNum() > 0);
        assertTrue(nonFungibleTransfers.get(1).asGrpc().getReceiverAccountID().getAccountNum() > 0);
        assertTrue(nonFungibleTransfers.get(0).getTokenType().getTokenNum() > 0);
        assertTrue(nonFungibleTransfers.get(1).getTokenType().getTokenNum() > 0);
        assertEquals(123, nonFungibleTransfers.get(0).asGrpc().getSerialNumber());
        assertEquals(234, nonFungibleTransfers.get(1).asGrpc().getSerialNumber());
        assertEquals(0, hbarTransfers.size());
    }

<<<<<<< HEAD
    private void givenFrameContext() {
        given(parentFrame.getContractAddress()).willReturn(parentContractAddress);
        given(parentFrame.getRecipientAddress()).willReturn(parentContractAddress);
        given(parentFrame.getSenderAddress()).willReturn(parentContractAddress);
        given(frame.getContractAddress()).willReturn(contractAddr);
        given(frame.getSenderAddress()).willReturn(contractAddress);
        given(frame.getMessageFrameStack()).willReturn(frameDeque);
        given(frame.getMessageFrameStack().iterator()).willReturn(dequeIterator);
        given(frame.getMessageFrameStack().iterator().hasNext()).willReturn(true);
        given(frame.getMessageFrameStack().iterator().next()).willReturn(parentFrame);
        given(frame.getWorldUpdater()).willReturn(worldUpdater);
        Optional<WorldUpdater> parent = Optional.of(worldUpdater);
        given(worldUpdater.parentUpdater()).willReturn(parent);
        given(worldUpdater.wrappedTrackingLedgers(sideEffects)).willReturn(wrappedLedgers);
=======
    @Test
    void decodeCryptoTransferHBarOnlyTransfer() {
        transferPrecompile
                .when(() -> decodeCryptoTransferV2(CRYPTO_TRANSFER_HBAR_ONLY_INPUT, identity()))
                .thenCallRealMethod();
        transferPrecompile
                .when(() -> decodeHbarTransfers(any(), any(), any()))
                .thenCallRealMethod();
        final var decodedInput =
                decodeCryptoTransferV2(CRYPTO_TRANSFER_HBAR_ONLY_INPUT, identity());
        final var hbarTransfers = decodedInput.transferWrapper().hbarTransfers();
        final var tokenTransferWrappers = decodedInput.tokenTransferWrappers();

        assertNotNull(hbarTransfers);
        assertNotNull(tokenTransferWrappers);
        assertEquals(2, hbarTransfers.size());
        assertEquals(0, tokenTransferWrappers.size());

        assertHbarTransfers(hbarTransfers);
    }

    @Test
    void decodeCryptoTransferFungibleTransfer() {
        transferPrecompile
                .when(() -> decodeCryptoTransferV2(CRYPTO_TRANSFER_FUNGIBLE_INPUT, identity()))
                .thenCallRealMethod();
        transferPrecompile
                .when(() -> decodeTokenTransfer(any(), any(), any()))
                .thenCallRealMethod();
        transferPrecompile
                .when(() -> decodeHbarTransfers(any(), any(), any()))
                .thenCallRealMethod();
        final var decodedInput = decodeCryptoTransferV2(CRYPTO_TRANSFER_FUNGIBLE_INPUT, identity());
        final var hbarTransfers = decodedInput.transferWrapper().hbarTransfers();
        final var fungibleTransfers =
                decodedInput.tokenTransferWrappers().get(0).fungibleTransfers();
        final var nonFungibleTransfers = decodedInput.tokenTransferWrappers().get(0).nftExchanges();

        assertNotNull(hbarTransfers);
        assertNotNull(fungibleTransfers);
        assertNotNull(nonFungibleTransfers);
        assertEquals(0, hbarTransfers.size());
        assertEquals(2, fungibleTransfers.size());
        assertEquals(0, nonFungibleTransfers.size());

        assertFungibleTransfers(fungibleTransfers);
    }

    @Test
    void decodeCryptoTransferNftTransfer() {
        transferPrecompile
                .when(() -> decodeCryptoTransferV2(CRYPTO_TRANSFER_NFT_INPUT, identity()))
                .thenCallRealMethod();
        transferPrecompile
                .when(() -> decodeTokenTransfer(any(), any(), any()))
                .thenCallRealMethod();
        transferPrecompile
                .when(() -> decodeHbarTransfers(any(), any(), any()))
                .thenCallRealMethod();
        final var decodedInput = decodeCryptoTransferV2(CRYPTO_TRANSFER_NFT_INPUT, identity());
        final var hbarTransfers = decodedInput.transferWrapper().hbarTransfers();
        final var fungibleTransfers =
                decodedInput.tokenTransferWrappers().get(0).fungibleTransfers();
        final var nonFungibleTransfers1 =
                decodedInput.tokenTransferWrappers().get(0).nftExchanges();
        final var nonFungibleTransfers2 =
                decodedInput.tokenTransferWrappers().get(1).nftExchanges();

        assertNotNull(hbarTransfers);
        assertNotNull(fungibleTransfers);
        assertNotNull(nonFungibleTransfers1);
        assertNotNull(nonFungibleTransfers2);
        assertEquals(0, hbarTransfers.size());
        assertEquals(0, fungibleTransfers.size());
        assertEquals(1, nonFungibleTransfers1.size());
        assertEquals(1, nonFungibleTransfers2.size());

        assertNftTransfers(nonFungibleTransfers1, nonFungibleTransfers2);
    }

    @Test
    void decodeCryptoTransferHbarFungibleTransfer() {
        transferPrecompile
                .when(() -> decodeCryptoTransferV2(CRYPTO_TRANSFER_HBAR_FUNGIBLE_INPUT, identity()))
                .thenCallRealMethod();
        transferPrecompile
                .when(() -> decodeTokenTransfer(any(), any(), any()))
                .thenCallRealMethod();
        transferPrecompile
                .when(() -> decodeHbarTransfers(any(), any(), any()))
                .thenCallRealMethod();
        final var decodedInput =
                decodeCryptoTransferV2(CRYPTO_TRANSFER_HBAR_FUNGIBLE_INPUT, identity());
        final var hbarTransfers = decodedInput.transferWrapper().hbarTransfers();
        final var fungibleTransfers =
                decodedInput.tokenTransferWrappers().get(0).fungibleTransfers();
        final var nonFungibleTransfers = decodedInput.tokenTransferWrappers().get(0).nftExchanges();

        assertNotNull(hbarTransfers);
        assertNotNull(fungibleTransfers);
        assertNotNull(nonFungibleTransfers);
        assertEquals(2, hbarTransfers.size());
        assertEquals(2, fungibleTransfers.size());
        assertEquals(0, nonFungibleTransfers.size());

        assertHbarTransfers(hbarTransfers);
        assertFungibleTransfers(fungibleTransfers);
    }

    @Test
    void decodeCryptoTransferHbarNFTTransfer() {
        transferPrecompile
                .when(() -> decodeCryptoTransferV2(CRYPTO_TRANSFER_HBAR_NFT_INPUT, identity()))
                .thenCallRealMethod();
        transferPrecompile
                .when(() -> decodeTokenTransfer(any(), any(), any()))
                .thenCallRealMethod();
        transferPrecompile
                .when(() -> decodeHbarTransfers(any(), any(), any()))
                .thenCallRealMethod();
        final var decodedInput = decodeCryptoTransferV2(CRYPTO_TRANSFER_HBAR_NFT_INPUT, identity());
        final var hbarTransfers = decodedInput.transferWrapper().hbarTransfers();
        final var fungibleTransfers =
                decodedInput.tokenTransferWrappers().get(0).fungibleTransfers();
        final var nonFungibleTransfers1 =
                decodedInput.tokenTransferWrappers().get(0).nftExchanges();
        final var nonFungibleTransfers2 =
                decodedInput.tokenTransferWrappers().get(1).nftExchanges();

        assertNotNull(hbarTransfers);
        assertNotNull(fungibleTransfers);
        assertNotNull(nonFungibleTransfers1);
        assertNotNull(nonFungibleTransfers2);
        assertEquals(2, hbarTransfers.size());
        assertEquals(0, fungibleTransfers.size());
        assertEquals(1, nonFungibleTransfers1.size());
        assertEquals(1, nonFungibleTransfers2.size());

        assertHbarTransfers(hbarTransfers);
        assertNftTransfers(nonFungibleTransfers1, nonFungibleTransfers2);
    }

    private void assertHbarTransfers(List<SyntheticTxnFactory.HbarTransfer> hbarTransfers) {
        assertEquals(10, hbarTransfers.get(0).amount());
        assertTrue(!hbarTransfers.get(0).isApproval());
        assertNull(hbarTransfers.get(0).sender());
        assertEquals(1, hbarTransfers.get(0).receiver().getAccountNum());

        assertEquals(10, hbarTransfers.get(1).amount());
        assertTrue(!hbarTransfers.get(1).isApproval());
        assertNull(hbarTransfers.get(1).receiver());
        assertEquals(2, hbarTransfers.get(1).sender().getAccountNum());
    }

    private void assertFungibleTransfers(
            List<SyntheticTxnFactory.FungibleTokenTransfer> fungibleTokenTransfers) {
        assertEquals(10, fungibleTokenTransfers.get(0).amount());
        assertTrue(fungibleTokenTransfers.get(0).isApproval());
        assertNull(fungibleTokenTransfers.get(0).sender());
        assertEquals(4, fungibleTokenTransfers.get(0).receiver().getAccountNum());
        assertEquals(3, fungibleTokenTransfers.get(0).getDenomination().getTokenNum());

        assertEquals(10, fungibleTokenTransfers.get(1).amount());
        assertTrue(!fungibleTokenTransfers.get(1).isApproval());
        assertNull(fungibleTokenTransfers.get(1).receiver());
        assertEquals(5, fungibleTokenTransfers.get(1).sender().getAccountNum());
        assertEquals(3, fungibleTokenTransfers.get(1).getDenomination().getTokenNum());
    }

    private void assertNftTransfers(
            List<SyntheticTxnFactory.NftExchange> nftExchanges1,
            List<SyntheticTxnFactory.NftExchange> nftExchanges2) {
        assertEquals(6, nftExchanges1.get(0).getTokenType().getTokenNum());
        assertEquals(2, nftExchanges1.get(0).getSerialNo());
        assertEquals(7, nftExchanges1.get(0).asGrpc().getSenderAccountID().getAccountNum());
        assertEquals(8, nftExchanges1.get(0).asGrpc().getReceiverAccountID().getAccountNum());
        assertTrue(nftExchanges1.get(0).isApproval());

        assertEquals(9, nftExchanges2.get(0).getTokenType().getTokenNum());
        assertEquals(3, nftExchanges2.get(0).getSerialNo());
        assertEquals(10, nftExchanges2.get(0).asGrpc().getSenderAccountID().getAccountNum());
        assertEquals(11, nftExchanges2.get(0).asGrpc().getReceiverAccountID().getAccountNum());
        assertTrue(!nftExchanges2.get(0).isApproval());
>>>>>>> 19d1301f
    }

    private void givenMinimalFrameContext() {
        given(frame.getContractAddress()).willReturn(contractAddr);
        given(frame.getWorldUpdater()).willReturn(worldUpdater);
        given(frame.getRemainingGas()).willReturn(300L);
        given(frame.getValue()).willReturn(Wei.ZERO);
        Optional<WorldUpdater> parent = Optional.of(worldUpdater);
        given(worldUpdater.parentUpdater()).willReturn(parent);
        given(worldUpdater.wrappedTrackingLedgers(any())).willReturn(wrappedLedgers);
    }

    private void givenLedgers() {
        given(wrappedLedgers.accounts()).willReturn(accounts);
        given(wrappedLedgers.tokenRels()).willReturn(tokenRels);
        given(wrappedLedgers.nfts()).willReturn(nfts);
        given(wrappedLedgers.tokens()).willReturn(tokens);
    }

    private void givenPricingUtilsContext() {
        given(exchange.rate(any())).willReturn(exchangeRate);
        given(exchangeRate.getCentEquiv()).willReturn(CENTS_RATE);
        given(exchangeRate.getHbarEquiv()).willReturn(HBAR_RATE);
    }

    private void givenMinFrameContext() {
        given(frame.getSenderAddress()).willReturn(contractAddress);
        given(frame.getWorldUpdater()).willReturn(worldUpdater);
        given(worldUpdater.wrappedTrackingLedgers(any())).willReturn(wrappedLedgers);
    }
}<|MERGE_RESOLUTION|>--- conflicted
+++ resolved
@@ -1787,22 +1787,6 @@
         assertEquals(0, hbarTransfers.size());
     }
 
-<<<<<<< HEAD
-    private void givenFrameContext() {
-        given(parentFrame.getContractAddress()).willReturn(parentContractAddress);
-        given(parentFrame.getRecipientAddress()).willReturn(parentContractAddress);
-        given(parentFrame.getSenderAddress()).willReturn(parentContractAddress);
-        given(frame.getContractAddress()).willReturn(contractAddr);
-        given(frame.getSenderAddress()).willReturn(contractAddress);
-        given(frame.getMessageFrameStack()).willReturn(frameDeque);
-        given(frame.getMessageFrameStack().iterator()).willReturn(dequeIterator);
-        given(frame.getMessageFrameStack().iterator().hasNext()).willReturn(true);
-        given(frame.getMessageFrameStack().iterator().next()).willReturn(parentFrame);
-        given(frame.getWorldUpdater()).willReturn(worldUpdater);
-        Optional<WorldUpdater> parent = Optional.of(worldUpdater);
-        given(worldUpdater.parentUpdater()).willReturn(parent);
-        given(worldUpdater.wrappedTrackingLedgers(sideEffects)).willReturn(wrappedLedgers);
-=======
     @Test
     void decodeCryptoTransferHBarOnlyTransfer() {
         transferPrecompile
@@ -1986,7 +1970,6 @@
         assertEquals(10, nftExchanges2.get(0).asGrpc().getSenderAccountID().getAccountNum());
         assertEquals(11, nftExchanges2.get(0).asGrpc().getReceiverAccountID().getAccountNum());
         assertTrue(!nftExchanges2.get(0).isApproval());
->>>>>>> 19d1301f
     }
 
     private void givenMinimalFrameContext() {
