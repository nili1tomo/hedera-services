/*
 * Copyright (C) 2020-2024 Hedera Hashgraph, LLC
 *
 * Licensed under the Apache License, Version 2.0 (the "License");
 * you may not use this file except in compliance with the License.
 * You may obtain a copy of the License at
 *
 *      http://www.apache.org/licenses/LICENSE-2.0
 *
 * Unless required by applicable law or agreed to in writing, software
 * distributed under the License is distributed on an "AS IS" BASIS,
 * WITHOUT WARRANTIES OR CONDITIONS OF ANY KIND, either express or implied.
 * See the License for the specific language governing permissions and
 * limitations under the License.
 */

package com.hedera.node.app.service.mono.utils;

import static com.hedera.node.app.hapi.utils.CommonUtils.functionOf;
import static com.hedera.node.app.service.mono.state.submerkle.ExpirableTxnRecordTestHelper.fromGprc;
import static com.hedera.node.app.service.mono.throttling.MapAccessType.ACCOUNTS_GET;
import static com.hedera.node.app.service.mono.throttling.MapAccessType.STORAGE_REMOVE;
import static com.hedera.node.app.service.mono.txns.ethereum.TestingConstants.TRUFFLE0_PRIVATE_ECDSA_KEY;
import static com.hedera.node.app.service.mono.utils.MiscUtils.QUERY_FUNCTIONS;
import static com.hedera.node.app.service.mono.utils.MiscUtils.SCHEDULE_CREATE_METRIC;
import static com.hedera.node.app.service.mono.utils.MiscUtils.SCHEDULE_DELETE_METRIC;
import static com.hedera.node.app.service.mono.utils.MiscUtils.SCHEDULE_SIGN_METRIC;
import static com.hedera.node.app.service.mono.utils.MiscUtils.TOKEN_ASSOCIATE_METRIC;
import static com.hedera.node.app.service.mono.utils.MiscUtils.TOKEN_BURN_METRIC;
import static com.hedera.node.app.service.mono.utils.MiscUtils.TOKEN_CREATE_METRIC;
import static com.hedera.node.app.service.mono.utils.MiscUtils.TOKEN_DELETE_METRIC;
import static com.hedera.node.app.service.mono.utils.MiscUtils.TOKEN_DISSOCIATE_METRIC;
import static com.hedera.node.app.service.mono.utils.MiscUtils.TOKEN_FEE_SCHEDULE_UPDATE_METRIC;
import static com.hedera.node.app.service.mono.utils.MiscUtils.TOKEN_FREEZE_METRIC;
import static com.hedera.node.app.service.mono.utils.MiscUtils.TOKEN_GRANT_KYC_METRIC;
import static com.hedera.node.app.service.mono.utils.MiscUtils.TOKEN_MINT_METRIC;
import static com.hedera.node.app.service.mono.utils.MiscUtils.TOKEN_PAUSE_METRIC;
import static com.hedera.node.app.service.mono.utils.MiscUtils.TOKEN_REVOKE_KYC_METRIC;
import static com.hedera.node.app.service.mono.utils.MiscUtils.TOKEN_UNFREEZE_METRIC;
import static com.hedera.node.app.service.mono.utils.MiscUtils.TOKEN_UNPAUSE_METRIC;
import static com.hedera.node.app.service.mono.utils.MiscUtils.TOKEN_UPDATE_METRIC;
import static com.hedera.node.app.service.mono.utils.MiscUtils.TOKEN_WIPE_ACCOUNT_METRIC;
import static com.hedera.node.app.service.mono.utils.MiscUtils.UTIL_PRNG_METRIC;
import static com.hedera.node.app.service.mono.utils.MiscUtils.activeHeaderFrom;
import static com.hedera.node.app.service.mono.utils.MiscUtils.asOrdinary;
import static com.hedera.node.app.service.mono.utils.MiscUtils.asUsableFcKey;
import static com.hedera.node.app.service.mono.utils.MiscUtils.baseStatNameOf;
import static com.hedera.node.app.service.mono.utils.MiscUtils.canonicalDiffRepr;
import static com.hedera.node.app.service.mono.utils.MiscUtils.canonicalRepr;
import static com.hedera.node.app.service.mono.utils.MiscUtils.describe;
import static com.hedera.node.app.service.mono.utils.MiscUtils.functionalityOfQuery;
import static com.hedera.node.app.service.mono.utils.MiscUtils.getTxnStat;
import static com.hedera.node.app.service.mono.utils.MiscUtils.isGasThrottled;
import static com.hedera.node.app.service.mono.utils.MiscUtils.isSchedulable;
import static com.hedera.node.app.service.mono.utils.MiscUtils.nonNegativeNanosOffset;
import static com.hedera.node.app.service.mono.utils.MiscUtils.perm64;
import static com.hedera.node.app.service.mono.utils.MiscUtils.readableNftTransferList;
import static com.hedera.node.app.service.mono.utils.MiscUtils.readableProperty;
import static com.hedera.node.app.service.mono.utils.MiscUtils.readableTransferList;
import static com.hedera.test.utils.IdUtils.asAccount;
import static com.hedera.test.utils.IdUtils.asToken;
import static com.hedera.test.utils.TxnUtils.withAdjustments;
import static com.hedera.test.utils.TxnUtils.withNftAdjustments;
import static com.hederahashgraph.api.proto.java.HederaFunctionality.ConsensusGetTopicInfo;
import static com.hederahashgraph.api.proto.java.HederaFunctionality.ContractCall;
import static com.hederahashgraph.api.proto.java.HederaFunctionality.ContractCallLocal;
import static com.hederahashgraph.api.proto.java.HederaFunctionality.ContractCreate;
import static com.hederahashgraph.api.proto.java.HederaFunctionality.ContractGetBytecode;
import static com.hederahashgraph.api.proto.java.HederaFunctionality.ContractGetInfo;
import static com.hederahashgraph.api.proto.java.HederaFunctionality.ContractGetRecords;
import static com.hederahashgraph.api.proto.java.HederaFunctionality.CryptoGetAccountBalance;
import static com.hederahashgraph.api.proto.java.HederaFunctionality.CryptoGetAccountRecords;
import static com.hederahashgraph.api.proto.java.HederaFunctionality.CryptoGetInfo;
import static com.hederahashgraph.api.proto.java.HederaFunctionality.CryptoGetLiveHash;
import static com.hederahashgraph.api.proto.java.HederaFunctionality.EthereumTransaction;
import static com.hederahashgraph.api.proto.java.HederaFunctionality.FileGetContents;
import static com.hederahashgraph.api.proto.java.HederaFunctionality.FileGetInfo;
import static com.hederahashgraph.api.proto.java.HederaFunctionality.GetAccountDetails;
import static com.hederahashgraph.api.proto.java.HederaFunctionality.GetByKey;
import static com.hederahashgraph.api.proto.java.HederaFunctionality.GetBySolidityID;
import static com.hederahashgraph.api.proto.java.HederaFunctionality.GetVersionInfo;
import static com.hederahashgraph.api.proto.java.HederaFunctionality.NetworkGetExecutionTime;
import static com.hederahashgraph.api.proto.java.HederaFunctionality.ScheduleCreate;
import static com.hederahashgraph.api.proto.java.HederaFunctionality.ScheduleGetInfo;
import static com.hederahashgraph.api.proto.java.HederaFunctionality.ScheduleSign;
import static com.hederahashgraph.api.proto.java.HederaFunctionality.TokenGetInfo;
import static com.hederahashgraph.api.proto.java.HederaFunctionality.TransactionGetReceipt;
import static com.hederahashgraph.api.proto.java.HederaFunctionality.TransactionGetRecord;
import static com.hederahashgraph.api.proto.java.ResponseCodeEnum.INVALID_ACCOUNT_ID;
import static com.hederahashgraph.api.proto.java.ResponseCodeEnum.SUCCESS;
import static com.hederahashgraph.api.proto.java.ResponseType.ANSWER_ONLY;
import static com.swirlds.common.utility.CommonUtils.unhex;
import static org.hamcrest.MatcherAssert.assertThat;
import static org.hamcrest.collection.IsIterableContainingInOrder.contains;
import static org.junit.jupiter.api.Assertions.assertArrayEquals;
import static org.junit.jupiter.api.Assertions.assertDoesNotThrow;
import static org.junit.jupiter.api.Assertions.assertEquals;
import static org.junit.jupiter.api.Assertions.assertFalse;
import static org.junit.jupiter.api.Assertions.assertThrows;
import static org.junit.jupiter.api.Assertions.assertTrue;
import static org.mockito.BDDMockito.given;
import static org.mockito.Mockito.mock;
import static org.mockito.Mockito.verify;

import com.google.protobuf.ByteString;
import com.google.protobuf.GeneratedMessageV3;
<<<<<<< HEAD
import com.google.protobuf.InvalidProtocolBufferException;
=======
>>>>>>> e7159f1f
import com.google.protobuf.TextFormat;
import com.hedera.node.app.hapi.utils.CommonUtils;
import com.hedera.node.app.hapi.utils.ethereum.EthTxData;
import com.hedera.node.app.hapi.utils.ethereum.EthTxSigs;
import com.hedera.node.app.hapi.utils.exception.UnknownHederaFunctionality;
import com.hedera.node.app.service.mono.grpc.controllers.ConsensusController;
import com.hedera.node.app.service.mono.grpc.controllers.ContractController;
import com.hedera.node.app.service.mono.grpc.controllers.CryptoController;
import com.hedera.node.app.service.mono.grpc.controllers.FileController;
import com.hedera.node.app.service.mono.grpc.controllers.FreezeController;
import com.hedera.node.app.service.mono.legacy.core.jproto.JEd25519Key;
import com.hedera.node.app.service.mono.legacy.core.jproto.JKey;
import com.hedera.node.app.service.mono.state.adapters.MerkleMapLike;
import com.hedera.node.app.service.mono.state.merkle.internals.BitPackUtils;
import com.hedera.node.app.service.mono.state.submerkle.ExpirableTxnRecord;
import com.hedera.node.app.service.mono.state.submerkle.RichInstant;
import com.hedera.node.app.service.mono.stats.ServicesStatsConfig;
import com.hedera.node.app.service.mono.throttling.MapAccessType;
import com.hedera.test.utils.IdUtils;
import com.hedera.test.utils.TxnUtils;
import com.hederahashgraph.api.proto.java.AccountAmount;
import com.hederahashgraph.api.proto.java.AccountID;
import com.hederahashgraph.api.proto.java.ConsensusCreateTopicTransactionBody;
import com.hederahashgraph.api.proto.java.ConsensusDeleteTopicTransactionBody;
import com.hederahashgraph.api.proto.java.ConsensusGetTopicInfoQuery;
import com.hederahashgraph.api.proto.java.ConsensusSubmitMessageTransactionBody;
import com.hederahashgraph.api.proto.java.ConsensusUpdateTopicTransactionBody;
import com.hederahashgraph.api.proto.java.ContractCallLocalQuery;
import com.hederahashgraph.api.proto.java.ContractCallTransactionBody;
import com.hederahashgraph.api.proto.java.ContractCreateTransactionBody;
import com.hederahashgraph.api.proto.java.ContractDeleteTransactionBody;
import com.hederahashgraph.api.proto.java.ContractGetBytecodeQuery;
import com.hederahashgraph.api.proto.java.ContractGetInfoQuery;
import com.hederahashgraph.api.proto.java.ContractGetRecordsQuery;
import com.hederahashgraph.api.proto.java.ContractUpdateTransactionBody;
import com.hederahashgraph.api.proto.java.CryptoAddLiveHashTransactionBody;
import com.hederahashgraph.api.proto.java.CryptoApproveAllowanceTransactionBody;
import com.hederahashgraph.api.proto.java.CryptoCreateTransactionBody;
import com.hederahashgraph.api.proto.java.CryptoDeleteLiveHashTransactionBody;
import com.hederahashgraph.api.proto.java.CryptoDeleteTransactionBody;
import com.hederahashgraph.api.proto.java.CryptoGetAccountBalanceQuery;
import com.hederahashgraph.api.proto.java.CryptoGetAccountRecordsQuery;
import com.hederahashgraph.api.proto.java.CryptoGetInfoQuery;
import com.hederahashgraph.api.proto.java.CryptoGetLiveHashQuery;
import com.hederahashgraph.api.proto.java.CryptoGetStakersQuery;
import com.hederahashgraph.api.proto.java.CryptoTransferTransactionBody;
import com.hederahashgraph.api.proto.java.CryptoUpdateTransactionBody;
import com.hederahashgraph.api.proto.java.EthereumTransactionBody;
import com.hederahashgraph.api.proto.java.FileAppendTransactionBody;
import com.hederahashgraph.api.proto.java.FileCreateTransactionBody;
import com.hederahashgraph.api.proto.java.FileDeleteTransactionBody;
import com.hederahashgraph.api.proto.java.FileGetContentsQuery;
import com.hederahashgraph.api.proto.java.FileGetInfoQuery;
import com.hederahashgraph.api.proto.java.FileUpdateTransactionBody;
import com.hederahashgraph.api.proto.java.FreezeTransactionBody;
import com.hederahashgraph.api.proto.java.GetAccountDetailsQuery;
import com.hederahashgraph.api.proto.java.GetByKeyQuery;
import com.hederahashgraph.api.proto.java.GetBySolidityIDQuery;
import com.hederahashgraph.api.proto.java.HederaFunctionality;
import com.hederahashgraph.api.proto.java.Key;
import com.hederahashgraph.api.proto.java.KeyList;
import com.hederahashgraph.api.proto.java.NetworkGetExecutionTimeQuery;
import com.hederahashgraph.api.proto.java.NetworkGetVersionInfoQuery;
import com.hederahashgraph.api.proto.java.Query;
import com.hederahashgraph.api.proto.java.QueryHeader;
import com.hederahashgraph.api.proto.java.ResponseCodeEnum;
import com.hederahashgraph.api.proto.java.SchedulableTransactionBody;
import com.hederahashgraph.api.proto.java.ScheduleCreateTransactionBody;
import com.hederahashgraph.api.proto.java.ScheduleDeleteTransactionBody;
import com.hederahashgraph.api.proto.java.ScheduleGetInfoQuery;
import com.hederahashgraph.api.proto.java.ScheduleSignTransactionBody;
import com.hederahashgraph.api.proto.java.SignedTransaction;
import com.hederahashgraph.api.proto.java.SystemDeleteTransactionBody;
import com.hederahashgraph.api.proto.java.SystemUndeleteTransactionBody;
import com.hederahashgraph.api.proto.java.Timestamp;
import com.hederahashgraph.api.proto.java.TokenAssociateTransactionBody;
import com.hederahashgraph.api.proto.java.TokenBurnTransactionBody;
import com.hederahashgraph.api.proto.java.TokenCreateTransactionBody;
import com.hederahashgraph.api.proto.java.TokenDeleteTransactionBody;
import com.hederahashgraph.api.proto.java.TokenDissociateTransactionBody;
import com.hederahashgraph.api.proto.java.TokenFeeScheduleUpdateTransactionBody;
import com.hederahashgraph.api.proto.java.TokenFreezeAccountTransactionBody;
import com.hederahashgraph.api.proto.java.TokenGetAccountNftInfosQuery;
import com.hederahashgraph.api.proto.java.TokenGetInfoQuery;
import com.hederahashgraph.api.proto.java.TokenGetNftInfoQuery;
import com.hederahashgraph.api.proto.java.TokenGetNftInfosQuery;
import com.hederahashgraph.api.proto.java.TokenGrantKycTransactionBody;
import com.hederahashgraph.api.proto.java.TokenMintTransactionBody;
import com.hederahashgraph.api.proto.java.TokenPauseTransactionBody;
import com.hederahashgraph.api.proto.java.TokenRevokeKycTransactionBody;
import com.hederahashgraph.api.proto.java.TokenUnfreezeAccountTransactionBody;
import com.hederahashgraph.api.proto.java.TokenUnpauseTransactionBody;
import com.hederahashgraph.api.proto.java.TokenUpdateTransactionBody;
import com.hederahashgraph.api.proto.java.TokenWipeAccountTransactionBody;
import com.hederahashgraph.api.proto.java.TransactionBody;
import com.hederahashgraph.api.proto.java.TransactionGetFastRecordQuery;
import com.hederahashgraph.api.proto.java.TransactionGetReceiptQuery;
import com.hederahashgraph.api.proto.java.TransactionGetRecordQuery;
import com.hederahashgraph.api.proto.java.TransactionID;
import com.hederahashgraph.api.proto.java.TransactionReceipt;
import com.hederahashgraph.api.proto.java.TransactionRecord;
import com.hederahashgraph.api.proto.java.UtilPrngTransactionBody;
import com.swirlds.common.crypto.Hash;
import com.swirlds.common.merkle.utility.KeyedMerkleLong;
import com.swirlds.common.platform.NodeId;
import com.swirlds.fcqueue.FCQueue;
import com.swirlds.merkle.map.MerkleMap;
import com.swirlds.platform.system.address.Address;
import com.swirlds.platform.system.address.AddressBook;
import java.lang.reflect.Method;
import java.math.BigInteger;
import java.nio.ByteBuffer;
import java.security.InvalidKeyException;
import java.time.Instant;
import java.util.HashMap;
import java.util.HashSet;
import java.util.List;
import java.util.Map;
import java.util.Set;
import java.util.function.BiConsumer;
import java.util.stream.Stream;
import org.apache.logging.log4j.Logger;
import org.apache.tuweni.bytes.Bytes;
import org.junit.jupiter.api.Test;
import org.junit.jupiter.api.extension.ExtendWith;
import org.mockito.BDDMockito;
import org.mockito.junit.jupiter.MockitoExtension;

@ExtendWith({MockitoExtension.class})
class MiscUtilsTest {
    @Test
<<<<<<< HEAD
    void canDecodeBody() {
        final var encodedSignedTransaction =
                "\\n9\\n\\025\\n\\v\\b\\223\\263\\302\\255\\006\\020\\264\\351\\276.\\022\\004\\030\\231\\216\\a \\003r \\022\\036\\n\\004\\030\\325\\325,\\022\\n\\n\\004\\030\\373\\342A\\020\\375\\352J\\022\\n\\n\\004\\030\\305\\245Y\\020\\376\\352J";
        assertDoesNotThrow(() -> bodyOf(encodedSignedTransaction));
=======
    void doesUnescapingBytesWork() throws Exception {
        final var expected = "618dc65e00000000000000000000000000000000004279ac18160ddd";
        final var encoded =
                "a\\215\\306^\\000\\000\\000\\000\\000\\000\\000\\000\\000\\000\\000\\000\\000\\000\\000\\000\\000By\\254\\030\\026\\r\\335";
        final var raw = TextFormat.unescapeBytes(encoded);
        assertEquals(expected, com.swirlds.common.utility.CommonUtils.hex(raw.toByteArray()));
>>>>>>> e7159f1f
    }

    @Test
    void canGetSynthAccessor() {
        final var synth = MiscUtils.synthAccessorFor(TransactionBody.newBuilder()
                .setConsensusCreateTopic(ConsensusCreateTopicTransactionBody.getDefaultInstance()));

        assertEquals(HederaFunctionality.ConsensusCreateTopic, synth.getFunction());
    }

    @Test
    void canGetListOfAccessTypes() {
        final var expected = List.of(ACCOUNTS_GET, ACCOUNTS_GET, ACCOUNTS_GET, STORAGE_REMOVE);
        final var actual =
                MiscUtils.csvList("ACCOUNTS_GET,ACCOUNTS_GET,ACCOUNTS_GET,STORAGE_REMOVE", MapAccessType::valueOf);
        assertEquals(expected, actual);
    }

    @Test
    void distinguishesRecoveredEvmAddressses() {
        assertFalse(MiscUtils.isRecoveredEvmAddress(null));
        assertFalse(MiscUtils.isRecoveredEvmAddress(new byte[0]));
        assertFalse(MiscUtils.isRecoveredEvmAddress(new byte[] {(byte) 0xab}));
        assertTrue(MiscUtils.isRecoveredEvmAddress(
                org.hyperledger.besu.datatypes.Address.BLAKE2B_F_COMPRESSION.toArrayUnsafe()));
    }

    @Test
    void canRunWithLoggedDuration() {
        final var mockLogger = mock(Logger.class);
        final var desc = "nothing";
        MiscUtils.withLoggedDuration(() -> {}, mockLogger, desc);
        verify(mockLogger).info("Starting {}", desc);
        verify(mockLogger).info("Done with {} in {}ms", desc, 0L);
    }

    @Test
    void canUnpackTime() {
        final long seconds = 1_234_567L;
        final int nanos = 890;
        final var packedTime = BitPackUtils.packedTime(seconds, nanos);
        final var expected =
                Timestamp.newBuilder().setSeconds(seconds).setNanos(nanos).build();
        assertEquals(expected, MiscUtils.asTimestamp(packedTime));
    }

    @Test
    void forEachDropInWorksAsExpected() {
        // setup:
        final MerkleMap<FcLong, KeyedMerkleLong<FcLong>> testMm = new MerkleMap<>();
        @SuppressWarnings("unchecked")
        final BiConsumer<FcLong, KeyedMerkleLong<FcLong>> mockConsumer = BDDMockito.mock(BiConsumer.class);
        // and:
        final var key1 = new FcLong(1L);
        final var key2 = new FcLong(2L);

        // given:
        putValue(1L, testMm);
        putValue(2L, testMm);

        // when:
        MiscUtils.forEach(MerkleMapLike.from(testMm), mockConsumer);

        // then:
        verify(mockConsumer).accept(key1, new KeyedMerkleLong<>(key1, 1L));
        verify(mockConsumer).accept(key2, new KeyedMerkleLong<>(key2, 2L));
    }

    private void putValue(final long value, final MerkleMap<FcLong, KeyedMerkleLong<FcLong>> mm) {
        final var newValue = new KeyedMerkleLong(value);
        mm.put(new FcLong(value), newValue);
    }

    @Test
    void retrievesExpectedStatNames() {
        assertEquals(ContractController.CALL_CONTRACT_METRIC, MiscUtils.baseStatNameOf(ContractCall));
        assertEquals(GetByKey.toString(), baseStatNameOf(GetByKey));
    }

    @Test
    void getsNodeAccounts() {
        final var address = mock(Address.class);
        given(address.getMemo()).willReturn("0.0.3");
        final var book = mock(AddressBook.class);
        given(book.getSize()).willReturn(1);
        given(book.getNodeId(0)).willReturn(new NodeId(0));
        given(book.getAddress(new NodeId(0))).willReturn(address);

        final var accounts = MiscUtils.getNodeAccounts(book);

        assertEquals(Set.of(IdUtils.asAccount("0.0.3")), accounts);
    }

    @Test
    void asFcKeyUncheckedTranslatesExceptions() {
        final var key = Key.getDefaultInstance();
        assertThrows(IllegalArgumentException.class, () -> MiscUtils.asFcKeyUnchecked(key));
    }

    @Test
    void asFcKeyReturnsEmptyOnUnparseableKey() {
        final var key = Key.getDefaultInstance();
        assertTrue(asUsableFcKey(key).isEmpty());
    }

    @Test
    void asFcKeyReturnsEmptyOnEmptyKey() {
        assertTrue(asUsableFcKey(Key.newBuilder()
                        .setKeyList(KeyList.getDefaultInstance())
                        .build())
                .isEmpty());
    }

    @Test
    void asFcKeyReturnsEmptyOnInvalidKey() {
        assertTrue(asUsableFcKey(Key.newBuilder()
                        .setEd25519(ByteString.copyFrom("1".getBytes()))
                        .build())
                .isEmpty());
    }

    @Test
    void asFcKeyReturnsExpected() {
        final var key = Key.newBuilder()
                .setEd25519(ByteString.copyFrom("01234567890123456789012345678901".getBytes()))
                .build();

        assertTrue(JKey.equalUpToDecodability(asUsableFcKey(key).get(), MiscUtils.asFcKeyUnchecked(key)));
    }

    @Test
    void asFcKeyUncheckedWorks() {
        final var fakePrivateKey = "not-really-a-key!".getBytes();
        final var matchingKey =
                Key.newBuilder().setEd25519(ByteString.copyFrom(fakePrivateKey)).build();

        final var expected = new JEd25519Key(fakePrivateKey);

        assertTrue(JKey.equalUpToDecodability(expected, MiscUtils.asFcKeyUnchecked(matchingKey)));
    }

    @Test
    void getsCanonicalDiff() {
        final var a = asAccount("1.2.3");
        final var b = asAccount("2.3.4");
        final var c = asAccount("3.4.5");
        final var canonicalA = List.of(aa(a, 300), aa(b, -500), aa(c, 200));
        final var canonicalB = List.of(aa(a, 150), aa(b, 50), aa(c, -200));

        final var canonicalDiff = canonicalDiffRepr(canonicalA, canonicalB);

        assertThat(canonicalDiff, contains(aa(a, 150), aa(b, -550), aa(c, 400)));
    }

    @Test
    void getsCanonicalRepr() {
        final var a = asAccount("1.2.3");
        final var b = asAccount("2.3.4");
        final var c = asAccount("3.4.5");
        final var adhocRepr = List.of(aa(a, 500), aa(c, 100), aa(a, -500), aa(b, -500), aa(c, 400));

        final var canonicalRepr = canonicalRepr(adhocRepr);

        assertThat(canonicalRepr, contains(aa(b, -500), aa(c, 500)));
    }

    private AccountAmount aa(final AccountID who, final long what) {
        return AccountAmount.newBuilder().setAccountID(who).setAmount(what).build();
    }

    @Test
    void prettyPrintsTransferList() {
        final var transfers = withAdjustments(
                asAccount("0.1.2"), 500L,
                asAccount("1.0.2"), -250L,
                asAccount("1.2.0"), Long.MIN_VALUE);

        final var s = readableTransferList(transfers);

        assertEquals("[0.1.2 <- +500, 1.0.2 -> -250, 1.2.0 -> -9223372036854775808]", s);
    }

    @Test
    void prettyPrintsNFTTransferList() {
        final var transfers = withNftAdjustments(
                asToken("0.2.3"),
                asAccount("0.1.2"),
                asAccount("0.1.3"),
                1L,
                asAccount("1.0.4"),
                asAccount("1.0.5"),
                2L,
                asAccount("1.2.6"),
                asAccount("1.0.7"),
                3L);

        final var s = readableNftTransferList(transfers);

        assertEquals("[1 0.1.2 0.1.3, 2 1.0.4 1.0.5, 3 1.2.6 1.0.7]", s);
    }

    @Test
    void prettyPrintsExpirableTransactionRecord() {
        final var grpcRecord1 = recordWith(SUCCESS);
        final var grpcRecord2 = recordWith(INVALID_ACCOUNT_ID);
        final var record1 = fromGprc(grpcRecord1);
        final var record2 = fromGprc(grpcRecord2);
        final FCQueue<ExpirableTxnRecord> recordsFCQ = new FCQueue<>();
        recordsFCQ.add(record1);
        recordsFCQ.add(record2);

        final var expected = List.of(grpcRecord1, grpcRecord2).toString();
        assertEquals(expected, readableProperty(recordsFCQ));

        final var records = List.of(record1, record2);
        assertEquals(records.toString(), readableProperty(records));
    }

    private TransactionRecord recordWith(final ResponseCodeEnum code) {
        return TransactionRecord.newBuilder()
                .setReceipt(TransactionReceipt.newBuilder().setStatus(code))
                .setTransactionID(TransactionID.newBuilder().setAccountID(asAccount("0.0.2")))
                .setConsensusTimestamp(Timestamp.getDefaultInstance())
                .build();
    }

    @Test
    void convertsMetadata() {
        final long fee = 123L;
        final String memo = "Hi there!";
        final var scheduledTxn = SchedulableTransactionBody.newBuilder()
                .setTransactionFee(fee)
                .setMemo(memo)
                .build();
        final var account = AccountID.newBuilder().setAccountNum(1).build();
        final var start = Timestamp.newBuilder().setSeconds(1).setNanos(2).build();

        final var ordinaryTxn = asOrdinary(
                scheduledTxn,
                TransactionID.newBuilder()
                        .setAccountID(account)
                        .setTransactionValidStart(start)
                        .setNonce(2)
                        .build());

        assertEquals(memo, ordinaryTxn.getMemo());
        assertEquals(fee, ordinaryTxn.getTransactionFee());
        assertEquals(account, ordinaryTxn.getTransactionID().getAccountID());
        assertEquals(start, ordinaryTxn.getTransactionID().getTransactionValidStart());
        assertEquals(2, ordinaryTxn.getTransactionID().getNonce());
        assertTrue(ordinaryTxn.getTransactionID().getScheduled());
    }

    @Test
    void getExpectedOrdinaryTxn() {
        final Map<String, BodySetter<? extends GeneratedMessageV3, SchedulableTransactionBody.Builder>> setters =
                new HashMap<>() {
                    {
                        put("ContractCall", new BodySetter<>(ContractCallTransactionBody.class));
                        put("ContractCreateInstance", new BodySetter<>(ContractCreateTransactionBody.class));
                        put("ContractUpdateInstance", new BodySetter<>(ContractUpdateTransactionBody.class));
                        put("ContractDeleteInstance", new BodySetter<>(ContractDeleteTransactionBody.class));
                        put("CryptoCreateAccount", new BodySetter<>(CryptoCreateTransactionBody.class));
                        put("CryptoDelete", new BodySetter<>(CryptoDeleteTransactionBody.class));
                        put("CryptoTransfer", new BodySetter<>(CryptoTransferTransactionBody.class));
                        put("CryptoUpdateAccount", new BodySetter<>(CryptoUpdateTransactionBody.class));
                        put("FileAppend", new BodySetter<>(FileAppendTransactionBody.class));
                        put("FileCreate", new BodySetter<>(FileCreateTransactionBody.class));
                        put("FileDelete", new BodySetter<>(FileDeleteTransactionBody.class));
                        put("FileUpdate", new BodySetter<>(FileUpdateTransactionBody.class));
                        put("SystemDelete", new BodySetter<>(SystemDeleteTransactionBody.class));
                        put("SystemUndelete", new BodySetter<>(SystemUndeleteTransactionBody.class));
                        put("Freeze", new BodySetter<>(FreezeTransactionBody.class));
                        put("ConsensusCreateTopic", new BodySetter<>(ConsensusCreateTopicTransactionBody.class));
                        put("ConsensusUpdateTopic", new BodySetter<>(ConsensusUpdateTopicTransactionBody.class));
                        put("ConsensusDeleteTopic", new BodySetter<>(ConsensusDeleteTopicTransactionBody.class));
                        put("ConsensusSubmitMessage", new BodySetter<>(ConsensusSubmitMessageTransactionBody.class));
                        put("TokenCreation", new BodySetter<>(TokenCreateTransactionBody.class));
                        put("TokenFreeze", new BodySetter<>(TokenFreezeAccountTransactionBody.class));
                        put("TokenUnfreeze", new BodySetter<>(TokenUnfreezeAccountTransactionBody.class));
                        put("TokenGrantKyc", new BodySetter<>(TokenGrantKycTransactionBody.class));
                        put("TokenRevokeKyc", new BodySetter<>(TokenRevokeKycTransactionBody.class));
                        put("TokenDeletion", new BodySetter<>(TokenDeleteTransactionBody.class));
                        put("TokenUpdate", new BodySetter<>(TokenUpdateTransactionBody.class));
                        put("TokenMint", new BodySetter<>(TokenMintTransactionBody.class));
                        put("TokenBurn", new BodySetter<>(TokenBurnTransactionBody.class));
                        put("TokenWipe", new BodySetter<>(TokenWipeAccountTransactionBody.class));
                        put("TokenAssociate", new BodySetter<>(TokenAssociateTransactionBody.class));
                        put("TokenDissociate", new BodySetter<>(TokenDissociateTransactionBody.class));
                        put("TokenUnpause", new BodySetter<>(TokenUnpauseTransactionBody.class));
                        put("TokenPause", new BodySetter<>(TokenPauseTransactionBody.class));
                        put("ScheduleDelete", new BodySetter<>(ScheduleDeleteTransactionBody.class));
                        put("UtilPrng", new BodySetter<>(UtilPrngTransactionBody.class));
                        put("CryptoApproveAllowance", new BodySetter<>(CryptoApproveAllowanceTransactionBody.class));
                    }
                };

        setters.forEach((bodyType, setter) -> {
            final var txn = SchedulableTransactionBody.newBuilder();
            setter.setDefaultInstanceFor(txn);
            final var ordinary = asOrdinary(txn.build(), TransactionID.getDefaultInstance());
            assertTrue(txnBodyHas(ordinary, bodyType), ordinary + " doesn't have " + bodyType + " as expected!");
        });
    }

    @Test
    void isSchedulableWorksAsExpected() {
        for (final var fun : HederaFunctionality.values()) {
            if (QUERY_FUNCTIONS.contains(fun) || fun == ScheduleCreate || fun == ScheduleSign) {
                assertFalse(isSchedulable(fun));
            } else {
                assertTrue(isSchedulable(fun));
            }
        }
        assertFalse(isSchedulable(null));
    }

    private boolean txnBodyHas(final TransactionBody txn, final String bodyType) {
        try {
            final var method = Stream.of(TransactionBody.class.getDeclaredMethods())
                    .filter(m -> m.getName().equals("has" + bodyType))
                    .findFirst()
                    .get();
            return (boolean) method.invoke(txn);
        } catch (final Exception ignore) {
        }
        return false;
    }

    @Test
    void getExpectedTxnStat() {
        final Map<String, BodySetter<? extends GeneratedMessageV3, TransactionBody.Builder>> setters = new HashMap<>() {
            {
                put(CryptoController.CRYPTO_CREATE_METRIC, new BodySetter<>(CryptoCreateTransactionBody.class));
                put(CryptoController.CRYPTO_UPDATE_METRIC, new BodySetter<>(CryptoUpdateTransactionBody.class));
                put(CryptoController.CRYPTO_TRANSFER_METRIC, new BodySetter<>(CryptoTransferTransactionBody.class));
                put(CryptoController.CRYPTO_DELETE_METRIC, new BodySetter<>(CryptoDeleteTransactionBody.class));
                put(ContractController.CREATE_CONTRACT_METRIC, new BodySetter<>(ContractCreateTransactionBody.class));
                put(ContractController.CALL_CONTRACT_METRIC, new BodySetter<>(ContractCallTransactionBody.class));
                put(ContractController.UPDATE_CONTRACT_METRIC, new BodySetter<>(ContractUpdateTransactionBody.class));
                put(ContractController.DELETE_CONTRACT_METRIC, new BodySetter<>(ContractDeleteTransactionBody.class));
                put(CryptoController.ADD_LIVE_HASH_METRIC, new BodySetter<>(CryptoAddLiveHashTransactionBody.class));
                put(
                        CryptoController.DELETE_LIVE_HASH_METRIC,
                        new BodySetter<>(CryptoDeleteLiveHashTransactionBody.class));
                put(FileController.CREATE_FILE_METRIC, new BodySetter<>(FileCreateTransactionBody.class));
                put(FileController.FILE_APPEND_METRIC, new BodySetter<>(FileAppendTransactionBody.class));
                put(FileController.UPDATE_FILE_METRIC, new BodySetter<>(FileUpdateTransactionBody.class));
                put(FileController.DELETE_FILE_METRIC, new BodySetter<>(FileDeleteTransactionBody.class));
                put(FreezeController.FREEZE_METRIC, new BodySetter<>(FreezeTransactionBody.class));
                put(ServicesStatsConfig.SYSTEM_DELETE_METRIC, new BodySetter<>(SystemDeleteTransactionBody.class));
                put(ServicesStatsConfig.SYSTEM_UNDELETE_METRIC, new BodySetter<>(SystemUndeleteTransactionBody.class));
                put(
                        ConsensusController.CREATE_TOPIC_METRIC,
                        new BodySetter<>(ConsensusCreateTopicTransactionBody.class));
                put(
                        ConsensusController.UPDATE_TOPIC_METRIC,
                        new BodySetter<>(ConsensusUpdateTopicTransactionBody.class));
                put(
                        ConsensusController.DELETE_TOPIC_METRIC,
                        new BodySetter<>(ConsensusDeleteTopicTransactionBody.class));
                put(
                        ConsensusController.SUBMIT_MESSAGE_METRIC,
                        new BodySetter<>(ConsensusSubmitMessageTransactionBody.class));
                put(TOKEN_CREATE_METRIC, new BodySetter<>(TokenCreateTransactionBody.class));
                put(TOKEN_FREEZE_METRIC, new BodySetter<>(TokenFreezeAccountTransactionBody.class));
                put(TOKEN_UNFREEZE_METRIC, new BodySetter<>(TokenUnfreezeAccountTransactionBody.class));
                put(TOKEN_GRANT_KYC_METRIC, new BodySetter<>(TokenGrantKycTransactionBody.class));
                put(TOKEN_REVOKE_KYC_METRIC, new BodySetter<>(TokenRevokeKycTransactionBody.class));
                put(TOKEN_DELETE_METRIC, new BodySetter<>(TokenDeleteTransactionBody.class));
                put(TOKEN_UPDATE_METRIC, new BodySetter<>(TokenUpdateTransactionBody.class));
                put(TOKEN_MINT_METRIC, new BodySetter<>(TokenMintTransactionBody.class));
                put(TOKEN_BURN_METRIC, new BodySetter<>(TokenBurnTransactionBody.class));
                put(TOKEN_WIPE_ACCOUNT_METRIC, new BodySetter<>(TokenWipeAccountTransactionBody.class));
                put(TOKEN_ASSOCIATE_METRIC, new BodySetter<>(TokenAssociateTransactionBody.class));
                put(TOKEN_DISSOCIATE_METRIC, new BodySetter<>(TokenDissociateTransactionBody.class));
                put(TOKEN_FEE_SCHEDULE_UPDATE_METRIC, new BodySetter<>(TokenFeeScheduleUpdateTransactionBody.class));
                put(TOKEN_UNPAUSE_METRIC, new BodySetter<>(TokenUnpauseTransactionBody.class));
                put(TOKEN_PAUSE_METRIC, new BodySetter<>(TokenPauseTransactionBody.class));
                put(SCHEDULE_CREATE_METRIC, new BodySetter<>(ScheduleCreateTransactionBody.class));
                put(SCHEDULE_SIGN_METRIC, new BodySetter<>(ScheduleSignTransactionBody.class));
                put(SCHEDULE_DELETE_METRIC, new BodySetter<>(ScheduleDeleteTransactionBody.class));
                put(UTIL_PRNG_METRIC, new BodySetter<>(UtilPrngTransactionBody.class));
            }
        };

        setters.forEach((stat, setter) -> {
            final var txn = TransactionBody.newBuilder();
            setter.setDefaultInstanceFor(txn);
            assertEquals(stat, getTxnStat(txn.build()));
        });

        assertEquals("NotImplemented", getTxnStat(TransactionBody.getDefaultInstance()));
    }

    @Test
    void recognizesMissingQueryCase() {
        assertTrue(functionalityOfQuery(Query.getDefaultInstance()).isEmpty());
    }

    @Test
    void getsExpectedQueryFunctionality() {
        final Map<HederaFunctionality, BodySetter<? extends GeneratedMessageV3, Query.Builder>> setters =
                new HashMap<>() {
                    {
                        put(GetVersionInfo, new BodySetter<>(NetworkGetVersionInfoQuery.class));
                        put(GetByKey, new BodySetter<>(GetByKeyQuery.class));
                        put(ConsensusGetTopicInfo, new BodySetter<>(ConsensusGetTopicInfoQuery.class));
                        put(GetBySolidityID, new BodySetter<>(GetBySolidityIDQuery.class));
                        put(ContractCallLocal, new BodySetter<>(ContractCallLocalQuery.class));
                        put(ContractGetInfo, new BodySetter<>(ContractGetInfoQuery.class));
                        put(ContractGetBytecode, new BodySetter<>(ContractGetBytecodeQuery.class));
                        put(ContractGetRecords, new BodySetter<>(ContractGetRecordsQuery.class));
                        put(CryptoGetAccountBalance, new BodySetter<>(CryptoGetAccountBalanceQuery.class));
                        put(CryptoGetAccountRecords, new BodySetter<>(CryptoGetAccountRecordsQuery.class));
                        put(CryptoGetInfo, new BodySetter<>(CryptoGetInfoQuery.class));
                        put(CryptoGetLiveHash, new BodySetter<>(CryptoGetLiveHashQuery.class));
                        put(FileGetContents, new BodySetter<>(FileGetContentsQuery.class));
                        put(FileGetInfo, new BodySetter<>(FileGetInfoQuery.class));
                        put(TransactionGetReceipt, new BodySetter<>(TransactionGetReceiptQuery.class));
                        put(TransactionGetRecord, new BodySetter<>(TransactionGetRecordQuery.class));
                        put(TokenGetInfo, new BodySetter<>(TokenGetInfoQuery.class));
                        put(ScheduleGetInfo, new BodySetter<>(ScheduleGetInfoQuery.class));
                        put(NetworkGetExecutionTime, new BodySetter<>(NetworkGetExecutionTimeQuery.class));
                        put(GetAccountDetails, new BodySetter<>(GetAccountDetailsQuery.class));
                    }
                };

        setters.forEach((function, setter) -> {
            final var query = Query.newBuilder();
            setter.setDefaultInstanceFor(query);
            assertEquals(function, functionalityOfQuery(query.build()).get());
        });
    }

    @Test
    void worksForEmpty() {
        assertTrue(activeHeaderFrom(Query.getDefaultInstance()).isEmpty());
    }

    @Test
    void getsExpectedActiveHeader() {
        final Set<BodySetter<? extends GeneratedMessageV3, Query.Builder>> setters = new HashSet<>() {
            {
                add(new BodySetter<>(TokenGetNftInfoQuery.class));
                add(new BodySetter<>(TokenGetNftInfosQuery.class));
                add(new BodySetter<>(TokenGetAccountNftInfosQuery.class));
                add(new BodySetter<>(TokenGetInfoQuery.class));
                add(new BodySetter<>(ScheduleGetInfoQuery.class));
                add(new BodySetter<>(ConsensusGetTopicInfoQuery.class));
                add(new BodySetter<>(GetBySolidityIDQuery.class));
                add(new BodySetter<>(ContractCallLocalQuery.class));
                add(new BodySetter<>(ContractGetInfoQuery.class));
                add(new BodySetter<>(ContractGetBytecodeQuery.class));
                add(new BodySetter<>(ContractGetRecordsQuery.class));
                add(new BodySetter<>(CryptoGetAccountBalanceQuery.class));
                add(new BodySetter<>(CryptoGetAccountRecordsQuery.class));
                add(new BodySetter<>(CryptoGetInfoQuery.class));
                add(new BodySetter<>(CryptoGetLiveHashQuery.class));
                add(new BodySetter<>(CryptoGetStakersQuery.class));
                add(new BodySetter<>(FileGetContentsQuery.class));
                add(new BodySetter<>(FileGetInfoQuery.class));
                add(new BodySetter<>(TransactionGetReceiptQuery.class));
                add(new BodySetter<>(TransactionGetRecordQuery.class));
                add(new BodySetter<>(TransactionGetFastRecordQuery.class));
                add(new BodySetter<>(NetworkGetVersionInfoQuery.class));
                add(new BodySetter<>(NetworkGetExecutionTimeQuery.class));
                add(new BodySetter<>(GetAccountDetailsQuery.class));
            }
        };

        for (final var setter : setters) {
            final var query = Query.newBuilder();
            setter.setActiveHeaderFor(query);
            assertEquals(ANSWER_ONLY, activeHeaderFrom(query.build()).get().getResponseType());
        }
    }

    @Test
    void hashCorrectly() throws IllegalArgumentException {
        final var testBytes = "test bytes".getBytes();
        final var expectedHash = com.swirlds.common.utility.CommonUtils.unhex(
                "2ddb907ecf9a8c086521063d6d310d46259437770587b3dbe2814ab17962a4e124a825fdd02cb167ac9fffdd4a5e8120");

        assertArrayEquals(expectedHash, CommonUtils.noThrowSha384HashOf(testBytes));
    }

    @Test
    void asTimestampRichInstantTest() {
        final var instant = RichInstant.fromJava(Instant.now());
        final var timestamp = MiscUtils.asTimestamp(instant);
        assertEquals(instant.toJava(), CommonUtils.timestampToInstant(timestamp));
    }

    @Test
    void asTimestampJavaTest() {
        final var instant = Instant.now();
        final var timestamp = MiscUtils.asTimestamp(instant);
        assertEquals(instant, CommonUtils.timestampToInstant(timestamp));
    }

    @Test
    void perm64Test() {
        assertEquals(0L, perm64(0L));
        assertEquals(-4328535976359616544L, perm64(1L));
        assertEquals(2657016865369639288L, perm64(7L));
    }

    @Test
    void describesCorrectly() throws InvalidKeyException {
        assertEquals("<N/A>", describe(null));

        final var key = Key.newBuilder()
                .setEd25519(ByteString.copyFrom("abcd".getBytes()))
                .build();
        assertEquals(key.toString(), describe(JKey.mapKey(key)));

        final var tooDeep = TxnUtils.nestJKeys(15);
        assertEquals("<N/A>", describe(tooDeep));
    }

    @Test
    void managesOffsetsAsExpected() {
        final var sec = 1_234_567L;
        final Instant wellBeforeBoundary = Instant.ofEpochSecond(sec - 1, 500_000_000);
        final Instant beforeBoundary = Instant.ofEpochSecond(sec - 1, 999_999_999);
        final Instant onBoundary = Instant.ofEpochSecond(sec, 0);
        final Instant inTheMiddle = Instant.ofEpochSecond(sec, 500_000_000);

        assertEquals(beforeBoundary, nonNegativeNanosOffset(onBoundary, -1));
        assertEquals(wellBeforeBoundary, nonNegativeNanosOffset(onBoundary, -500_000_000));
        assertEquals(onBoundary, nonNegativeNanosOffset(beforeBoundary, +1));
        assertEquals(inTheMiddle.minusNanos(1), nonNegativeNanosOffset(inTheMiddle, -1));
        assertEquals(inTheMiddle.plusNanos(1), nonNegativeNanosOffset(inTheMiddle, +1));
    }

    @Test
    void rejectsNonPrimitiveProtoKeys() {
        assertFalse(MiscUtils.isSerializedProtoKey(Key.newBuilder()
                .setKeyList(KeyList.newBuilder()
                        .addKeys(Key.newBuilder()
                                .setEd25519(ByteString.copyFromUtf8("01234567890123456789012345678901"))))
                .build()
                .toByteString()));
        assertFalse(MiscUtils.isSerializedProtoKey(ByteString.copyFromUtf8("NONSENSE")));
    }

    @Test
    void rejectsInvalidEd25519Keys() {
        // 32 bytes is ok
        assertTrue(MiscUtils.isSerializedProtoKey(Key.newBuilder()
                .setEd25519(ByteString.copyFromUtf8("01234567890123456789012345678901"))
                .build()
                .toByteString()));
        // But not 31
        assertFalse(MiscUtils.isSerializedProtoKey(Key.newBuilder()
                .setEd25519(ByteString.copyFromUtf8("0123456789012345678901234567890"))
                .build()
                .toByteString()));
        // And not 33
        assertFalse(MiscUtils.isSerializedProtoKey(Key.newBuilder()
                .setEd25519(ByteString.copyFromUtf8("012345678901234567890123456789012"))
                .build()
                .toByteString()));
    }

    @Test
    void rejectsInvalidEcdsaKeys() {
        // 33 bytes is ok if starting with 0x02
        assertTrue(MiscUtils.isSerializedProtoKey(Key.newBuilder()
                .setECDSASecp256K1(ByteString.copyFrom(
                        Bytes.concatenate(Bytes.of(0x02), Bytes.of("01234567890123456789012345678901".getBytes()))
                                .toArray()))
                .build()
                .toByteString()));
        // 33 bytes is ok if starting with 0x03
        assertTrue(MiscUtils.isSerializedProtoKey(Key.newBuilder()
                .setECDSASecp256K1(ByteString.copyFrom(
                        Bytes.concatenate(Bytes.of(0x03), Bytes.of("01234567890123456789012345678901".getBytes()))
                                .toArray()))
                .build()
                .toByteString()));
        // But not if starting with 0x04
        assertFalse(MiscUtils.isSerializedProtoKey(Key.newBuilder()
                .setECDSASecp256K1(ByteString.copyFrom(
                        Bytes.concatenate(Bytes.of(0x04), Bytes.of("01234567890123456789012345678901".getBytes()))
                                .toArray()))
                .build()
                .toByteString()));
        // And starting with 0x03 is not enough if not followed by 32 bytes
        assertFalse(MiscUtils.isSerializedProtoKey(Key.newBuilder()
                .setECDSASecp256K1(ByteString.copyFrom(
                        Bytes.concatenate(Bytes.of(0x03), Bytes.of("0123456789012345678901234567890".getBytes()))
                                .toArray()))
                .build()
                .toByteString()));
        // And starting with 0x02 is not enough if not followed by 32 bytes
        assertFalse(MiscUtils.isSerializedProtoKey(Key.newBuilder()
                .setECDSASecp256K1(ByteString.copyFrom(
                        Bytes.concatenate(Bytes.of(0x02), Bytes.of("012345678901234567890123456789012".getBytes()))
                                .toArray()))
                .build()
                .toByteString()));
    }

    @Test
    void contractCallIsConsensusThrottled() {
        assertTrue(isGasThrottled(ContractCall));
    }

    @Test
    void contractCreateIsConsensusThrottled() {
        assertTrue(isGasThrottled(ContractCreate));
    }

    @Test
    void getGasLimitWorksForCreate() throws UnknownHederaFunctionality {
        final var op =
                ContractCreateTransactionBody.newBuilder().setGas(123456789L).build();
        final var txn =
                TransactionBody.newBuilder().setContractCreateInstance(op).build();

        assertEquals(123456789L, MiscUtils.getGasLimitForContractTx(txn, functionOf(txn), null));
    }

    @Test
    void getGasLimitWorksForCall() throws UnknownHederaFunctionality {
        final var op =
                ContractCallTransactionBody.newBuilder().setGas(123456789L).build();
        final var txn = TransactionBody.newBuilder().setContractCall(op).build();

        assertEquals(123456789L, MiscUtils.getGasLimitForContractTx(txn, functionOf(txn), null));
    }

    @Test
    void getGasLimitWorksForEthTxn() throws UnknownHederaFunctionality {
        final var gasLimit = 1234L;
        final var unsignedTx = new EthTxData(
                null,
                EthTxData.EthTransactionType.EIP1559,
                new byte[0],
                1,
                null,
                new byte[0],
                new byte[0],
                gasLimit,
                new byte[0],
                BigInteger.ZERO,
                new byte[0],
                null,
                0,
                null,
                null,
                null);
        final var ethTxData = EthTxSigs.signMessage(unsignedTx, TRUFFLE0_PRIVATE_ECDSA_KEY);
        final var op = EthereumTransactionBody.newBuilder()
                .setEthereumData(ByteString.copyFrom(ethTxData.encodeTx()))
                .build();
        final var txn = TransactionBody.newBuilder().setEthereumTransaction(op).build();

        assertEquals(gasLimit, MiscUtils.getGasLimitForContractTx(txn, functionOf(txn), null));

        assertEquals(gasLimit, MiscUtils.getGasLimitForContractTx(txn, functionOf(txn), () -> ethTxData));
    }

    @Test
    void getGasLimitReturnsZeroByDefault() throws UnknownHederaFunctionality {
        final var op = TokenCreateTransactionBody.getDefaultInstance();
        final var txn = TransactionBody.newBuilder().setTokenCreation(op).build();

        assertEquals(0L, MiscUtils.getGasLimitForContractTx(txn, functionOf(txn), null));
    }

    @Test
    void ethereumTxnIsConsensusThrottled() {
        assertTrue(isGasThrottled(EthereumTransaction));
    }

    @Test
    void convertsByteArrayToBinary() {
        final var hashBytes = new Hash(TxnUtils.randomUtf8Bytes(48)).getValue();
        assertEquals(
                Integer.parseUnsignedInt(byteArrayToBinaryString(hashBytes).substring(0, 32), 2),
                ByteBuffer.wrap(hashBytes, 0, 32).getInt());
    }

    @Test
    void testAsPrimitiveKeyUnchecked() {
        final var ecdsaKeyBytes = unhex("03af80b90d25145da28c583359beb47b21796b2fe1a23c1511e443e7a64dfdb27d");
        final var ecdsaKey = Key.newBuilder()
                .setECDSASecp256K1(ByteString.copyFrom(ecdsaKeyBytes))
                .build();

        assertEquals(ecdsaKey, MiscUtils.asPrimitiveKeyUnchecked(ecdsaKey.toByteString()));
    }

    @Test
    void testAsPrimitiveKeyUncheckedFails() {
        final var ecdsaKeyBytes = unhex("03af80b90d25145da28c583359beb47b21796b2fe1a23c1511e443e7a64dfdb27d");
        final var alias = ByteString.copyFrom(ecdsaKeyBytes);

        assertThrows(IllegalStateException.class, () -> MiscUtils.asPrimitiveKeyUnchecked(alias));
    }

    public static String byteArrayToBinaryString(final byte[] bytes) {
        final StringBuilder result = new StringBuilder();
        for (final byte b1 : bytes) {
            result.append(
                    String.format("%8s", Integer.toBinaryString(b1 & 0xFF)).replace(' ', '0'));
        }
        return result.toString();
    }

    @SuppressWarnings("unchecked")
    public static class BodySetter<T, B> {
        private final Class<T> type;

        public BodySetter(final Class<T> type) {
            this.type = type;
        }

        void setDefaultInstanceFor(final B builder) {
            try {
                final var setter = getSetter(builder, type);
                final var defaultGetter = type.getDeclaredMethod("getDefaultInstance");
                final T defaultInstance = (T) defaultGetter.invoke(null);
                setter.invoke(builder, defaultInstance);
            } catch (final Exception e) {
                throw new IllegalStateException(e);
            }
        }

        void setActiveHeaderFor(final B builder) {
            try {
                final var newBuilderMethod = type.getDeclaredMethod("newBuilder");
                final var opBuilder = newBuilderMethod.invoke(null);
                final var opBuilderClass = opBuilder.getClass();
                final var setHeaderMethod = opBuilderClass.getDeclaredMethod("setHeader", QueryHeader.Builder.class);
                setHeaderMethod.invoke(opBuilder, QueryHeader.newBuilder().setResponseType(ANSWER_ONLY));
                final var setter = getSetter(builder, opBuilderClass);
                setter.invoke(builder, opBuilder);
            } catch (final Exception e) {
                throw new IllegalStateException(e);
            }
        }

        private Method getSetter(final B builder, final Class type) {
            return Stream.of(builder.getClass().getDeclaredMethods())
                    .filter(m -> m.getName().startsWith("set") && m.getParameterTypes()[0].equals(type))
                    .findFirst()
                    .get();
        }
    }

    private TransactionBody bodyOf(final String encoded)
            throws InvalidProtocolBufferException, TextFormat.InvalidEscapeSequenceException {
        final var raw = TextFormat.unescapeBytes(encoded);
        final var signedTxn = SignedTransaction.parseFrom(raw);
        return TransactionBody.parseFrom(signedTxn.getBodyBytes());
    }
}<|MERGE_RESOLUTION|>--- conflicted
+++ resolved
@@ -104,10 +104,7 @@
 
 import com.google.protobuf.ByteString;
 import com.google.protobuf.GeneratedMessageV3;
-<<<<<<< HEAD
 import com.google.protobuf.InvalidProtocolBufferException;
-=======
->>>>>>> e7159f1f
 import com.google.protobuf.TextFormat;
 import com.hedera.node.app.hapi.utils.CommonUtils;
 import com.hedera.node.app.hapi.utils.ethereum.EthTxData;
@@ -239,19 +236,10 @@
 @ExtendWith({MockitoExtension.class})
 class MiscUtilsTest {
     @Test
-<<<<<<< HEAD
     void canDecodeBody() {
         final var encodedSignedTransaction =
                 "\\n9\\n\\025\\n\\v\\b\\223\\263\\302\\255\\006\\020\\264\\351\\276.\\022\\004\\030\\231\\216\\a \\003r \\022\\036\\n\\004\\030\\325\\325,\\022\\n\\n\\004\\030\\373\\342A\\020\\375\\352J\\022\\n\\n\\004\\030\\305\\245Y\\020\\376\\352J";
         assertDoesNotThrow(() -> bodyOf(encodedSignedTransaction));
-=======
-    void doesUnescapingBytesWork() throws Exception {
-        final var expected = "618dc65e00000000000000000000000000000000004279ac18160ddd";
-        final var encoded =
-                "a\\215\\306^\\000\\000\\000\\000\\000\\000\\000\\000\\000\\000\\000\\000\\000\\000\\000\\000\\000By\\254\\030\\026\\r\\335";
-        final var raw = TextFormat.unescapeBytes(encoded);
-        assertEquals(expected, com.swirlds.common.utility.CommonUtils.hex(raw.toByteArray()));
->>>>>>> e7159f1f
     }
 
     @Test
