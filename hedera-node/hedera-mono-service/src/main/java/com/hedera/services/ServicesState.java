--- conflicted
+++ resolved
@@ -30,21 +30,7 @@
 import com.google.common.annotations.VisibleForTesting;
 import com.google.protobuf.ByteString;
 import com.hedera.services.context.properties.BootstrapProperties;
-<<<<<<< HEAD
-import com.hedera.services.context.properties.PropertyNames;
-import com.hedera.services.context.properties.SerializableSemVers;
-import com.hedera.services.state.merkle.MerkleAccount;
-import com.hedera.services.state.merkle.MerkleNetworkContext;
-import com.hedera.services.state.merkle.MerkleScheduledTransactions;
-import com.hedera.services.state.merkle.MerkleSpecialFiles;
-import com.hedera.services.state.merkle.MerkleStakingInfo;
-import com.hedera.services.state.merkle.MerkleToken;
-import com.hedera.services.state.merkle.MerkleTokenRelStatus;
-import com.hedera.services.state.merkle.MerkleTopic;
-import com.hedera.services.state.merkle.MerkleUniqueToken;
-=======
 import com.hedera.services.state.merkle.*;
->>>>>>> 19d1301f
 import com.hedera.services.state.migration.*;
 import com.hedera.services.state.org.StateMetadata;
 import com.hedera.services.state.submerkle.ExchangeRates;
@@ -286,7 +272,7 @@
             final BootstrapProperties bootstrapProps,
             SwirldDualState dualState,
             final InitTrigger trigger,
-            final SoftwareVersion deserializedVersion) {
+            @Nullable final SoftwareVersion deserializedVersion) {
         final var selfId = platform.getSelfId().getId();
 
         final ServicesApp app;
@@ -327,18 +313,11 @@
             app.systemExits().fail(1);
         } else {
             final var isUpgrade = deployedVersion.isAfter(deserializedVersion);
-            if (trigger == RESTART) {
-                // We may still want to change the address book without an upgrade. But note
-                // that without a dynamic address book, this MUST be a no-op during reconnect.
-                if (((SerializableSemVers) deserializedVersion).isAfter(LAST_027X_VERSION)) {
-                    app.stakeStartupHelper().doRestartHousekeeping(addressBook(), stakingInfo());
-                }
-                if (isUpgrade) {
-                    dualState.setFreezeTime(null);
-                    networkCtx().discardPreparedUpgradeMeta();
-                    if (deployedVersion.hasMigrationRecordsFrom(deserializedVersion)) {
-                        networkCtx().markMigrationRecordsNotYetStreamed();
-                    }
+            if (trigger == RESTART && isUpgrade) {
+                dualState.setFreezeTime(null);
+                networkCtx().discardPreparedUpgradeMeta();
+                if (deployedVersion.hasMigrationRecordsFrom(deserializedVersion)) {
+                    networkCtx().markMigrationRecordsNotYetStreamed();
                 }
             }
             networkCtx().setStateVersion(CURRENT_VERSION);
@@ -349,15 +328,6 @@
             // This updates the working state accessor with our children
             app.initializationFlow().runWith(this, bootstrapProps);
 
-            if (trigger == RESTART
-                    && isUpgrade
-                    && ((SerializableSemVers) deserializedVersion).isAfter(LAST_027X_VERSION)) {
-                // This is our opportunity to recompute any bad staking metadata safely;
-                // all nodes will make exactly the same changes here, exactly once
-                app.stakeStartupHelper()
-                        .doUpgradeHousekeeping(networkCtx(), accounts(), stakingInfo());
-            }
-
             // Ensure the prefetch queue is created and thread pool is active instead of waiting
             // for lazy-initialization to take place
             app.prefetchProcessor();
@@ -371,7 +341,6 @@
                         .ensureSystemAccounts(
                                 app.backingAccounts(), app.workingState().addressBook());
                 app.sysFilesManager().createManagedFilesIfMissing();
-                app.stakeStartupHelper().doGenesisHousekeeping(addressBook());
             }
             if (trigger != RECONNECT) {
                 // Once we have a dynamic address book, this will run unconditionally
