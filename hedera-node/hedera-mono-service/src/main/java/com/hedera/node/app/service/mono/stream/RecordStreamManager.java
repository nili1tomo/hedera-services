--- conflicted
+++ resolved
@@ -336,17 +336,16 @@
         return new Hash(initialHash);
     }
 
-<<<<<<< HEAD
     public void close() {
         multiStream.close();
         if (writeQueueThread != null) {
             writeQueueThread.close();
         }
-=======
+    }
+
     @Nullable
     @VisibleForTesting
     public RecoveryRecordsWriter getRecoveryRecordsWriter() {
         return recoveryRecordsWriter;
->>>>>>> 2d4152b2
     }
 }