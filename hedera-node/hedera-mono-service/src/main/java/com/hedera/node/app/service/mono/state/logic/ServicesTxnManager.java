/*
 * Copyright (C) 2020-2023 Hedera Hashgraph, LLC
 *
 * Licensed under the Apache License, Version 2.0 (the "License");
 * you may not use this file except in compliance with the License.
 * You may obtain a copy of the License at
 *
 *      http://www.apache.org/licenses/LICENSE-2.0
 *
 * Unless required by applicable law or agreed to in writing, software
 * distributed under the License is distributed on an "AS IS" BASIS,
 * WITHOUT WARRANTIES OR CONDITIONS OF ANY KIND, either express or implied.
 * See the License for the specific language governing permissions and
 * limitations under the License.
 */

package com.hedera.node.app.service.mono.state.logic;

import static com.hederahashgraph.api.proto.java.ResponseCodeEnum.FAIL_INVALID;

import com.hedera.node.app.service.mono.context.TransactionContext;
import com.hedera.node.app.service.mono.context.properties.BootstrapProperties;
import com.hedera.node.app.service.mono.ledger.HederaLedger;
import com.hedera.node.app.service.mono.ledger.SigImpactHistorian;
import com.hedera.node.app.service.mono.ledger.accounts.staking.RewardCalculator;
import com.hedera.node.app.service.mono.records.RecordCache;
import com.hedera.node.app.service.mono.records.RecordsHistorian;
import com.hedera.node.app.service.mono.state.annotations.RunTopLevelTransition;
import com.hedera.node.app.service.mono.state.annotations.RunTriggeredTransition;
import com.hedera.node.app.service.mono.state.initialization.BlocklistAccountCreator;
import com.hedera.node.app.service.mono.state.migration.MigrationManager;
import com.hedera.node.app.service.mono.utils.accessors.TxnAccessor;
import com.hedera.node.app.spi.config.PropertyNames;
import edu.umd.cs.findbugs.annotations.NonNull;
import java.time.Instant;
import java.util.Objects;
import javax.inject.Inject;
import javax.inject.Singleton;
import org.apache.logging.log4j.LogManager;
import org.apache.logging.log4j.Logger;

@Singleton
public class ServicesTxnManager {
    private static final Logger log = LogManager.getLogger(ServicesTxnManager.class);

    private static final String ERROR_LOG_TPL = "Possibly CATASTROPHIC failure in {} :: {} ==>> {} ==>>";

    private final Runnable scopedProcessing;
    private final Runnable scopedTriggeredProcessing;
    private final RecordCache recordCache;
    private final HederaLedger ledger;
    private final TransactionContext txnCtx;
    private final SigImpactHistorian sigImpactHistorian;
    private final RecordsHistorian recordsHistorian;
    private final MigrationManager migrationManager;
    private final RecordStreaming recordStreaming;
    private final BlockManager blockManager;
    private final RewardCalculator rewardCalculator;
    private final BootstrapProperties bootstrapProperties;
    private final BlocklistAccountCreator blocklistAccountCreator;

    @Inject
    public ServicesTxnManager(
            final @RunTopLevelTransition Runnable scopedProcessing,
            final @RunTriggeredTransition Runnable scopedTriggeredProcessing,
            final RecordCache recordCache,
            final HederaLedger ledger,
            final TransactionContext txnCtx,
            final SigImpactHistorian sigImpactHistorian,
            final RecordsHistorian recordsHistorian,
            final MigrationManager migrationManager,
            final RecordStreaming recordStreaming,
            final BlockManager blockManager,
            final RewardCalculator rewardCalculator,
            final @NonNull BootstrapProperties bootstrapProperties,
            final @NonNull BlocklistAccountCreator blocklistAccountCreator) {
        this.txnCtx = txnCtx;
        this.ledger = ledger;
        this.recordCache = recordCache;
        this.recordStreaming = recordStreaming;
        this.recordsHistorian = recordsHistorian;
        this.scopedProcessing = scopedProcessing;
        this.sigImpactHistorian = sigImpactHistorian;
        this.migrationManager = migrationManager;
        this.scopedTriggeredProcessing = scopedTriggeredProcessing;
        this.blockManager = blockManager;
        this.rewardCalculator = rewardCalculator;
        this.bootstrapProperties = Objects.requireNonNull(bootstrapProperties);
        this.blocklistAccountCreator = Objects.requireNonNull(blocklistAccountCreator);
    }

    private boolean isFirstTransaction = true;
    private boolean createdStreamableRecord;

    public void process(TxnAccessor accessor, Instant consensusTime, long submittingMember) {
        var processFailed = false;
        createdStreamableRecord = false;

        try {
            txnCtx.resetFor(accessor, consensusTime, submittingMember);
            sigImpactHistorian.setChangeTime(consensusTime);
            recordsHistorian.clearHistory();
            blockManager.reset();
            rewardCalculator.reset();
            ledger.begin();

            if (isFirstTransaction) {
                if (bootstrapProperties.getBooleanProperty(PropertyNames.ACCOUNTS_BLOCKLIST_ENABLED)) {
                    blocklistAccountCreator.createMissingAccounts();
                }

                // The manager will only publish migration records if the MerkleNetworkContext (in
                // state) shows that it needs to do so; our responsibility here is just to give it
                // the opportunity
<<<<<<< HEAD
                migrationManager.publishMigrationRecords(consensusTime);
                needToPublishMigrationRecords = false;
=======
                migrationRecordsManager.publishMigrationRecords(consensusTime);
                isFirstTransaction = false;
>>>>>>> 2d4152b2
            }
            if (accessor.isTriggeredTxn()) {
                scopedTriggeredProcessing.run();
            } else {
                scopedProcessing.run();
            }
        } catch (Exception processFailure) {
            processFailed = true;
            logContextualizedError(processFailure, "txn processing");
            txnCtx.setStatus(FAIL_INVALID);
        }

        if (processFailed) {
            attemptRollback(accessor, consensusTime, submittingMember);
        } else {
            attemptCommit(accessor, consensusTime, submittingMember);
            if (createdStreamableRecord) {
                attemptRecordStreaming();
            }
        }
    }

    private void attemptRecordStreaming() {
        try {
            recordStreaming.streamUserTxnRecords();
        } catch (Exception e) {
            logContextualizedError(e, "record streaming");
        }
    }

    private void attemptCommit(TxnAccessor accessor, Instant consensusTime, long submittingMember) {
        try {
            ledger.commit();
            createdStreamableRecord = true;
        } catch (Exception e) {
            logContextualizedError(e, "txn commit");
            attemptRollback(accessor, consensusTime, submittingMember);
        }
    }

    private void attemptRollback(TxnAccessor accessor, Instant consensusTime, long submittingMember) {
        try {
            recordCache.setFailInvalid(txnCtx.effectivePayer(), accessor, consensusTime, submittingMember);
        } catch (Exception e) {
            logContextualizedError(e, "failure record creation");
        }
        try {
            ledger.rollback();
        } catch (Exception e) {
            logContextualizedError(e, "txn rollback");
        }
    }

    private void logContextualizedError(Exception e, String context) {
        try {
            final var accessor = txnCtx.accessor();
            log.error(ERROR_LOG_TPL, context, accessor.getSignedTxnWrapper(), ledger.currentChangeSet(), e);
        } catch (Exception f) {
            log.error("Possibly CATASTROPHIC failure in {}", context, e);
            log.error("Full details could not be logged", f);
        }
    }
}<|MERGE_RESOLUTION|>--- conflicted
+++ resolved
@@ -112,13 +112,8 @@
                 // The manager will only publish migration records if the MerkleNetworkContext (in
                 // state) shows that it needs to do so; our responsibility here is just to give it
                 // the opportunity
-<<<<<<< HEAD
                 migrationManager.publishMigrationRecords(consensusTime);
-                needToPublishMigrationRecords = false;
-=======
-                migrationRecordsManager.publishMigrationRecords(consensusTime);
                 isFirstTransaction = false;
->>>>>>> 2d4152b2
             }
             if (accessor.isTriggeredTxn()) {
                 scopedTriggeredProcessing.run();
