/*
 * Copyright (C) 2022-2023 Hedera Hashgraph, LLC
 *
 * Licensed under the Apache License, Version 2.0 (the "License");
 * you may not use this file except in compliance with the License.
 * You may obtain a copy of the License at
 *
 *      http://www.apache.org/licenses/LICENSE-2.0
 *
 * Unless required by applicable law or agreed to in writing, software
 * distributed under the License is distributed on an "AS IS" BASIS,
 * WITHOUT WARRANTIES OR CONDITIONS OF ANY KIND, either express or implied.
 * See the License for the specific language governing permissions and
 * limitations under the License.
 */

package com.hedera.node.app.workflows.dispatcher;

import static java.util.Objects.requireNonNull;

import com.hedera.hapi.node.base.HederaFunctionality;
<<<<<<< HEAD
=======
import com.hedera.hapi.node.base.ResponseCodeEnum;
>>>>>>> 2d4152b2
import com.hedera.hapi.node.consensus.ConsensusCreateTopicTransactionBody;
import com.hedera.hapi.node.consensus.ConsensusDeleteTopicTransactionBody;
import com.hedera.hapi.node.consensus.ConsensusUpdateTopicTransactionBody;
import com.hedera.hapi.node.transaction.TransactionBody;
import com.hedera.node.app.service.consensus.impl.WritableTopicStore;
import com.hedera.node.app.service.consensus.impl.config.ConsensusServiceConfig;
import com.hedera.node.app.service.consensus.impl.records.ConsensusCreateTopicRecordBuilder;
import com.hedera.node.app.service.consensus.impl.records.ConsensusSubmitMessageRecordBuilder;
import com.hedera.node.app.service.mono.context.properties.GlobalDynamicProperties;
<<<<<<< HEAD
import com.hedera.node.app.service.token.CryptoSignatureWaivers;
import com.hedera.node.app.service.token.impl.CryptoSignatureWaiversImpl;
=======
import com.hedera.node.app.service.token.impl.WritableAccountStore;
>>>>>>> 2d4152b2
import com.hedera.node.app.service.token.impl.WritableTokenRelationStore;
import com.hedera.node.app.service.token.impl.WritableTokenStore;
import com.hedera.node.app.service.token.impl.records.CryptoCreateRecordBuilder;
import com.hedera.node.app.service.util.impl.config.PrngConfig;
import com.hedera.node.app.service.util.records.PrngRecordBuilder;
import com.hedera.node.app.spi.meta.HandleContext;
import com.hedera.node.app.spi.workflows.HandleException;
import com.hedera.node.app.spi.workflows.PreCheckException;
import com.hedera.node.app.spi.workflows.PreHandleContext;
import com.hedera.node.app.spi.workflows.TransactionHandler;
import edu.umd.cs.findbugs.annotations.NonNull;
import javax.inject.Inject;
import javax.inject.Singleton;

/**
 * A {@code TransactionDispatcher} provides functionality to forward pre-check, pre-handle, and handle-transaction
 * requests to the appropriate handler
 *
 * <p>For handle, mostly just supports the limited form of the Consensus Service handlers
 * described in https://github.com/hashgraph/hedera-services/issues/4945, while still trying to make a bit of progress
 * toward the general implementation.
 */
@Singleton
public class TransactionDispatcher {
    public static final String TYPE_NOT_SUPPORTED = "This transaction type is not supported";
    private final HandleContext handleContext;
    private final TransactionHandlers handlers;
    private final GlobalDynamicProperties dynamicProperties;

    /**
     * Creates a {@code TransactionDispatcher}.
     *
<<<<<<< HEAD
     * @param handleContext     the context of the handle workflow
     * @param handlers          the handlers for all transaction types
     * @param accountNumbers    the account numbers of the system
=======
     * @param handleContext the context of the handle workflow
     * @param handlers the handlers for all transaction types
>>>>>>> 2d4152b2
     * @param dynamicProperties the dynamic properties of the system
     */
    @Inject
    public TransactionDispatcher(
            @NonNull final HandleContext handleContext,
            @NonNull final TransactionHandlers handlers,
<<<<<<< HEAD
            @NonNull final HederaAccountNumbers accountNumbers,
=======
>>>>>>> 2d4152b2
            @NonNull final GlobalDynamicProperties dynamicProperties) {
        this.handlers = requireNonNull(handlers);
        this.handleContext = requireNonNull(handleContext);
        this.dynamicProperties = requireNonNull(dynamicProperties);
<<<<<<< HEAD
        this.cryptoSignatureWaivers = new CryptoSignatureWaiversImpl(requireNonNull(accountNumbers));
=======
>>>>>>> 2d4152b2
    }

    /**
     * Dispatches a transaction of the given type to the appropriate handler.
     *
     * <p>This will not be final signature of the dispatch method, since as per
     * <a href="https://github.com/hashgraph/hedera-services/issues/4945">issue #4945</a>, we are currently
     * just adapting the last step of mono-service "workflow"; and only for Consensus Service transactions.
     *
     * @param function the type of the consensus service transaction
     * @param txn the consensus transaction to be handled
     * @throws HandleException if the handler fails
     * @throws IllegalArgumentException if there is no handler for the given function type
     */
    public void dispatchHandle(
            @NonNull final HederaFunctionality function,
            @NonNull final TransactionBody txn,
            @NonNull final WritableStoreFactory writableStoreFactory) {
        switch (function) {
            case CONSENSUS_CREATE_TOPIC -> dispatchConsensusCreateTopic(
                    txn.consensusCreateTopicOrThrow(), writableStoreFactory.createTopicStore());
            case CONSENSUS_UPDATE_TOPIC -> dispatchConsensusUpdateTopic(
                    txn.consensusUpdateTopicOrThrow(), writableStoreFactory.createTopicStore());
            case CONSENSUS_DELETE_TOPIC -> dispatchConsensusDeleteTopic(
                    txn.consensusDeleteTopicOrThrow(), writableStoreFactory.createTopicStore());
            case CONSENSUS_SUBMIT_MESSAGE -> dispatchConsensusSubmitMessage(
                    txn, writableStoreFactory.createTopicStore());
            case TOKEN_GRANT_KYC_TO_ACCOUNT -> dispatchTokenGrantKycToAccount(
                    txn, writableStoreFactory.createTokenRelStore());
            case TOKEN_REVOKE_KYC_FROM_ACCOUNT -> dispatchTokenRevokeKycFromAccount(
                    txn, writableStoreFactory.createTokenRelStore());
            case TOKEN_PAUSE -> dispatchTokenPause(txn, writableStoreFactory.createTokenStore());
            case TOKEN_UNPAUSE -> dispatchTokenUnpause(txn, writableStoreFactory.createTokenStore());
            case CRYPTO_CREATE -> dispatchCryptoCreate(txn, writableStoreFactory.createAccountStore());
            case UTIL_PRNG -> dispatchPrng(txn);
            default -> throw new IllegalArgumentException(TYPE_NOT_SUPPORTED);
        }
    }

    /**
     * Dispatch a pre-handle request. It is forwarded to the correct handler, which takes care of the specific
     * functionality
     *
     * @param context the context of the pre-handle workflow
     * @throws NullPointerException if one of the arguments is {@code null}
     */
    //    @SuppressWarnings("java:S1479") // ignore too many branches warning
    public void dispatchPreHandle(@NonNull final PreHandleContext context) throws PreCheckException {
        requireNonNull(context, "The supplied argument 'context' cannot be null!");

        try {
            final var handler = getHandler(context.body());
            handler.preHandle(context);
        } catch (UnsupportedOperationException ex) {
            throw new PreCheckException(ResponseCodeEnum.INVALID_TRANSACTION_BODY);
        }
    }

    @NonNull
    private TransactionHandler getHandler(@NonNull final TransactionBody txBody) {
        return switch (txBody.data().kind()) {
            case CONSENSUS_CREATE_TOPIC -> handlers.consensusCreateTopicHandler();
            case CONSENSUS_UPDATE_TOPIC -> handlers.consensusUpdateTopicHandler();
            case CONSENSUS_DELETE_TOPIC -> handlers.consensusDeleteTopicHandler();
            case CONSENSUS_SUBMIT_MESSAGE -> handlers.consensusSubmitMessageHandler();

            case CONTRACT_CREATE_INSTANCE -> handlers.contractCreateHandler();
            case CONTRACT_UPDATE_INSTANCE -> handlers.contractUpdateHandler();
            case CONTRACT_CALL -> handlers.contractCallHandler();
            case CONTRACT_DELETE_INSTANCE -> handlers.contractDeleteHandler();
            case ETHEREUM_TRANSACTION -> handlers.etherumTransactionHandler();

            case CRYPTO_CREATE_ACCOUNT -> handlers.cryptoCreateHandler();
            case CRYPTO_UPDATE_ACCOUNT -> handlers.cryptoUpdateHandler();
            case CRYPTO_TRANSFER -> handlers.cryptoTransferHandler();
            case CRYPTO_DELETE -> handlers.cryptoDeleteHandler();
            case CRYPTO_APPROVE_ALLOWANCE -> handlers.cryptoApproveAllowanceHandler();
            case CRYPTO_DELETE_ALLOWANCE -> handlers.cryptoDeleteAllowanceHandler();
            case CRYPTO_ADD_LIVE_HASH -> handlers.cryptoAddLiveHashHandler();
            case CRYPTO_DELETE_LIVE_HASH -> handlers.cryptoDeleteLiveHashHandler();

            case FILE_CREATE -> handlers.fileCreateHandler();
            case FILE_UPDATE -> handlers.fileUpdateHandler();
            case FILE_DELETE -> handlers.fileDeleteHandler();
            case FILE_APPEND -> handlers.fileAppendHandler();

            case FREEZE -> handlers.freezeHandler();

            case UNCHECKED_SUBMIT -> handlers.networkUncheckedSubmitHandler();

            case SCHEDULE_CREATE -> handlers.scheduleCreateHandler();
            case SCHEDULE_SIGN -> handlers.scheduleSignHandler();
            case SCHEDULE_DELETE -> handlers.scheduleDeleteHandler();

            case TOKEN_CREATION -> handlers.tokenCreateHandler();
            case TOKEN_UPDATE -> handlers.tokenUpdateHandler();
            case TOKEN_MINT -> handlers.tokenMintHandler();
            case TOKEN_BURN -> handlers.tokenBurnHandler();
            case TOKEN_DELETION -> handlers.tokenDeleteHandler();
            case TOKEN_WIPE -> handlers.tokenAccountWipeHandler();
            case TOKEN_FREEZE -> handlers.tokenFreezeAccountHandler();
            case TOKEN_UNFREEZE -> handlers.tokenUnfreezeAccountHandler();
            case TOKEN_GRANT_KYC -> handlers.tokenGrantKycToAccountHandler();
            case TOKEN_REVOKE_KYC -> handlers.tokenRevokeKycFromAccountHandler();
            case TOKEN_ASSOCIATE -> handlers.tokenAssociateToAccountHandler();
            case TOKEN_DISSOCIATE -> handlers.tokenDissociateFromAccountHandler();
            case TOKEN_FEE_SCHEDULE_UPDATE -> handlers.tokenFeeScheduleUpdateHandler();
            case TOKEN_PAUSE -> handlers.tokenPauseHandler();
            case TOKEN_UNPAUSE -> handlers.tokenUnpauseHandler();

            case UTIL_PRNG -> handlers.utilPrngHandler();

            case SYSTEM_DELETE -> switch (txBody.systemDeleteOrThrow().id().kind()) {
                case CONTRACT_ID -> handlers.contractSystemDeleteHandler();
                case FILE_ID -> handlers.fileSystemDeleteHandler();
                default -> throw new UnsupportedOperationException("SystemDelete without IdCase");
            };
            case SYSTEM_UNDELETE -> switch (txBody.systemUndeleteOrThrow().id().kind()) {
                case CONTRACT_ID -> handlers.contractSystemUndeleteHandler();
                case FILE_ID -> handlers.fileSystemUndeleteHandler();
                default -> throw new UnsupportedOperationException("SystemUndelete without IdCase");
            };

            default -> throw new UnsupportedOperationException(TYPE_NOT_SUPPORTED);
        };
    }

    // TODO: In all the below methods, commit will be called in workflow or some other place
    //  when handle workflow is implemented
    private void dispatchConsensusDeleteTopic(
            @NonNull final ConsensusDeleteTopicTransactionBody topicDeletion,
            @NonNull final WritableTopicStore topicStore) {
        final var handler = handlers.consensusDeleteTopicHandler();
        handler.handle(topicDeletion, topicStore);
        finishConsensusDeleteTopic(topicStore);
    }

    /**
<<<<<<< HEAD
     * A temporary hook to isolate logic that we expect to move to a workflow, but
     * is currently needed when running with facility implementations that are adapters
     * for either {@code mono-service} logic or integration tests.
=======
     * A temporary hook to isolate logic that we expect to move to a workflow, but is currently needed when running with
     * facility implementations that are adapters for either {@code mono-service} logic or integration tests.
>>>>>>> 2d4152b2
     *
     * @param topicStore the topic store used for the update
     */
    protected void finishConsensusDeleteTopic(@NonNull final WritableTopicStore topicStore) {
        // No-op by default
    }

    private void dispatchConsensusUpdateTopic(
            @NonNull final ConsensusUpdateTopicTransactionBody topicUpdate,
            @NonNull final WritableTopicStore topicStore) {
        final var handler = handlers.consensusUpdateTopicHandler();
        handler.handle(handleContext, topicUpdate, topicStore);
        finishConsensusUpdateTopic(topicStore);
    }

    /**
<<<<<<< HEAD
     * A temporary hook to isolate logic that we expect to move to a workflow, but
     * is currently needed when running with facility implementations that are adapters
     * for either {@code mono-service} logic or integration tests.
=======
     * A temporary hook to isolate logic that we expect to move to a workflow, but is currently needed when running with
     * facility implementations that are adapters for either {@code mono-service} logic or integration tests.
>>>>>>> 2d4152b2
     *
     * @param topicStore the topic store used for the update
     */
    protected void finishConsensusUpdateTopic(@NonNull final WritableTopicStore topicStore) {
        // No-op by default
    }

    private void dispatchConsensusCreateTopic(
            @NonNull final ConsensusCreateTopicTransactionBody topicCreation,
            @NonNull final WritableTopicStore topicStore) {
        final var handler = handlers.consensusCreateTopicHandler();
        final var recordBuilder = handler.newRecordBuilder();
        handler.handle(
                handleContext,
                topicCreation,
                new ConsensusServiceConfig(
                        dynamicProperties.maxNumTopics(), dynamicProperties.messageMaxBytesAllowed()),
                recordBuilder,
                topicStore);
        finishConsensusCreateTopic(recordBuilder, topicStore);
    }

    /**
<<<<<<< HEAD
     * A temporary hook to isolate logic that we expect to move to a workflow, but
     * is currently needed when running with facility implementations that are adapters
     * for either {@code mono-service} logic or integration tests.
=======
     * A temporary hook to isolate logic that we expect to move to a workflow, but is currently needed when running with
     * facility implementations that are adapters for either {@code mono-service} logic or integration tests.
>>>>>>> 2d4152b2
     *
     * @param recordBuilder the completed record builder for the creation
     * @param topicStore the topic store used for the creation
     */
    protected void finishConsensusCreateTopic(
            @NonNull final ConsensusCreateTopicRecordBuilder recordBuilder,
            @NonNull final WritableTopicStore topicStore) {
        // No-op by default
    }

    private void dispatchConsensusSubmitMessage(
            @NonNull final TransactionBody messageSubmission, @NonNull final WritableTopicStore topicStore) {
        final var handler = handlers.consensusSubmitMessageHandler();
        final var recordBuilder = handler.newRecordBuilder();
        handler.handle(
                handleContext,
                messageSubmission,
                new ConsensusServiceConfig(
                        dynamicProperties.maxNumTopics(), dynamicProperties.messageMaxBytesAllowed()),
                recordBuilder,
                topicStore);
        finishConsensusSubmitMessage(recordBuilder, topicStore);
    }

    /**
<<<<<<< HEAD
     * A temporary hook to isolate logic that we expect to move to a workflow, but
     * is currently needed when running with facility implementations that are adapters
     * for either {@code mono-service} logic or integration tests.
=======
     * A temporary hook to isolate logic that we expect to move to a workflow, but is currently needed when running with
     * facility implementations that are adapters for either {@code mono-service} logic or integration tests.
>>>>>>> 2d4152b2
     *
     * @param recordBuilder the completed record builder for the message submission
     * @param topicStore the topic store used for the message submission
     */
    protected void finishConsensusSubmitMessage(
            @NonNull final ConsensusSubmitMessageRecordBuilder recordBuilder,
            @NonNull final WritableTopicStore topicStore) {
        // No-op by default
    }

    /**
     * Dispatches the token grant KYC transaction to the appropriate handler.
     *
     * @param tokenGrantKyc the token grant KYC transaction
     * @param tokenRelStore the token relation store
     */
    private void dispatchTokenGrantKycToAccount(
            @NonNull final TransactionBody tokenGrantKyc, @NonNull final WritableTokenRelationStore tokenRelStore) {
        final var handler = handlers.tokenGrantKycToAccountHandler();
        handler.handle(tokenGrantKyc, tokenRelStore);
        finishTokenGrantKycToAccount(tokenRelStore);
    }

    /**
     * A temporary hook to isolate logic that we expect to move to a workflow, but
     * is currently needed when running with facility implementations that are adapters
     * for either {@code mono-service} logic or integration tests.
     *
     * @param tokenRelStore the token rel store used for the message submission
     */
    protected void finishTokenGrantKycToAccount(@NonNull final WritableTokenRelationStore tokenRelStore) {
        // No-op by default
    }

    /**
     * Dispatches the token revoke KYC transaction to the appropriate handler.
     *
     * @param tokenRevokeKyc the token revoke KYC transaction
     * @param tokenRelStore the token relation store
     */
    private void dispatchTokenRevokeKycFromAccount(
            @NonNull TransactionBody tokenRevokeKyc, @NonNull WritableTokenRelationStore tokenRelStore) {
        final var handler = handlers.tokenRevokeKycFromAccountHandler();
        handler.handle(tokenRevokeKyc, tokenRelStore);
        finishTokenRevokeKycFromAccount(tokenRelStore);
    }

    /**
     * A temporary hook to isolate logic that we expect to move to a workflow, but
     * is currently needed when running with facility implementations that are adapters
     * for either {@code mono-service} logic or integration tests.
     *
     * @param tokenRelStore the token rel store used for the message submission
     */
    protected void finishTokenRevokeKycFromAccount(@NonNull final WritableTokenRelationStore tokenRelStore) {
        // No-op by default
    }

    /**
     * Dispatches the token unpause transaction to the appropriate handler.
     *
     * @param tokenUnpause the token unpause transaction
     * @param tokenStore the token store
     */
    private void dispatchTokenUnpause(
            @NonNull final TransactionBody tokenUnpause, @NonNull final WritableTokenStore tokenStore) {
        final var handler = handlers.tokenUnpauseHandler();
        handler.handle(tokenUnpause, tokenStore);
        finishTokenUnPause(tokenStore);
    }

    /**
     * Dispatches the token pause transaction to the appropriate handler.
     *
     * @param tokenPause the token pause transaction
     * @param tokenStore the token store
     */
    private void dispatchTokenPause(
            @NonNull final TransactionBody tokenPause, @NonNull final WritableTokenStore tokenStore) {
        final var handler = handlers.tokenPauseHandler();
        handler.handle(tokenPause, tokenStore);
        finishTokenPause(tokenStore);
    }

    /**
     * A temporary hook to isolate logic that we expect to move to a workflow, but
     * is currently needed when running with facility implementations that are adapters
     * for either {@code mono-service} logic or integration tests.
     *
     * @param tokenStore the token store
     */
    protected void finishTokenPause(@NonNull final WritableTokenStore tokenStore) {
        // No-op by default
    }

    /**
     * A temporary hook to isolate logic that we expect to move to a workflow, but
     * is currently needed when running with facility implementations that are adapters
     * for either {@code mono-service} logic or integration tests.
     *
     * @param tokenStore the token store
     */
    protected void finishTokenUnPause(@NonNull final WritableTokenStore tokenStore) {
        // No-op by default
    }

    /**
     * Dispatches the util prng transaction to the appropriate handler.
     * @param utilPrng the util prng transaction body
     */
    private void dispatchPrng(@NonNull final TransactionBody utilPrng) {
        final var handler = handlers.utilPrngHandler();
        final var recordBuilder = handler.newRecordBuilder();
        handler.handle(
                handleContext,
                utilPrng.utilPrng(),
                new PrngConfig(dynamicProperties.isUtilPrngEnabled()),
                recordBuilder);
        finishUtilPrng(recordBuilder);
    }

    /**
     * A temporary hook to isolate logic that we expect to move to a workflow, but
     * is currently needed when running with facility implementations that are adapters
     * for either {@code mono-service} logic or integration tests.
     *
     * @param recordBuilder the record builder
     */
    protected void finishUtilPrng(@NonNull final PrngRecordBuilder recordBuilder) {
        // No-op by default
    }

    /**
     * Dispatches the crypto create transaction to the appropriate handler.
     * @param cryptoCreate the crypto create transaction body
     * @param accountStore the writable account store
     */
    private void dispatchCryptoCreate(
            @NonNull final TransactionBody cryptoCreate, @NonNull final WritableAccountStore accountStore) {
        final var handler = handlers.cryptoCreateHandler();
        final var recordBuilder = handler.newRecordBuilder();
        handler.handle(handleContext, cryptoCreate, accountStore, recordBuilder);
        finishCryptoCreate(recordBuilder, accountStore);
    }

    /**
     * A temporary hook to isolate logic that we expect to move to a workflow, but
     * is currently needed when running with facility implementations that are adapters
     * for either {@code mono-service} logic or integration tests.
     *
     * @param recordBuilder the completed record builder for the creation
     * @param accountStore the account store used for the creation
     */
    protected void finishCryptoCreate(
            @NonNull final CryptoCreateRecordBuilder recordBuilder, @NonNull final WritableAccountStore accountStore) {
        // No-op by default
    }
}<|MERGE_RESOLUTION|>--- conflicted
+++ resolved
@@ -19,10 +19,7 @@
 import static java.util.Objects.requireNonNull;
 
 import com.hedera.hapi.node.base.HederaFunctionality;
-<<<<<<< HEAD
-=======
 import com.hedera.hapi.node.base.ResponseCodeEnum;
->>>>>>> 2d4152b2
 import com.hedera.hapi.node.consensus.ConsensusCreateTopicTransactionBody;
 import com.hedera.hapi.node.consensus.ConsensusDeleteTopicTransactionBody;
 import com.hedera.hapi.node.consensus.ConsensusUpdateTopicTransactionBody;
@@ -32,12 +29,7 @@
 import com.hedera.node.app.service.consensus.impl.records.ConsensusCreateTopicRecordBuilder;
 import com.hedera.node.app.service.consensus.impl.records.ConsensusSubmitMessageRecordBuilder;
 import com.hedera.node.app.service.mono.context.properties.GlobalDynamicProperties;
-<<<<<<< HEAD
-import com.hedera.node.app.service.token.CryptoSignatureWaivers;
-import com.hedera.node.app.service.token.impl.CryptoSignatureWaiversImpl;
-=======
 import com.hedera.node.app.service.token.impl.WritableAccountStore;
->>>>>>> 2d4152b2
 import com.hedera.node.app.service.token.impl.WritableTokenRelationStore;
 import com.hedera.node.app.service.token.impl.WritableTokenStore;
 import com.hedera.node.app.service.token.impl.records.CryptoCreateRecordBuilder;
@@ -70,32 +62,18 @@
     /**
      * Creates a {@code TransactionDispatcher}.
      *
-<<<<<<< HEAD
-     * @param handleContext     the context of the handle workflow
-     * @param handlers          the handlers for all transaction types
-     * @param accountNumbers    the account numbers of the system
-=======
      * @param handleContext the context of the handle workflow
      * @param handlers the handlers for all transaction types
->>>>>>> 2d4152b2
      * @param dynamicProperties the dynamic properties of the system
      */
     @Inject
     public TransactionDispatcher(
             @NonNull final HandleContext handleContext,
             @NonNull final TransactionHandlers handlers,
-<<<<<<< HEAD
-            @NonNull final HederaAccountNumbers accountNumbers,
-=======
->>>>>>> 2d4152b2
             @NonNull final GlobalDynamicProperties dynamicProperties) {
         this.handlers = requireNonNull(handlers);
         this.handleContext = requireNonNull(handleContext);
         this.dynamicProperties = requireNonNull(dynamicProperties);
-<<<<<<< HEAD
-        this.cryptoSignatureWaivers = new CryptoSignatureWaiversImpl(requireNonNull(accountNumbers));
-=======
->>>>>>> 2d4152b2
     }
 
     /**
@@ -234,14 +212,8 @@
     }
 
     /**
-<<<<<<< HEAD
-     * A temporary hook to isolate logic that we expect to move to a workflow, but
-     * is currently needed when running with facility implementations that are adapters
-     * for either {@code mono-service} logic or integration tests.
-=======
      * A temporary hook to isolate logic that we expect to move to a workflow, but is currently needed when running with
      * facility implementations that are adapters for either {@code mono-service} logic or integration tests.
->>>>>>> 2d4152b2
      *
      * @param topicStore the topic store used for the update
      */
@@ -258,14 +230,8 @@
     }
 
     /**
-<<<<<<< HEAD
-     * A temporary hook to isolate logic that we expect to move to a workflow, but
-     * is currently needed when running with facility implementations that are adapters
-     * for either {@code mono-service} logic or integration tests.
-=======
      * A temporary hook to isolate logic that we expect to move to a workflow, but is currently needed when running with
      * facility implementations that are adapters for either {@code mono-service} logic or integration tests.
->>>>>>> 2d4152b2
      *
      * @param topicStore the topic store used for the update
      */
@@ -289,14 +255,8 @@
     }
 
     /**
-<<<<<<< HEAD
-     * A temporary hook to isolate logic that we expect to move to a workflow, but
-     * is currently needed when running with facility implementations that are adapters
-     * for either {@code mono-service} logic or integration tests.
-=======
      * A temporary hook to isolate logic that we expect to move to a workflow, but is currently needed when running with
      * facility implementations that are adapters for either {@code mono-service} logic or integration tests.
->>>>>>> 2d4152b2
      *
      * @param recordBuilder the completed record builder for the creation
      * @param topicStore the topic store used for the creation
@@ -322,14 +282,8 @@
     }
 
     /**
-<<<<<<< HEAD
-     * A temporary hook to isolate logic that we expect to move to a workflow, but
-     * is currently needed when running with facility implementations that are adapters
-     * for either {@code mono-service} logic or integration tests.
-=======
      * A temporary hook to isolate logic that we expect to move to a workflow, but is currently needed when running with
      * facility implementations that are adapters for either {@code mono-service} logic or integration tests.
->>>>>>> 2d4152b2
      *
      * @param recordBuilder the completed record builder for the message submission
      * @param topicStore the topic store used for the message submission
