--- conflicted
+++ resolved
@@ -22,11 +22,7 @@
 import com.hedera.hapi.node.transaction.TransactionBody;
 import com.hedera.node.app.config.ConfigProviderImpl;
 import com.hedera.node.app.fees.ExchangeRateManager;
-<<<<<<< HEAD
 import com.hedera.node.app.fees.congestion.MonoMultiplierSources;
-import com.hedera.node.app.service.file.FileService;
-=======
->>>>>>> e77bf6b3
 import com.hedera.node.app.state.HederaState;
 import com.hedera.node.app.throttle.HandleThrottleAccumulator;
 import com.hedera.node.app.throttle.ThrottleManager;
@@ -114,8 +110,7 @@
             } else if (fileNum == config.exchangeRates()) {
                 exchangeRateManager.update(FileUtilities.getFileContent(state, fileID));
             } else if (fileNum == config.networkProperties()) {
-<<<<<<< HEAD
-                configProvider.update(getFileContent(state, fileID));
+                configProvider.update(FileUtilities.getFileContent(state, fileID));
 
                 // Updating the multiplier source to use the new gas throttle
                 // values that are coming from the network properties
@@ -123,18 +118,11 @@
             } else if (fileNum == config.hapiPermissions()) {
                 logger.error("Update of HAPI permissions not implemented");
             } else if (fileNum == config.throttleDefinitions()) {
-                throttleManager.update(getFileContent(state, fileID));
+                throttleManager.update(FileUtilities.getFileContent(state, fileID));
                 handleThrottleAccumulator.rebuildFor(throttleManager.throttleDefinitions());
 
                 // Updating the multiplier source to use the new throttle definitions
                 monoMultiplierSources.resetExpectations();
-=======
-                configProvider.update(FileUtilities.getFileContent(state, fileID));
-            } else if (fileNum == config.hapiPermissions()) {
-                logger.error("Update of HAPI permissions not implemented");
-            } else if (fileNum == config.throttleDefinitions()) {
-                throttleManager.update(FileUtilities.getFileContent(state, fileID));
->>>>>>> e77bf6b3
             } else if (fileNum == config.upgradeFileNumber()) {
                 logger.error("Update of file number not implemented");
             }
