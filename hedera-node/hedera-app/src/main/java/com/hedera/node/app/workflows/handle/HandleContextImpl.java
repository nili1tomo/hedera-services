/*
 * Copyright (C) 2023 Hedera Hashgraph, LLC
 *
 * Licensed under the Apache License, Version 2.0 (the "License");
 * you may not use this file except in compliance with the License.
 * You may obtain a copy of the License at
 *
 *      http://www.apache.org/licenses/LICENSE-2.0
 *
 * Unless required by applicable law or agreed to in writing, software
 * distributed under the License is distributed on an "AS IS" BASIS,
 * WITHOUT WARRANTIES OR CONDITIONS OF ANY KIND, either express or implied.
 * See the License for the specific language governing permissions and
 * limitations under the License.
 */

package com.hedera.node.app.workflows.handle;

import static com.hedera.hapi.node.base.ResponseCodeEnum.DUPLICATE_TRANSACTION;
import static com.hedera.hapi.node.base.ResponseCodeEnum.INVALID_SIGNATURE;
import static com.hedera.node.app.spi.HapiUtils.functionOf;
import static com.hedera.node.app.spi.workflows.HandleContext.TransactionCategory.CHILD;
import static com.hedera.node.app.spi.workflows.HandleContext.TransactionCategory.PRECEDING;
import static com.hedera.node.app.spi.workflows.HandleContext.TransactionCategory.SCHEDULED;
import static com.hedera.node.app.state.HederaRecordCache.DuplicateCheckResult.NO_DUPLICATE;
import static com.hedera.node.app.workflows.handle.HandleContextImpl.PrecedingTransactionCategory.LIMITED_CHILD_RECORDS;
import static java.util.Objects.requireNonNull;

import com.hedera.hapi.node.base.AccountID;
import com.hedera.hapi.node.base.HederaFunctionality;
import com.hedera.hapi.node.base.Key;
import com.hedera.hapi.node.base.ResponseCodeEnum;
import com.hedera.hapi.node.base.SubType;
import com.hedera.hapi.node.base.Timestamp;
import com.hedera.hapi.node.base.Transaction;
import com.hedera.hapi.node.base.TransactionID;
import com.hedera.hapi.node.transaction.SignedTransaction;
import com.hedera.hapi.node.transaction.TransactionBody;
import com.hedera.node.app.fees.ChildFeeContextImpl;
import com.hedera.node.app.fees.ExchangeRateManager;
import com.hedera.node.app.fees.FeeAccumulatorImpl;
import com.hedera.node.app.fees.FeeManager;
import com.hedera.node.app.fees.NoOpFeeAccumulator;
import com.hedera.node.app.fees.NoOpFeeCalculator;
import com.hedera.node.app.ids.EntityIdService;
import com.hedera.node.app.ids.WritableEntityIdStore;
import com.hedera.node.app.service.token.api.TokenServiceApi;
import com.hedera.node.app.services.ServiceScopeLookup;
import com.hedera.node.app.signature.DelegateKeyVerifier;
import com.hedera.node.app.signature.KeyVerifier;
import com.hedera.node.app.spi.UnknownHederaFunctionality;
import com.hedera.node.app.spi.authorization.Authorizer;
import com.hedera.node.app.spi.authorization.SystemPrivilege;
import com.hedera.node.app.spi.fees.ExchangeRateInfo;
import com.hedera.node.app.spi.fees.FeeAccumulator;
import com.hedera.node.app.spi.fees.FeeCalculator;
import com.hedera.node.app.spi.fees.FeeContext;
import com.hedera.node.app.spi.fees.Fees;
import com.hedera.node.app.spi.info.NetworkInfo;
import com.hedera.node.app.spi.records.BlockRecordInfo;
import com.hedera.node.app.spi.records.RecordCache;
import com.hedera.node.app.spi.signatures.SignatureVerification;
import com.hedera.node.app.spi.signatures.VerificationAssistant;
import com.hedera.node.app.spi.validation.AttributeValidator;
import com.hedera.node.app.spi.validation.ExpiryValidator;
import com.hedera.node.app.spi.workflows.FunctionalityResourcePrices;
import com.hedera.node.app.spi.workflows.HandleContext;
import com.hedera.node.app.spi.workflows.HandleException;
import com.hedera.node.app.spi.workflows.PreCheckException;
import com.hedera.node.app.spi.workflows.TransactionKeys;
import com.hedera.node.app.spi.workflows.record.ExternalizedRecordCustomizer;
import com.hedera.node.app.state.HederaRecordCache;
import com.hedera.node.app.state.WrappedHederaState;
import com.hedera.node.app.workflows.SolvencyPreCheck;
import com.hedera.node.app.workflows.TransactionChecker;
import com.hedera.node.app.workflows.dispatcher.ReadableStoreFactory;
import com.hedera.node.app.workflows.dispatcher.ServiceApiFactory;
import com.hedera.node.app.workflows.dispatcher.TransactionDispatcher;
import com.hedera.node.app.workflows.dispatcher.WritableStoreFactory;
import com.hedera.node.app.workflows.handle.record.RecordListBuilder;
import com.hedera.node.app.workflows.handle.record.SingleTransactionRecordBuilderImpl;
import com.hedera.node.app.workflows.handle.stack.SavepointStackImpl;
import com.hedera.node.app.workflows.handle.validation.AttributeValidatorImpl;
import com.hedera.node.app.workflows.handle.validation.ExpiryValidatorImpl;
import com.hedera.node.app.workflows.prehandle.PreHandleContextImpl;
import com.hedera.pbj.runtime.io.buffer.Bytes;
import com.swirlds.config.api.Configuration;
import edu.umd.cs.findbugs.annotations.NonNull;
import edu.umd.cs.findbugs.annotations.Nullable;
import java.time.Instant;
import java.util.function.Function;
import java.util.function.Predicate;
import java.util.function.Supplier;
import org.apache.logging.log4j.LogManager;
import org.apache.logging.log4j.Logger;

/**
 * The default implementation of {@link HandleContext}.
 */
public class HandleContextImpl implements HandleContext, FeeContext {

    private static final Logger logger = LogManager.getLogger(HandleContextImpl.class);

    private final TransactionBody txBody;
    private final HederaFunctionality functionality;
    private final AccountID payer;
    private final Key payerKey;
    private final NetworkInfo networkInfo;
    private final TransactionCategory category;
    private final SingleTransactionRecordBuilderImpl recordBuilder;
    private final SavepointStackImpl stack;
    private final Configuration configuration;
    private final KeyVerifier verifier;
    private final RecordListBuilder recordListBuilder;
    private final TransactionChecker checker;
    private final TransactionDispatcher dispatcher;
    private final ServiceScopeLookup serviceScopeLookup;
    private final ServiceApiFactory serviceApiFactory;
    private final WritableStoreFactory writableStoreFactory;
    private final BlockRecordInfo blockRecordInfo;
    private final HederaRecordCache recordCache;
    private final FeeAccumulator feeAccumulator;
    private final Function<SubType, FeeCalculator> feeCalculatorCreator;
    private final FeeManager feeManager;
    private final Instant userTransactionConsensusTime;
    private final ExchangeRateManager exchangeRateManager;
    private final Authorizer authorizer;
    private final SolvencyPreCheck solvencyPreCheck;

    private ReadableStoreFactory readableStoreFactory;
    private AttributeValidator attributeValidator;
    private ExpiryValidator expiryValidator;
    private ExchangeRateInfo exchangeRateInfo;

    /**
     * Constructs a {@link HandleContextImpl}.
     *
     * @param txBody                The {@link TransactionBody} of the transaction
     * @param functionality         The {@link HederaFunctionality} of the transaction
     * @param signatureMapSize      The size of the {@link com.hedera.hapi.node.base.SignatureMap} of the transaction
     * @param payer                 The {@link AccountID} of the payer
     * @param payerKey              The {@link Key} of the payer
     * @param networkInfo           The {@link NetworkInfo} of the network
     * @param category              The {@link TransactionCategory} of the transaction (either user, preceding, or child)
     * @param recordBuilder         The main {@link SingleTransactionRecordBuilderImpl}
     * @param stack                 The {@link SavepointStackImpl} used to manage savepoints
     * @param configuration         The current {@link Configuration}
     * @param verifier              The {@link KeyVerifier} used to verify signatures and hollow accounts
     * @param recordListBuilder     The {@link RecordListBuilder} used to build the record stream
     * @param checker               The {@link TransactionChecker} used to check dispatched transaction
     * @param dispatcher            The {@link TransactionDispatcher} used to dispatch child transactions
     * @param serviceScopeLookup    The {@link ServiceScopeLookup} used to look up the scope of a service
     * @param feeManager            The {@link FeeManager} used to convert usage into fees
     * @param exchangeRateManager   The {@link ExchangeRateManager} used to obtain exchange rate information
     * @param userTransactionConsensusTime The consensus time of the user transaction, not any child transactions
     * @param authorizer            The {@link Authorizer} used to authorize the transaction
     * @param solvencyPreCheck      The {@link SolvencyPreCheck} used to validate if the account is able to pay the fees
     */
    public HandleContextImpl(
            @NonNull final TransactionBody txBody,
            @NonNull final HederaFunctionality functionality,
            final int signatureMapSize,
            @NonNull final AccountID payer,
            @Nullable final Key payerKey,
            @NonNull final NetworkInfo networkInfo,
            @NonNull final TransactionCategory category,
            @NonNull final SingleTransactionRecordBuilderImpl recordBuilder,
            @NonNull final SavepointStackImpl stack,
            @NonNull final Configuration configuration,
            @NonNull final KeyVerifier verifier,
            @NonNull final RecordListBuilder recordListBuilder,
            @NonNull final TransactionChecker checker,
            @NonNull final TransactionDispatcher dispatcher,
            @NonNull final ServiceScopeLookup serviceScopeLookup,
            @NonNull final BlockRecordInfo blockRecordInfo,
            @NonNull final HederaRecordCache recordCache,
            @NonNull final FeeManager feeManager,
            @NonNull final ExchangeRateManager exchangeRateManager,
            @NonNull final Instant userTransactionConsensusTime,
            @NonNull final Authorizer authorizer,
            @NonNull final SolvencyPreCheck solvencyPreCheck) {
        this.txBody = requireNonNull(txBody, "txBody must not be null");
        this.functionality = requireNonNull(functionality, "functionality must not be null");
        this.payer = requireNonNull(payer, "payer must not be null");
        this.payerKey = payerKey;
        this.networkInfo = requireNonNull(networkInfo, "networkInfo must not be null");
        this.category = requireNonNull(category, "category must not be null");
        this.recordBuilder = requireNonNull(recordBuilder, "recordBuilder must not be null");
        this.stack = requireNonNull(stack, "stack must not be null");
        this.configuration = requireNonNull(configuration, "configuration must not be null");
        this.verifier = requireNonNull(verifier, "verifier must not be null");
        this.recordListBuilder = requireNonNull(recordListBuilder, "recordListBuilder must not be null");
        this.checker = requireNonNull(checker, "checker must not be null");
        this.dispatcher = requireNonNull(dispatcher, "dispatcher must not be null");
        this.serviceScopeLookup = requireNonNull(serviceScopeLookup, "serviceScopeLookup must not be null");
        this.blockRecordInfo = requireNonNull(blockRecordInfo, "blockRecordInfo must not be null");
        this.recordCache = requireNonNull(recordCache, "recordCache must not be null");
        this.feeManager = requireNonNull(feeManager, "feeManager must not be null");
        this.userTransactionConsensusTime =
                requireNonNull(userTransactionConsensusTime, "userTransactionConsensusTime must not be null");
        this.authorizer = requireNonNull(authorizer, "authorizer must not be null");

        final var serviceScope = serviceScopeLookup.getServiceName(txBody);
        this.writableStoreFactory = new WritableStoreFactory(stack, serviceScope);
        this.serviceApiFactory = new ServiceApiFactory(stack, configuration);

        if (payerKey == null) {
            this.feeCalculatorCreator = ignore -> NoOpFeeCalculator.INSTANCE;
            this.feeAccumulator = NoOpFeeAccumulator.INSTANCE;
        } else {
            this.feeCalculatorCreator = subType -> feeManager.createFeeCalculator(
                    txBody,
                    payerKey,
                    functionality,
                    verifier.numSignaturesVerified(),
                    signatureMapSize,
                    userTransactionConsensusTime,
                    subType,
                    false);
            final var tokenApi = serviceApiFactory.getApi(TokenServiceApi.class);
            this.feeAccumulator = new FeeAccumulatorImpl(tokenApi, recordBuilder);
        }

        this.exchangeRateManager = requireNonNull(exchangeRateManager, "exchangeRateManager must not be null");
        this.solvencyPreCheck = requireNonNull(solvencyPreCheck, "solvencyPreCheck must not be null");
    }

    private WrappedHederaState current() {
        return stack.peek();
    }

    @Override
    @NonNull
    public Instant consensusNow() {
        return recordBuilder.consensusNow();
    }

    @Override
    @NonNull
    public TransactionBody body() {
        return txBody;
    }

    @NonNull
    @Override
    public AccountID payer() {
        return payer;
    }

    @Nullable
    @Override
    public Key payerKey() {
        return payerKey;
    }

    @NonNull
    @Override
    public FeeCalculator feeCalculator(@NonNull final SubType subType) {
        return feeCalculatorCreator.apply(subType);
    }

    @NonNull
    @Override
    public FunctionalityResourcePrices resourcePricesFor(
            @NonNull final HederaFunctionality functionality, @NonNull final SubType subType) {
        // TODO - how do we get the active congestion multiplier?
        return new FunctionalityResourcePrices(
                requireNonNull(feeManager.getFeeData(functionality, userTransactionConsensusTime, subType)), 1L);
    }

    @NonNull
    @Override
    public FeeAccumulator feeAccumulator() {
        return feeAccumulator;
    }

    @NonNull
    @Override
    public ExchangeRateInfo exchangeRateInfo() {
        if (exchangeRateInfo == null) {
            exchangeRateInfo = exchangeRateManager.exchangeRateInfo(current());
        }
        return exchangeRateInfo;
    }

    @Override
    @NonNull
    public Configuration configuration() {
        return configuration;
    }

    @Override
    @NonNull
    public Authorizer authorizer() {
        return authorizer;
    }

    @Override
    public Instant currentTime() {
        return consensusNow();
    }

    @Override
    @NonNull
    public BlockRecordInfo blockRecordInfo() {
        return blockRecordInfo;
    }

    /**
     * Create a new entity id number. This will be incremented by one for each new entity created. It is based on the
     * current WritableStoreFactory so will roll back if the transaction fails.
     *
     * @return new entity id number
     */
    @Override
    public long newEntityNum() {
        final var entityIdsFactory = new WritableStoreFactory(stack, EntityIdService.NAME);
        return entityIdsFactory.getStore(WritableEntityIdStore.class).incrementAndGet();
    }

    /**
     * {@inheritDoc}
     */
    @Override
    public long peekAtNewEntityNum() {
        final var entityIdsFactory = new WritableStoreFactory(stack, EntityIdService.NAME);
        return entityIdsFactory.getStore(WritableEntityIdStore.class).peekAtNextNumber();
    }

    @Override
    @NonNull
    public AttributeValidator attributeValidator() {
        if (attributeValidator == null) {
            attributeValidator = new AttributeValidatorImpl(this);
        }
        return attributeValidator;
    }

    @Override
    @NonNull
    public ExpiryValidator expiryValidator() {
        if (expiryValidator == null) {
            expiryValidator = new ExpiryValidatorImpl(this);
        }
        return expiryValidator;
    }

    @NonNull
    @Override
    public TransactionKeys allKeysForTransaction(
            @NonNull final TransactionBody nestedTxn, @NonNull final AccountID payerForNested)
            throws PreCheckException {
        dispatcher.dispatchPureChecks(nestedTxn);
        final var nestedContext = new PreHandleContextImpl(
                readableStoreFactory(), nestedTxn, payerForNested, configuration(), dispatcher);
        dispatcher.dispatchPreHandle(nestedContext);
        return nestedContext;
    }

    @Override
    @NonNull
    public SignatureVerification verificationFor(@NonNull final Key key) {
        requireNonNull(key, "key must not be null");
        return verifier.verificationFor(key);
    }

    @NonNull
    @Override
    public SignatureVerification verificationFor(
            @NonNull final Key key, @NonNull final VerificationAssistant callback) {
        requireNonNull(key, "key must not be null");
        requireNonNull(callback, "callback must not be null");
        return verifier.verificationFor(key, callback);
    }

    @Override
    @NonNull
    public SignatureVerification verificationFor(@NonNull final Bytes evmAlias) {
        requireNonNull(evmAlias, "evmAlias must not be null");
        return verifier.verificationFor(evmAlias);
    }

    @Override
    public boolean isSuperUser() {
        return authorizer.isSuperUser(payer());
    }

    @Override
    public SystemPrivilege hasPrivilegedAuthorization() {
        return authorizer.hasPrivilegedAuthorization(payer, functionality, txBody);
    }

    private ReadableStoreFactory readableStoreFactory() {
        if (readableStoreFactory == null) {
            readableStoreFactory = new ReadableStoreFactory(stack);
        }
        return readableStoreFactory;
    }

    @NonNull
    @Override
    public RecordCache recordCache() {
        return recordCache;
    }

    @Override
    @NonNull
    public <C> C readableStore(@NonNull final Class<C> storeInterface) {
        requireNonNull(storeInterface, "storeInterface must not be null");
        return readableStoreFactory().getStore(storeInterface);
    }

    @Override
    @NonNull
    public <C> C writableStore(@NonNull final Class<C> storeInterface) {
        requireNonNull(storeInterface, "storeInterface must not be null");
        return writableStoreFactory.getStore(storeInterface);
    }

    @Override
    public <T> @NonNull T serviceApi(@NonNull final Class<T> apiInterface) {
        requireNonNull(apiInterface, "apiInterface must not be null");
        return serviceApiFactory.getApi(apiInterface);
    }

    @Override
    public @NonNull NetworkInfo networkInfo() {
        return networkInfo;
    }

    @Override
    @NonNull
    public <T> T recordBuilder(@NonNull final Class<T> recordBuilderClass) {
        requireNonNull(recordBuilderClass, "recordBuilderClass must not be null");
        return castRecordBuilder(recordBuilder, recordBuilderClass);
    }

    private static <T> T castRecordBuilder(
            @NonNull final SingleTransactionRecordBuilderImpl recordBuilder,
            @NonNull final Class<T> recordBuilderClass) {
        if (!recordBuilderClass.isInstance(recordBuilder)) {
            throw new IllegalArgumentException("Not a valid record builder class");
        }
        return recordBuilderClass.cast(recordBuilder);
    }

    @Override
    public @NonNull Fees dispatchComputeFees(
            @NonNull final TransactionBody txBody, @NonNull final AccountID syntheticPayerId) {
        var bodyToDispatch = txBody;
        if (!txBody.hasTransactionID()) {
            // Legacy mono fee calculators frequently estimate an entity's lifetime using the epoch second of the
            // transaction id/ valid start as the current consensus time; ensure those will behave sensibly here
            bodyToDispatch = txBody.copyBuilder()
                    .transactionID(TransactionID.newBuilder()
                            .transactionValidStart(Timestamp.newBuilder()
                                    .seconds(consensusNow().getEpochSecond())
                                    .nanos(consensusNow().getNano())))
                    .build();
        }
        try {
            // If the payer is authorized to waive fees, then we can skip the fee calculation.
            if (authorizer.hasWaivedFees(syntheticPayerId, functionOf(txBody), bodyToDispatch)) {
                return Fees.FREE;
            }
        } catch (UnknownHederaFunctionality ex) {
            throw new HandleException(ResponseCodeEnum.INVALID_TRANSACTION_BODY);
        }

        return dispatcher.dispatchComputeFees(
                new ChildFeeContextImpl(feeManager, this, bodyToDispatch, syntheticPayerId));
    }

    @Override
    @NonNull
    public <T> T dispatchPrecedingTransaction(
            @NonNull final TransactionBody txBody,
            @NonNull final Class<T> recordBuilderClass,
            @Nullable final Predicate<Key> callback,
            @NonNull final AccountID syntheticPayerId) {
        final Supplier<SingleTransactionRecordBuilderImpl> recordBuilderFactory =
                () -> recordListBuilder.addPreceding(configuration(), LIMITED_CHILD_RECORDS);
        final var result = doDispatchPrecedingTransaction(
                syntheticPayerId, txBody, recordBuilderFactory, recordBuilderClass, callback);

        // a preceding transaction must be committed immediately
        stack.commitFullStack();
        stack.createSavepoint();

        return result;
    }

    @Override
    @NonNull
    public <T> T dispatchReversiblePrecedingTransaction(
            @NonNull final TransactionBody txBody,
            @NonNull final Class<T> recordBuilderClass,
            @NonNull final Predicate<Key> callback,
            @NonNull final AccountID syntheticPayerId) {
        final Supplier<SingleTransactionRecordBuilderImpl> recordBuilderFactory =
                () -> recordListBuilder.addReversiblePreceding(configuration());
        return doDispatchPrecedingTransaction(
                syntheticPayerId, txBody, recordBuilderFactory, recordBuilderClass, callback);
    }

    @Override
    @NonNull
    public <T> T dispatchRemovablePrecedingTransaction(
            @NonNull final TransactionBody txBody,
            @NonNull final Class<T> recordBuilderClass,
            @NonNull final Predicate<Key> callback,
            @NonNull final AccountID syntheticPayerId) {
        final Supplier<SingleTransactionRecordBuilderImpl> recordBuilderFactory =
                () -> recordListBuilder.addRemovablePreceding(configuration());
        return doDispatchPrecedingTransaction(
                syntheticPayerId, txBody, recordBuilderFactory, recordBuilderClass, callback);
    }

    @NonNull
    public <T> T doDispatchPrecedingTransaction(
            @NonNull final AccountID syntheticPayer,
            @NonNull final TransactionBody txBody,
            @NonNull final Supplier<SingleTransactionRecordBuilderImpl> recordBuilderFactory,
            @NonNull final Class<T> recordBuilderClass,
            @Nullable final Predicate<Key> callback) {
        requireNonNull(txBody, "txBody must not be null");
        requireNonNull(recordBuilderClass, "recordBuilderClass must not be null");

        if (category != TransactionCategory.USER && category != TransactionCategory.CHILD) {
            throw new IllegalArgumentException("Only user- or child-transactions can dispatch preceding transactions");
        }

        if (stack.depth() > 1) {
            throw new IllegalStateException(
                    "Cannot dispatch a preceding transaction when a savepoint has been created");
        }

        // This condition fails, because for auto-account creation we charge fees, before dispatching the transaction,
        // and the state will be modified.

        //         if (current().isModified()) {
        //                    throw new IllegalStateException("Cannot dispatch a preceding transaction when the state
        // has been modified");
        //         }

        // run the transaction
        final var precedingRecordBuilder = recordBuilderFactory.get();
        dispatchSyntheticTxn(syntheticPayer, txBody, PRECEDING, precedingRecordBuilder, callback);

        return castRecordBuilder(precedingRecordBuilder, recordBuilderClass);
    }

    @NonNull
    @Override
    public <T> T dispatchChildTransaction(
            @NonNull final TransactionBody txBody,
            @NonNull final Class<T> recordBuilderClass,
            @NonNull final Predicate<Key> callback,
            @NonNull final AccountID syntheticPayerId,
            @NonNull final TransactionCategory childCategory) {
        final Supplier<SingleTransactionRecordBuilderImpl> recordBuilderFactory =
                () -> recordListBuilder.addChild(configuration());
        return doDispatchChildTransaction(
                syntheticPayerId, txBody, recordBuilderFactory, recordBuilderClass, callback, childCategory);
    }

    @NonNull
    @Override
    public <T> T dispatchRemovableChildTransaction(
            @NonNull final TransactionBody txBody,
            @NonNull final Class<T> recordBuilderClass,
            @NonNull final Predicate<Key> callback,
            @NonNull final AccountID syntheticPayerId,
            @NonNull final ExternalizedRecordCustomizer customizer) {
        final Supplier<SingleTransactionRecordBuilderImpl> recordBuilderFactory =
<<<<<<< HEAD
                () -> recordListBuilder.addRemovableChild(configuration());
        return doDispatchChildTransaction(
                syntheticPayerId, txBody, recordBuilderFactory, recordBuilderClass, callback, CHILD);
=======
                () -> recordListBuilder.addRemovableChildWithExternalizationCustomizer(configuration(), customizer);
        return doDispatchChildTransaction(syntheticPayerId, txBody, recordBuilderFactory, recordBuilderClass, callback);
>>>>>>> d7f9bdf7
    }

    @NonNull
    private <T> T doDispatchChildTransaction(
            @NonNull final AccountID syntheticPayer,
            @NonNull final TransactionBody txBody,
            @NonNull final Supplier<SingleTransactionRecordBuilderImpl> recordBuilderFactory,
            @NonNull final Class<T> recordBuilderClass,
            @NonNull final Predicate<Key> callback,
            @NonNull final TransactionCategory childCategory) {
        requireNonNull(txBody, "txBody must not be null");
        requireNonNull(recordBuilderClass, "recordBuilderClass must not be null");
        requireNonNull(callback, "callback must not be null");
        requireNonNull(childCategory, "childCategory must not be null");

        if (category == PRECEDING) {
            throw new IllegalArgumentException("A preceding transaction cannot have child transactions");
        }

        // run the child-transaction
        final var childRecordBuilder = recordBuilderFactory.get();
        dispatchSyntheticTxn(syntheticPayer, txBody, childCategory, childRecordBuilder, callback);

        return castRecordBuilder(childRecordBuilder, recordBuilderClass);
    }

    private void dispatchSyntheticTxn(
            @NonNull final AccountID syntheticPayer,
            @NonNull final TransactionBody txBody,
            @NonNull final TransactionCategory childCategory,
            @NonNull final SingleTransactionRecordBuilderImpl childRecordBuilder,
            @Nullable final Predicate<Key> callback) {
        // Initialize record builder list
        final var bodyBytes = TransactionBody.PROTOBUF.toBytes(txBody);
        final var signedTransaction =
                SignedTransaction.newBuilder().bodyBytes(bodyBytes).build();
        final var signedTransactionBytes = SignedTransaction.PROTOBUF.toBytes(signedTransaction);
        final var transaction = Transaction.newBuilder()
                .signedTransactionBytes(signedTransactionBytes)
                .build();
        childRecordBuilder
                .transaction(transaction)
                .transactionBytes(signedTransactionBytes)
                .memo(txBody.memo());

        // Set the transactionId if provided
        final var transactionID = txBody.transactionID();
        if (transactionID != null) {
            childRecordBuilder.transactionID(transactionID);
        }

        try {
            // Synthetic transaction bodies do not have transaction ids, node account
            // ids, and so on; hence we don't need to validate them with the checker
            dispatcher.dispatchPureChecks(txBody);
        } catch (final PreCheckException e) {
            childRecordBuilder.status(e.responseCode());
            return;
        }

        final var childStack = new SavepointStackImpl(current());
        final HederaFunctionality function;
        try {
            function = functionOf(txBody);
        } catch (final UnknownHederaFunctionality e) {
            logger.error("Possible bug: unknown function in transaction body", e);
            childRecordBuilder.status(ResponseCodeEnum.INVALID_TRANSACTION_BODY);
            return;
        }

        // Any keys verified for this dispatch (including the payer key if
        // required) should incorporate the provided callback
        final var childVerifier = callback != null ? new DelegateKeyVerifier(callback) : verifier;
        final Key syntheticPayerKey;
        try {
            syntheticPayerKey = validate(
                    callback == null ? null : childVerifier,
                    function,
                    body(),
                    payer(),
                    networkInfo().selfNodeInfo().nodeId(),
                    dispatchNeedsHapiPayerChecks(category));
        } catch (final PreCheckException e) {
            childRecordBuilder.status(e.responseCode());
            return;
        }

        final var childContext = new HandleContextImpl(
                txBody,
                function,
                0,
                syntheticPayer,
                syntheticPayerKey,
                networkInfo,
                childCategory,
                childRecordBuilder,
                childStack,
                configuration,
                childVerifier,
                recordListBuilder,
                checker,
                dispatcher,
                serviceScopeLookup,
                blockRecordInfo,
                recordCache,
                feeManager,
                exchangeRateManager,
                userTransactionConsensusTime,
                authorizer,
                solvencyPreCheck);

        try {
            dispatcher.dispatchHandle(childContext);
            childRecordBuilder.status(ResponseCodeEnum.SUCCESS);
            childStack.commitFullStack();
        } catch (final HandleException e) {
            childRecordBuilder.status(e.getStatus());
            recordListBuilder.revertChildrenOf(recordBuilder);
        }
    }

    private @Nullable Key validate(
            @Nullable final KeyVerifier keyVerifier,
            @NonNull final HederaFunctionality function,
            @NonNull final TransactionBody transactionBody,
            @NonNull final AccountID syntheticPayerId,
            final long nodeID,
            final boolean enforceHapiPayerChecks)
            throws PreCheckException {

        final PreHandleContextImpl preHandleContext;
        preHandleContext = new PreHandleContextImpl(
                readableStoreFactory(), transactionBody, syntheticPayerId, configuration(), dispatcher);
        dispatcher.dispatchPreHandle(preHandleContext);

        Key syntheticPayerKey = null;
        if (enforceHapiPayerChecks) {
            // In the current system only the schedule service needs to specify its
            // child transaction id, and will never use a duplicate, so this check is
            // redundant; but cheap enough to add up-front anyway.
            final var duplicateCheckResult = recordCache.hasDuplicate(transactionBody.transactionIDOrThrow(), nodeID);
            if (duplicateCheckResult != NO_DUPLICATE) {
                throw new PreCheckException(DUPLICATE_TRANSACTION);
            }

            // Check the status and solvency of the payer
            final var fee = dispatchComputeFees(body(), syntheticPayerId);
            final var payerAccount = solvencyPreCheck.getPayerAccount(readableStoreFactory(), syntheticPayerId);
            solvencyPreCheck.checkSolvency(body(), syntheticPayerId, functionality, payerAccount, fee, true);
            // FUTURE - charge fees here?

            // Note we do NOT want to enforce the "time box" on valid start for
            // transaction ids dispatched by the schedule service, since these ids derive from their
            // ScheduleCreate id, which could have happened long ago

            syntheticPayerKey = payerAccount.keyOrThrow();
            requireNonNull(keyVerifier, "keyVerifier must not be null when enforcing HAPI-style payer checks");
            final var payerKeyVerification = keyVerifier.verificationFor(syntheticPayerKey);
            if (payerKeyVerification.failed()) {
                throw new PreCheckException(INVALID_SIGNATURE);
            }
        }

        // Given the current HTS system contract interface and ScheduleService
        // allow list, it is impossible for any dispatched transaction to
        // require authorization; but again, this is cheap to add up-front
        assertPayerIsAuthorized(function, transactionBody, syntheticPayerId);

        // No matter if using HAPI-style payer checks, we need to verify any
        // additional signing requirements are met if given a non-null
        // "verification assistant" callback
        if (keyVerifier != null) {
            for (final var key : preHandleContext.requiredNonPayerKeys()) {
                final var verification = keyVerifier.verificationFor(key);
                if (verification.failed()) {
                    throw new PreCheckException(INVALID_SIGNATURE);
                }
            }
            for (final var hollowAccount : preHandleContext.requiredHollowAccounts()) {
                final var verification = keyVerifier.verificationFor(hollowAccount.alias());
                if (verification.failed()) {
                    throw new PreCheckException(INVALID_SIGNATURE);
                }
            }
        }
        return syntheticPayerKey;
    }

    private void assertPayerIsAuthorized(
            @NonNull final HederaFunctionality function,
            @NonNull final TransactionBody transactionBody,
            @NonNull final AccountID syntheticPayerId)
            throws PreCheckException {
        // Check if the payer has the required permissions
        if (!authorizer.isAuthorized(syntheticPayerId, function)) {
            if (function == HederaFunctionality.SYSTEM_DELETE) {
                throw new PreCheckException(ResponseCodeEnum.NOT_SUPPORTED);
            }
            throw new PreCheckException(ResponseCodeEnum.UNAUTHORIZED);
        }

        // Check if the transaction is privileged and if the payer has the required privileges
        final var privileges = authorizer.hasPrivilegedAuthorization(syntheticPayerId, functionality, transactionBody);
        if (privileges == SystemPrivilege.UNAUTHORIZED) {
            throw new PreCheckException(ResponseCodeEnum.AUTHORIZATION_FAILED);
        }
        if (privileges == SystemPrivilege.IMPERMISSIBLE) {
            throw new PreCheckException(ResponseCodeEnum.ENTITY_NOT_ALLOWED_TO_DELETE);
        }
    }

    @Override
    @NonNull
    public <T> T addChildRecordBuilder(@NonNull final Class<T> recordBuilderClass) {
        final var result = recordListBuilder.addChild(configuration());
        return castRecordBuilder(result, recordBuilderClass);
    }

    @Override
    @NonNull
    public <T> T addPrecedingChildRecordBuilder(@NonNull final Class<T> recordBuilderClass) {
        final var result = recordListBuilder.addPreceding(configuration(), LIMITED_CHILD_RECORDS);
        return castRecordBuilder(result, recordBuilderClass);
    }

    @Override
    @NonNull
    public <T> T addRemovableChildRecordBuilder(@NonNull final Class<T> recordBuilderClass) {
        final var result = recordListBuilder.addRemovableChild(configuration());
        return castRecordBuilder(result, recordBuilderClass);
    }

    @Override
    @NonNull
    public SavepointStack savepointStack() {
        return stack;
    }

    @Override
    public void revertChildRecords() {
        recordListBuilder.revertChildrenOf(recordBuilder);
    }

    public enum PrecedingTransactionCategory {
        UNLIMITED_CHILD_RECORDS,
        LIMITED_CHILD_RECORDS
    }

    /**
     * Given the transaction category of a synthetic dispatch, returns whether
     * the category requires the synthetic payer to pass standard HAPI-style
     * checks; most notably that,
     * <ul>
     *     <li>The payer cannot be a contract account.</li>
     *     <li>The payer must be able to cover all the fees for the transaction.</li>
     * </ul>
     *
     * @return whether the category requires HAPI-style payer checks
     */
    private boolean dispatchNeedsHapiPayerChecks(@NonNull final TransactionCategory category) {
        return category == SCHEDULED;
    }
}<|MERGE_RESOLUTION|>--- conflicted
+++ resolved
@@ -573,14 +573,9 @@
             @NonNull final AccountID syntheticPayerId,
             @NonNull final ExternalizedRecordCustomizer customizer) {
         final Supplier<SingleTransactionRecordBuilderImpl> recordBuilderFactory =
-<<<<<<< HEAD
-                () -> recordListBuilder.addRemovableChild(configuration());
+                () -> recordListBuilder.addRemovableChildWithExternalizationCustomizer(configuration(), customizer);
         return doDispatchChildTransaction(
                 syntheticPayerId, txBody, recordBuilderFactory, recordBuilderClass, callback, CHILD);
-=======
-                () -> recordListBuilder.addRemovableChildWithExternalizationCustomizer(configuration(), customizer);
-        return doDispatchChildTransaction(syntheticPayerId, txBody, recordBuilderFactory, recordBuilderClass, callback);
->>>>>>> d7f9bdf7
     }
 
     @NonNull
