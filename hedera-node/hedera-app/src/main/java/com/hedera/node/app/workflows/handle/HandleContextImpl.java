--- conflicted
+++ resolved
@@ -154,34 +154,30 @@
     /**
      * Constructs a {@link HandleContextImpl}.
      *
-     * @param txBody                          The {@link TransactionBody} of the transaction
-     * @param functionality                   The {@link HederaFunctionality} of the transaction
-     * @param signatureMapSize                The size of the {@link com.hedera.hapi.node.base.SignatureMap} of the transaction
-     * @param payer                           The {@link AccountID} of the payer
-     * @param payerKey                        The {@link Key} of the payer
-     * @param networkInfo                     The {@link NetworkInfo} of the network
-     * @param category                        The {@link TransactionCategory} of the transaction (either user, preceding, or child)
-     * @param recordBuilder                   The main {@link SingleTransactionRecordBuilderImpl}
-     * @param stack                           The {@link SavepointStackImpl} used to manage savepoints
-     * @param configuration                   The current {@link Configuration}
-     * @param verifier                        The {@link KeyVerifier} used to verify signatures and hollow accounts
-     * @param recordListBuilder               The {@link RecordListBuilder} used to build the record stream
-     * @param checker                         The {@link TransactionChecker} used to check dispatched transaction
-     * @param dispatcher                      The {@link TransactionDispatcher} used to dispatch child transactions
-     * @param serviceScopeLookup              The {@link ServiceScopeLookup} used to look up the scope of a service
-     * @param feeManager                      The {@link FeeManager} used to convert usage into fees
-     * @param exchangeRateManager             The {@link ExchangeRateManager} used to obtain exchange rate information
-     * @param userTransactionConsensusTime    The consensus time of the user transaction, not any child transactions
-     * @param authorizer                      The {@link Authorizer} used to authorize the transaction
-     * @param solvencyPreCheck                The {@link SolvencyPreCheck} used to validate if the account is able to pay the fees
-     * @param childRecordFinalizer            The {@link ChildRecordFinalizer} used to finalize child records
-     * @param networkUtilizationManager       The {@link NetworkUtilizationManager} used to manage the tracking of backend network throttling
+     * @param txBody The {@link TransactionBody} of the transaction
+     * @param functionality The {@link HederaFunctionality} of the transaction
+     * @param signatureMapSize The size of the {@link com.hedera.hapi.node.base.SignatureMap} of the transaction
+     * @param payer The {@link AccountID} of the payer
+     * @param payerKey The {@link Key} of the payer
+     * @param networkInfo The {@link NetworkInfo} of the network
+     * @param category The {@link TransactionCategory} of the transaction (either user, preceding, or child)
+     * @param recordBuilder The main {@link SingleTransactionRecordBuilderImpl}
+     * @param stack The {@link SavepointStackImpl} used to manage savepoints
+     * @param configuration The current {@link Configuration}
+     * @param verifier The {@link KeyVerifier} used to verify signatures and hollow accounts
+     * @param recordListBuilder The {@link RecordListBuilder} used to build the record stream
+     * @param checker The {@link TransactionChecker} used to check dispatched transaction
+     * @param dispatcher The {@link TransactionDispatcher} used to dispatch child transactions
+     * @param serviceScopeLookup The {@link ServiceScopeLookup} used to look up the scope of a service
+     * @param feeManager The {@link FeeManager} used to convert usage into fees
+     * @param exchangeRateManager The {@link ExchangeRateManager} used to obtain exchange rate information
+     * @param userTransactionConsensusTime The consensus time of the user transaction, not any child transactions
+     * @param authorizer The {@link Authorizer} used to authorize the transaction
+     * @param solvencyPreCheck The {@link SolvencyPreCheck} used to validate if the account is able to pay the fees
+     * @param childRecordFinalizer The {@link ChildRecordFinalizer} used to finalize child records
+     * @param networkUtilizationManager The {@link NetworkUtilizationManager} used to manage the tracking of backend network throttling
      * @param synchronizedThrottleAccumulator The {@link SynchronizedThrottleAccumulator} used to manage the tracking of frontend network throttling
-<<<<<<< HEAD
-     * @param platformState
-=======
      * @param platformState The {@link PlatformState} of the node
->>>>>>> d95b0c41
      */
     public HandleContextImpl(
             @NonNull final TransactionBody txBody,
