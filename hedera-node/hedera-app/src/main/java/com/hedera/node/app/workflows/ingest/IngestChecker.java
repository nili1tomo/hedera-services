/*
 * Copyright (C) 2022-2023 Hedera Hashgraph, LLC
 *
 * Licensed under the Apache License, Version 2.0 (the "License");
 * you may not use this file except in compliance with the License.
 * You may obtain a copy of the License at
 *
 *      http://www.apache.org/licenses/LICENSE-2.0
 *
 * Unless required by applicable law or agreed to in writing, software
 * distributed under the License is distributed on an "AS IS" BASIS,
 * WITHOUT WARRANTIES OR CONDITIONS OF ANY KIND, either express or implied.
 * See the License for the specific language governing permissions and
 * limitations under the License.
 */

package com.hedera.node.app.workflows.ingest;

import static com.hedera.hapi.node.base.ResponseCodeEnum.BUSY;
import static com.hedera.hapi.node.base.ResponseCodeEnum.DUPLICATE_TRANSACTION;
import static com.hedera.hapi.node.base.ResponseCodeEnum.INVALID_NODE_ACCOUNT;
import static com.hedera.hapi.node.base.ResponseCodeEnum.INVALID_SIGNATURE;
import static com.hedera.hapi.node.base.ResponseCodeEnum.PLATFORM_NOT_ACTIVE;
import static com.hedera.hapi.node.base.ResponseCodeEnum.UNAUTHORIZED;
import static com.swirlds.common.system.status.PlatformStatus.ACTIVE;
import static java.util.Objects.requireNonNull;

import com.hedera.hapi.node.base.AccountID;
import com.hedera.hapi.node.base.HederaFunctionality;
import com.hedera.hapi.node.base.Key;
import com.hedera.hapi.node.base.Transaction;
import com.hedera.node.app.annotations.NodeSelfId;
import com.hedera.node.app.fees.FeeContextImpl;
import com.hedera.node.app.fees.FeeManager;
import com.hedera.node.app.info.CurrentPlatformStatus;
import com.hedera.node.app.signature.ExpandedSignaturePair;
import com.hedera.node.app.signature.SignatureExpander;
import com.hedera.node.app.signature.SignatureVerifier;
import com.hedera.node.app.spi.fees.FeeContext;
import com.hedera.node.app.spi.workflows.PreCheckException;
import com.hedera.node.app.state.DeduplicationCache;
import com.hedera.node.app.state.HederaState;
<<<<<<< HEAD
import com.hedera.node.app.throttle.HapiThrottling;
=======
import com.hedera.node.app.throttle.ThrottleAccumulator;
import com.hedera.node.app.workflows.SolvencyPreCheck;
>>>>>>> 3efa9b09
import com.hedera.node.app.workflows.TransactionChecker;
import com.hedera.node.app.workflows.TransactionInfo;
import com.hedera.node.app.workflows.dispatcher.ReadableStoreFactory;
import com.hedera.node.app.workflows.dispatcher.TransactionDispatcher;
import edu.umd.cs.findbugs.annotations.NonNull;
import java.time.Instant;
import java.util.HashSet;
import java.util.concurrent.ExecutionException;
import java.util.concurrent.TimeUnit;
import java.util.concurrent.TimeoutException;
import javax.inject.Inject;
import org.apache.logging.log4j.LogManager;
import org.apache.logging.log4j.Logger;

/**
 * The {@code IngestChecker} contains checks that are specific to the ingest workflow
 */
public final class IngestChecker {
    private static final Logger logger = LogManager.getLogger(IngestChecker.class);

    private final CurrentPlatformStatus currentPlatformStatus;
    private final TransactionChecker transactionChecker;
    private final SolvencyPreCheck solvencyPreCheck;
    private final SignatureVerifier signatureVerifier;
    private final SignatureExpander signatureExpander;
    private final DeduplicationCache deduplicationCache;
<<<<<<< HEAD
    private final HapiThrottling hapiThrottling;
=======
    private final TransactionDispatcher dispatcher;
    private final FeeManager feeManager;
    private final AccountID nodeAccount;
>>>>>>> 3efa9b09

    /**
     * Constructor of the {@code IngestChecker}
     *
     * @param nodeAccount the {@link AccountID} of the node
     * @param currentPlatformStatus the {@link CurrentPlatformStatus} that contains the current status of the platform
     * @param transactionChecker the {@link TransactionChecker} that pre-processes the bytes of a transaction
     * @param solvencyPreCheck the {@link SolvencyPreCheck} that checks payer balance
     * @param signatureExpander the {@link SignatureExpander} that expands signatures
     * @param signatureVerifier the {@link SignatureVerifier} that verifies signature data
<<<<<<< HEAD
     * @param hapiThrottling the {@link HapiThrottling} that checks transaction should be throttled
=======
     * @param dispatcher the {@link TransactionDispatcher} that dispatches transactions
     * @param feeManager the {@link FeeManager} that manages {@link com.hedera.node.app.spi.fees.FeeCalculator}s
>>>>>>> 3efa9b09
     * @throws NullPointerException if one of the arguments is {@code null}
     */
    @Inject
    public IngestChecker(
            @NodeSelfId @NonNull final AccountID nodeAccount,
            @NonNull final CurrentPlatformStatus currentPlatformStatus,
            @NonNull final TransactionChecker transactionChecker,
            @NonNull final SolvencyPreCheck solvencyPreCheck,
            @NonNull final SignatureExpander signatureExpander,
            @NonNull final SignatureVerifier signatureVerifier,
            @NonNull final DeduplicationCache deduplicationCache,
<<<<<<< HEAD
            @NonNull final HapiThrottling hapiThrottling) {
        this.currentPlatformStatus = requireNonNull(currentPlatformStatus);
        this.transactionChecker = requireNonNull(transactionChecker);
        this.solvencyPreCheck = solvencyPreCheck;
        this.signatureVerifier = requireNonNull(signatureVerifier);
        this.signatureExpander = requireNonNull(signatureExpander);
        this.deduplicationCache = requireNonNull(deduplicationCache);
        this.hapiThrottling = requireNonNull(hapiThrottling);
=======
            @NonNull final TransactionDispatcher dispatcher,
            @NonNull final FeeManager feeManager) {
        this.nodeAccount = requireNonNull(nodeAccount, "nodeAccount must not be null");
        this.currentPlatformStatus = requireNonNull(currentPlatformStatus, "currentPlatformStatus must not be null");
        this.transactionChecker = requireNonNull(transactionChecker, "transactionChecker must not be null");
        this.throttleAccumulator = requireNonNull(throttleAccumulator, "throttleAccumulator must not be null");
        this.solvencyPreCheck = requireNonNull(solvencyPreCheck, "solvencyPreCheck must not be null");
        this.signatureVerifier = requireNonNull(signatureVerifier, "signatureVerifier must not be null");
        this.signatureExpander = requireNonNull(signatureExpander, "signatureExpander must not be null");
        this.deduplicationCache = requireNonNull(deduplicationCache, "deduplicationCache must not be null");
        this.dispatcher = requireNonNull(dispatcher, "dispatcher must not be null");
        this.feeManager = requireNonNull(feeManager, "feeManager must not be null");
>>>>>>> 3efa9b09
    }

    /**
     * Checks the general state of the node
     *
     * @throws PreCheckException if the node is unable to process queries
     */
    public void checkNodeState() throws PreCheckException {
        if (currentPlatformStatus.get() != ACTIVE) {
            throw new PreCheckException(PLATFORM_NOT_ACTIVE);
        }
    }

    /**
     * Runs all the ingest checks on a {@link Transaction}
     *
     * @param tx the {@link Transaction} to check
     * @return the {@link TransactionInfo} with the extracted information
     * @throws PreCheckException if a check fails
     */
    public TransactionInfo runAllChecks(@NonNull final HederaState state, @NonNull final Transaction tx)
            throws PreCheckException {
        // During ingest we approximate consensus time with wall clock time
        final var consensusTime = Instant.now();

        // 1. Check the syntax
        final var txInfo = transactionChecker.check(tx);
        final var txBody = txInfo.txBody();
        final var functionality = txInfo.functionality();

        // 1a. Verify the transaction has been sent to *this* node
        if (!nodeAccount.equals(txBody.nodeAccountID())) {
            throw new PreCheckException(INVALID_NODE_ACCOUNT);
        }

        // 2. Check the time box of the transaction
        transactionChecker.checkTimeBox(txBody, consensusTime);

        // This should never happen, because HapiUtils#checkFunctionality() will throw
        // UnknownHederaFunctionality if it cannot map to a proper value, and WorkflowOnset
        // will convert that to INVALID_TRANSACTION_BODY.
        assert functionality != HederaFunctionality.NONE;

        // 3. Deduplicate
        if (deduplicationCache.contains(txInfo.transactionID())) {
            throw new PreCheckException(DUPLICATE_TRANSACTION);
        }

        // 4. Check throttles
        if (hapiThrottling.shouldThrottle(txInfo, state)) {
            throw new PreCheckException(BUSY);
        }

        // 5. Get payer account
        final var storeFactory = new ReadableStoreFactory(state);
        final var payer = solvencyPreCheck.getPayerAccount(storeFactory, txInfo.payerID());
        final var payerKey = payer.key();
        // There should, absolutely, be a key for this account. If there isn't, then something is wrong in
        // state. So we will log this with a warning. We will also have to do something about the fact that
        // the key is missing -- so we will fail with unauthorized.
        if (payerKey == null) {
            // FUTURE: Have an alert and metric in our monitoring tools to make sure we are aware if this happens
            logger.warn("Payer account {} has no key, indicating a problem with state", txInfo.payerID());
            throw new PreCheckException(UNAUTHORIZED);
        }

        // 6. Check account balance
        final FeeContext feeContext = new FeeContextImpl(consensusTime, txInfo, payerKey, feeManager, storeFactory);
        final var fees = dispatcher.dispatchComputeFees(feeContext);
        solvencyPreCheck.checkSolvency(txInfo, payer, fees.totalWithoutServiceFee());

        // 7. Verify payer's signatures
        verifyPayerSignature(txInfo, payerKey);

        return txInfo;
    }

    private void verifyPayerSignature(@NonNull final TransactionInfo txInfo, @NonNull final Key payerKey)
            throws PreCheckException {
        // Expand the signatures
        final var expandedSigs = new HashSet<ExpandedSignaturePair>();
        signatureExpander.expand(payerKey, txInfo.signatureMap().sigPairOrThrow(), expandedSigs);

        // Verify the signatures
        final var results = signatureVerifier.verify(txInfo.signedBytes(), expandedSigs);
        final var future = results.get(payerKey);

        // This can happen if the signature map was missing a signature for the payer account.
        if (future == null) {
            throw new PreCheckException(INVALID_SIGNATURE);
        }

        // Wait for the verification to complete. We have a timeout here of 1 second, which is WAY more time
        // than it should take (maybe three orders of magnitude more time). Even if this happens spuriously
        // (like, for example, if there was a really long GC pause), the worst case is the client will get an
        // internal error and retry. We just want to log it.
        try {
            final var verificationResult = future.get(1, TimeUnit.SECONDS);
            if (!verificationResult.passed()) {
                throw new PreCheckException(INVALID_SIGNATURE);
            }
        } catch (TimeoutException e) {
            // FUTURE: Have an alert and metric in our monitoring tools to make sure we are aware if this happens
            logger.warn("Signature verification timed out during ingest");
            throw new RuntimeException(e);
        } catch (ExecutionException e) {
            // FUTURE: Have an alert and metric in our monitoring tools to make sure we are aware if this happens
            logger.warn("Signature verification failed during ingest", e);
            throw new RuntimeException(e);
        } catch (InterruptedException e) {
            // This might not be a warn / error situation, if we were interrupted, it means that someone
            // is trying to shut down the server. So we can just throw and get out of here.
            Thread.currentThread().interrupt();
            throw new RuntimeException(e);
        }
    }
}<|MERGE_RESOLUTION|>--- conflicted
+++ resolved
@@ -40,12 +40,8 @@
 import com.hedera.node.app.spi.workflows.PreCheckException;
 import com.hedera.node.app.state.DeduplicationCache;
 import com.hedera.node.app.state.HederaState;
-<<<<<<< HEAD
 import com.hedera.node.app.throttle.HapiThrottling;
-=======
-import com.hedera.node.app.throttle.ThrottleAccumulator;
 import com.hedera.node.app.workflows.SolvencyPreCheck;
->>>>>>> 3efa9b09
 import com.hedera.node.app.workflows.TransactionChecker;
 import com.hedera.node.app.workflows.TransactionInfo;
 import com.hedera.node.app.workflows.dispatcher.ReadableStoreFactory;
@@ -72,13 +68,10 @@
     private final SignatureVerifier signatureVerifier;
     private final SignatureExpander signatureExpander;
     private final DeduplicationCache deduplicationCache;
-<<<<<<< HEAD
-    private final HapiThrottling hapiThrottling;
-=======
     private final TransactionDispatcher dispatcher;
     private final FeeManager feeManager;
     private final AccountID nodeAccount;
->>>>>>> 3efa9b09
+    private final HapiThrottling hapiThrottling;
 
     /**
      * Constructor of the {@code IngestChecker}
@@ -89,12 +82,9 @@
      * @param solvencyPreCheck the {@link SolvencyPreCheck} that checks payer balance
      * @param signatureExpander the {@link SignatureExpander} that expands signatures
      * @param signatureVerifier the {@link SignatureVerifier} that verifies signature data
-<<<<<<< HEAD
-     * @param hapiThrottling the {@link HapiThrottling} that checks transaction should be throttled
-=======
      * @param dispatcher the {@link TransactionDispatcher} that dispatches transactions
      * @param feeManager the {@link FeeManager} that manages {@link com.hedera.node.app.spi.fees.FeeCalculator}s
->>>>>>> 3efa9b09
+     * @param hapiThrottling the {@link HapiThrottling} that checks transaction should be throttled
      * @throws NullPointerException if one of the arguments is {@code null}
      */
     @Inject
@@ -106,18 +96,9 @@
             @NonNull final SignatureExpander signatureExpander,
             @NonNull final SignatureVerifier signatureVerifier,
             @NonNull final DeduplicationCache deduplicationCache,
-<<<<<<< HEAD
+            @NonNull final TransactionDispatcher dispatcher,
+            @NonNull final FeeManager feeManager,
             @NonNull final HapiThrottling hapiThrottling) {
-        this.currentPlatformStatus = requireNonNull(currentPlatformStatus);
-        this.transactionChecker = requireNonNull(transactionChecker);
-        this.solvencyPreCheck = solvencyPreCheck;
-        this.signatureVerifier = requireNonNull(signatureVerifier);
-        this.signatureExpander = requireNonNull(signatureExpander);
-        this.deduplicationCache = requireNonNull(deduplicationCache);
-        this.hapiThrottling = requireNonNull(hapiThrottling);
-=======
-            @NonNull final TransactionDispatcher dispatcher,
-            @NonNull final FeeManager feeManager) {
         this.nodeAccount = requireNonNull(nodeAccount, "nodeAccount must not be null");
         this.currentPlatformStatus = requireNonNull(currentPlatformStatus, "currentPlatformStatus must not be null");
         this.transactionChecker = requireNonNull(transactionChecker, "transactionChecker must not be null");
@@ -128,7 +109,7 @@
         this.deduplicationCache = requireNonNull(deduplicationCache, "deduplicationCache must not be null");
         this.dispatcher = requireNonNull(dispatcher, "dispatcher must not be null");
         this.feeManager = requireNonNull(feeManager, "feeManager must not be null");
->>>>>>> 3efa9b09
+        this.hapiThrottling = requireNonNull(hapiThrottling);
     }
 
     /**
