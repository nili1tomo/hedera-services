--- conflicted
+++ resolved
@@ -16,19 +16,12 @@
 
 package com.hedera.node.app.workflows.handle.record;
 
-<<<<<<< HEAD
-import static com.hedera.hapi.node.base.ResponseCodeEnum.MAX_CHILD_RECORDS_EXCEEDED;
-=======
 import static java.util.Collections.unmodifiableList;
->>>>>>> 4e5d9372
 import static java.util.Objects.requireNonNull;
 
 import com.hedera.hapi.node.base.ResponseCodeEnum;
 import com.hedera.node.app.spi.workflows.HandleException;
-<<<<<<< HEAD
-=======
 import com.hedera.node.app.state.SingleTransactionRecord;
->>>>>>> 4e5d9372
 import com.hedera.node.config.data.ConsensusConfig;
 import com.swirlds.config.api.Configuration;
 import edu.umd.cs.findbugs.annotations.NonNull;
@@ -203,11 +196,7 @@
         final var childCount = childRecordBuilders.size();
         final var consensusConfig = configuration.getConfigData(ConsensusConfig.class);
         if (childCount >= consensusConfig.handleMaxFollowingRecords()) {
-<<<<<<< HEAD
-            throw new HandleException(MAX_CHILD_RECORDS_EXCEEDED);
-=======
             throw new HandleException(ResponseCodeEnum.MAX_CHILD_RECORDS_EXCEEDED);
->>>>>>> 4e5d9372
         }
 
         // The consensus timestamp of the first item in the child list is T+1, where T is the time of the user tx
