/*
 * Copyright (C) 2023 Hedera Hashgraph, LLC
 *
 * Licensed under the Apache License, Version 2.0 (the "License");
 * you may not use this file except in compliance with the License.
 * You may obtain a copy of the License at
 *
 *      http://www.apache.org/licenses/LICENSE-2.0
 *
 * Unless required by applicable law or agreed to in writing, software
 * distributed under the License is distributed on an "AS IS" BASIS,
 * WITHOUT WARRANTIES OR CONDITIONS OF ANY KIND, either express or implied.
 * See the License for the specific language governing permissions and
 * limitations under the License.
 */

package contract;

import static com.hedera.hapi.node.base.ResponseCodeEnum.SUCCESS;
import static com.hedera.node.app.service.contract.impl.utils.ConversionUtils.asEvmAddress;
import static com.hedera.node.app.service.contract.impl.utils.ConversionUtils.asHeadlongAddress;
import static com.hedera.node.app.service.contract.impl.utils.ConversionUtils.asLongZeroAddress;
import static com.hedera.node.app.service.contract.impl.utils.ConversionUtils.pbjToBesuAddress;
import static org.junit.jupiter.api.Assertions.assertEquals;

import com.hedera.hapi.node.base.AccountID;
import com.hedera.hapi.node.base.ContractID;
import com.hedera.hapi.node.base.Key;
import com.hedera.hapi.node.base.NftID;
import com.hedera.hapi.node.base.TokenID;
import com.hedera.hapi.node.base.TransactionID;
import com.hedera.hapi.node.contract.ContractCallTransactionBody;
import com.hedera.hapi.node.state.common.EntityIDPair;
import com.hedera.hapi.node.state.token.TokenRelation;
import com.hedera.hapi.node.transaction.TransactionBody;
import com.hedera.node.app.service.contract.impl.exec.systemcontracts.hts.ReturnTypes;
import com.hedera.pbj.runtime.io.buffer.Bytes;
import java.util.Map;
import java.util.function.Consumer;
import org.hyperledger.besu.datatypes.Address;

/**
 * Common constants used in "x-test" classes.
 */
class XTestConstants {

    static final AccountID MISC_PAYER_ID =
            AccountID.newBuilder().accountNum(950L).build();

    static final TransactionBody PLACEHOLDER_CALL_BODY = TransactionBody.newBuilder()
            .transactionID(TransactionID.newBuilder().accountID(MISC_PAYER_ID).build())
            .contractCall(ContractCallTransactionBody.DEFAULT)
            .build();

    static final AccountID SENDER_ID =
            AccountID.newBuilder().accountNum(12345789L).build();
    static final Key SENDER_CONTRACT_ID_KEY = Key.newBuilder()
            .contractID(ContractID.newBuilder()
                    .contractNum(SENDER_ID.accountNumOrThrow())
                    .build())
            .build();
    static final Bytes SENDER_ADDRESS =
            com.hedera.pbj.runtime.io.buffer.Bytes.fromHex("f91e624b8b8ea7244e8159ba7c0deeea2b6be990");
    static final com.esaulpaugh.headlong.abi.Address SENDER_HEADLONG_ADDRESS =
            asHeadlongAddress(SENDER_ADDRESS.toByteArray());
    static final Address SENDER_BESU_ADDRESS = pbjToBesuAddress(SENDER_ADDRESS);
    static final AccountID RECEIVER_ID =
            AccountID.newBuilder().accountNum(987654321L).build();
    static final AccountID INVALID_ID =
            AccountID.newBuilder().accountNum(Long.MAX_VALUE).build();
<<<<<<< HEAD
=======
    static final Key INVALID_CONTRACT_ID_KEY = Key.newBuilder()
            .contractID(ContractID.newBuilder()
                    .contractNum(SENDER_ID.accountNumOrThrow())
                    .build())
            .build();
>>>>>>> 99f0df34
    static final com.esaulpaugh.headlong.abi.Address RECEIVER_HEADLONG_ADDRESS =
            asHeadlongAddress(asEvmAddress(RECEIVER_ID.accountNumOrThrow()));
    static final Address RECEIVER_BESU_ADDRESS =
            pbjToBesuAddress(Bytes.wrap(asEvmAddress(RECEIVER_ID.accountNumOrThrow())));
    static final TokenID ERC721_TOKEN_ID = TokenID.newBuilder().tokenNum(1028L).build();
    static final NftID SN_1234 =
            NftID.newBuilder().tokenId(ERC721_TOKEN_ID).serialNumber(1234L).build();
    static final NftID SN_2345 =
            NftID.newBuilder().tokenId(ERC721_TOKEN_ID).serialNumber(2345L).build();
    static final NftID SN_3456 =
            NftID.newBuilder().tokenId(ERC721_TOKEN_ID).serialNumber(3456L).build();
    static final Bytes SN_1234_METADATA = Bytes.wrap("https://example.com/721/" + 1234);
    static final Bytes SN_2345_METADATA = Bytes.wrap("https://example.com/721/" + 2345);
    static final Bytes SN_3456_METADATA = Bytes.wrap("https://example.com/721/" + 3456);
    static final com.esaulpaugh.headlong.abi.Address ERC721_TOKEN_ADDRESS = AbstractContractXTest.asHeadlongAddress(
            asLongZeroAddress(ERC721_TOKEN_ID.tokenNum()).toArray());
    static final TokenID ERC20_TOKEN_ID = TokenID.newBuilder().tokenNum(1027L).build();
    static final com.esaulpaugh.headlong.abi.Address ERC20_TOKEN_ADDRESS = AbstractContractXTest.asHeadlongAddress(
            asLongZeroAddress(ERC20_TOKEN_ID.tokenNum()).toArray());
    static final AccountID OWNER_ID = AccountID.newBuilder().accountNum(121212L).build();
    static final Bytes OWNER_ADDRESS = Bytes.fromHex("a213624b8b83a724438159ba7c0d333a2b6b3990");
    static final Address OWNER_BESU_ADDRESS = pbjToBesuAddress(OWNER_ADDRESS);
    static final com.esaulpaugh.headlong.abi.Address OWNER_HEADLONG_ADDRESS =
            asHeadlongAddress(OWNER_ADDRESS.toByteArray());
<<<<<<< HEAD
    static final com.esaulpaugh.headlong.abi.Address INVALID_ACCOUNT_ADDRESS =
=======
    static final Bytes INVALID_ACCOUNT_ADDRESS = Bytes.wrap(asEvmAddress(INVALID_ID.accountNumOrThrow()));
    static final com.esaulpaugh.headlong.abi.Address INVALID_ACCOUNT_HEADLONG_ADDRESS =
>>>>>>> 99f0df34
            asHeadlongAddress(asEvmAddress(INVALID_ID.accountNumOrThrow()));
    static final Key AN_ED25519_KEY = Key.newBuilder()
            .ed25519(Bytes.fromHex("0101010101010101010101010101010101010101010101010101010101010101"))
            .build();

    public static void addErc721Relation(
            final Map<EntityIDPair, TokenRelation> tokenRelationships, final AccountID accountID, final long balance) {
        tokenRelationships.put(
                EntityIDPair.newBuilder()
                        .tokenId(ERC721_TOKEN_ID)
                        .accountId(accountID)
                        .build(),
                TokenRelation.newBuilder()
                        .tokenId(ERC721_TOKEN_ID)
                        .accountId(accountID)
                        .balance(balance)
                        .kycGranted(true)
                        .build());
    }

    public static void addErc20Relation(
            final Map<EntityIDPair, TokenRelation> tokenRelationships, final AccountID accountID, final long balance) {
        tokenRelationships.put(
                EntityIDPair.newBuilder()
                        .tokenId(ERC20_TOKEN_ID)
                        .accountId(accountID)
                        .build(),
                TokenRelation.newBuilder()
                        .tokenId(ERC20_TOKEN_ID)
                        .accountId(accountID)
                        .balance(balance)
                        .kycGranted(true)
                        .build());
    }

    public static final org.apache.tuweni.bytes.Bytes SUCCESS_AS_BYTES =
            org.apache.tuweni.bytes.Bytes.wrap(ReturnTypes.encodedRc(SUCCESS).array());

    public static Consumer<org.apache.tuweni.bytes.Bytes> assertSuccess() {
        return output -> assertEquals(SUCCESS_AS_BYTES, output);
    }

    public static Consumer<org.apache.tuweni.bytes.Bytes> assertSuccess(String orElseMessage) {
        return output -> assertEquals(SUCCESS_AS_BYTES, output, orElseMessage);
    }
}<|MERGE_RESOLUTION|>--- conflicted
+++ resolved
@@ -68,14 +68,11 @@
             AccountID.newBuilder().accountNum(987654321L).build();
     static final AccountID INVALID_ID =
             AccountID.newBuilder().accountNum(Long.MAX_VALUE).build();
-<<<<<<< HEAD
-=======
     static final Key INVALID_CONTRACT_ID_KEY = Key.newBuilder()
             .contractID(ContractID.newBuilder()
                     .contractNum(SENDER_ID.accountNumOrThrow())
                     .build())
             .build();
->>>>>>> 99f0df34
     static final com.esaulpaugh.headlong.abi.Address RECEIVER_HEADLONG_ADDRESS =
             asHeadlongAddress(asEvmAddress(RECEIVER_ID.accountNumOrThrow()));
     static final Address RECEIVER_BESU_ADDRESS =
@@ -100,12 +97,8 @@
     static final Address OWNER_BESU_ADDRESS = pbjToBesuAddress(OWNER_ADDRESS);
     static final com.esaulpaugh.headlong.abi.Address OWNER_HEADLONG_ADDRESS =
             asHeadlongAddress(OWNER_ADDRESS.toByteArray());
-<<<<<<< HEAD
-    static final com.esaulpaugh.headlong.abi.Address INVALID_ACCOUNT_ADDRESS =
-=======
     static final Bytes INVALID_ACCOUNT_ADDRESS = Bytes.wrap(asEvmAddress(INVALID_ID.accountNumOrThrow()));
     static final com.esaulpaugh.headlong.abi.Address INVALID_ACCOUNT_HEADLONG_ADDRESS =
->>>>>>> 99f0df34
             asHeadlongAddress(asEvmAddress(INVALID_ID.accountNumOrThrow()));
     static final Key AN_ED25519_KEY = Key.newBuilder()
             .ed25519(Bytes.fromHex("0101010101010101010101010101010101010101010101010101010101010101"))
