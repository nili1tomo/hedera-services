/*
 * Copyright (C) 2023 Hedera Hashgraph, LLC
 *
 * Licensed under the Apache License, Version 2.0 (the "License");
 * you may not use this file except in compliance with the License.
 * You may obtain a copy of the License at
 *
 *      http://www.apache.org/licenses/LICENSE-2.0
 *
 * Unless required by applicable law or agreed to in writing, software
 * distributed under the License is distributed on an "AS IS" BASIS,
 * WITHOUT WARRANTIES OR CONDITIONS OF ANY KIND, either express or implied.
 * See the License for the specific language governing permissions and
 * limitations under the License.
 */

package com.hedera.node.app.state.merkle;

import static com.swirlds.common.io.utility.FileUtils.deleteDirectory;
import static com.swirlds.common.io.utility.TemporaryFileBuilder.getTemporaryFileLocation;

import com.hedera.hapi.node.base.SemanticVersion;
import com.hedera.node.app.spi.fixtures.state.StateTestBase;
import com.hedera.node.app.spi.fixtures.state.TestSchema;
import com.hedera.node.app.spi.state.StateDefinition;
import com.hedera.node.app.state.merkle.disk.OnDiskKey;
import com.hedera.node.app.state.merkle.disk.OnDiskKeySerializerMerkleDb;
import com.hedera.node.app.state.merkle.disk.OnDiskValue;
import com.hedera.node.app.state.merkle.disk.OnDiskValueSerializerMerkleDb;
import com.hedera.node.app.state.merkle.memory.InMemoryKey;
import com.hedera.node.app.state.merkle.memory.InMemoryValue;
import com.hedera.node.app.state.merkle.queue.QueueNode;
import com.hedera.node.app.state.merkle.singleton.SingletonNode;
import com.hedera.pbj.runtime.Codec;
import com.swirlds.common.constructable.ConstructableRegistry;
import com.swirlds.common.constructable.ConstructableRegistryException;
import com.swirlds.common.crypto.DigestType;
import com.swirlds.common.io.streams.MerkleDataInputStream;
import com.swirlds.common.io.streams.MerkleDataOutputStream;
import com.swirlds.common.io.utility.TemporaryFileBuilder;
import com.swirlds.common.merkle.MerkleNode;
import com.swirlds.common.merkle.crypto.MerkleCryptoFactory;
import com.swirlds.common.merkle.crypto.MerkleCryptography;
import com.swirlds.common.utility.Labeled;
import com.swirlds.merkle.map.MerkleMap;
import com.swirlds.merkledb.MerkleDb;
import com.swirlds.merkledb.MerkleDbDataSourceBuilder;
import com.swirlds.merkledb.MerkleDbTableConfig;
import com.swirlds.virtualmap.VirtualMap;
import com.swirlds.virtualmap.datasource.VirtualDataSourceBuilder;
import edu.umd.cs.findbugs.annotations.NonNull;
import java.io.ByteArrayInputStream;
import java.io.ByteArrayOutputStream;
import java.io.IOException;
import java.lang.reflect.Field;
import java.nio.file.Path;
<<<<<<< HEAD
import org.junit.jupiter.api.io.TempDir;
=======
import java.util.Map;
import org.junit.jupiter.api.AfterEach;
>>>>>>> 4912a603

/**
 * This base class provides helpful methods and defaults for simplifying the other merkle related
 * tests in this and sub packages. It is highly recommended to extend from this class.
 *
 * <h1>Services</h1>
 *
 * <p>This class introduces two real services, and one bad service. The real services are called
 * (quite unhelpfully) {@link #FIRST_SERVICE} and {@link #SECOND_SERVICE}. There is also an {@link
 * #UNKNOWN_SERVICE} which is useful for tests where we are trying to look up a service that should
 * not exist.
 *
 * <p>Each service has a number of associated states, based on those defined in {@link
 * StateTestBase}. The {@link #FIRST_SERVICE} has "fruit" and "animal" states, while the {@link
 * #SECOND_SERVICE} has space, steam, and country themed states. Most of these are simple String
 * types for the key and value, but the space themed state uses Long as the key type.
 *
 * <p>This class defines all the {@link Codec}, {@link StateMetadata}, and {@link MerkleMap}s
 * required to represent each of these. It does not create a {@link VirtualMap} automatically, but
 * does provide APIs to make it easy to create them (the {@link VirtualMap} has a lot of setup
 * complexity, and also requires a storage directory, so rather than creating these for every test
 * even if they don't need it, I just use it for virtual map specific tests).
 */
public class MerkleTestBase extends StateTestBase {
    public static final String FIRST_SERVICE = "First-Service";
    public static final String SECOND_SERVICE = "Second-Service";
    public static final String UNKNOWN_SERVICE = "Bogus-Service";

    /** A TEST ONLY {@link Codec} to be used with String data types */
    public static final Codec<String> STRING_CODEC = TestStringCodec.SINGLETON;
    /** A TEST ONLY {@link Codec} to be used with Long data types */
    public static final Codec<Long> LONG_CODEC = TestLongCodec.SINGLETON;

    /** Used by some tests that need to hash */
    protected static final MerkleCryptography CRYPTO = MerkleCryptoFactory.getInstance();

    // These longs are used with the "space" k/v state
    public static final long A_LONG_KEY = 0L;
    public static final long B_LONG_KEY = 1L;
    public static final long C_LONG_KEY = 2L;
    public static final long D_LONG_KEY = 3L;
    public static final long E_LONG_KEY = 4L;
    public static final long F_LONG_KEY = 5L;
    public static final long G_LONG_KEY = 6L;

    /**
     * This {@link ConstructableRegistry} is required for serialization tests. It is expensive to
     * configure it, so it is null unless {@link #setupConstructableRegistry()} has been called by
     * the test code.
     */
    protected ConstructableRegistry registry;

    @TempDir
    private Path virtualDbPath;

    // The "FRUIT" Map is part of FIRST_SERVICE
    protected String fruitLabel;
    protected StateMetadata<String, String> fruitMetadata;
    protected MerkleMap<InMemoryKey<String>, InMemoryValue<String, String>> fruitMerkleMap;

    // An alternative "FRUIT" Map that is also part of FIRST_SERVICE, but based on VirtualMap
    protected String fruitVirtualLabel;
    protected StateMetadata<String, String> fruitVirtualMetadata;
    protected VirtualMap<OnDiskKey<String>, OnDiskValue<String>> fruitVirtualMap;

    // The "ANIMAL" map is part of FIRST_SERVICE
    protected String animalLabel;
    protected StateMetadata<String, String> animalMetadata;
    protected MerkleMap<InMemoryKey<String>, InMemoryValue<String, String>> animalMerkleMap;

    // The "SPACE" map is part of SECOND_SERVICE and uses the long-based keys
    protected String spaceLabel;
    protected StateMetadata<Long, String> spaceMetadata;
    protected MerkleMap<InMemoryKey<Long>, InMemoryValue<Long, Long>> spaceMerkleMap;

    // The "STEAM" queue is part of FIRST_SERVICE
    protected String steamLabel;
    protected StateMetadata<String, String> steamMetadata;
    protected QueueNode<String> steamQueue;

    // The "COUNTRY" singleton is part of FIRST_SERVICE
    protected String countryLabel;
    protected StateMetadata<String, String> countryMetadata;
    protected SingletonNode<String> countrySingleton;

    /** Sets up the "Fruit" merkle map, label, and metadata. */
    protected void setupFruitMerkleMap() {
        fruitLabel = StateUtils.computeLabel(FIRST_SERVICE, FRUIT_STATE_KEY);
        fruitMerkleMap = createMerkleMap(fruitLabel);
        fruitMetadata = new StateMetadata<>(
                FIRST_SERVICE,
                new TestSchema(1),
                StateDefinition.inMemory(FRUIT_STATE_KEY, STRING_CODEC, STRING_CODEC));
    }

    /** Sets up the "Fruit" virtual map, label, and metadata. */
    protected void setupFruitVirtualMap() {
        fruitVirtualLabel = StateUtils.computeLabel(FIRST_SERVICE, FRUIT_STATE_KEY);
        fruitVirtualMetadata = new StateMetadata<>(
                FIRST_SERVICE,
                new TestSchema(1),
                StateDefinition.onDisk(FRUIT_STATE_KEY, STRING_CODEC, STRING_CODEC, 100));
        fruitVirtualMap = createVirtualMap(fruitVirtualLabel, fruitVirtualMetadata);
    }

    /** Sets up the "Animal" merkle map, label, and metadata. */
    protected void setupAnimalMerkleMap() {
        animalLabel = StateUtils.computeLabel(FIRST_SERVICE, ANIMAL_STATE_KEY);
        animalMerkleMap = createMerkleMap(animalLabel);
        animalMetadata = new StateMetadata<>(
                FIRST_SERVICE,
                new TestSchema(1),
                StateDefinition.inMemory(ANIMAL_STATE_KEY, STRING_CODEC, STRING_CODEC));
    }

    /** Sets up the "Space" merkle map, label, and metadata. */
    protected void setupSpaceMerkleMap() {
        spaceLabel = StateUtils.computeLabel(SECOND_SERVICE, SPACE_STATE_KEY);
        spaceMerkleMap = createMerkleMap(spaceLabel);
        spaceMetadata = new StateMetadata<>(
                SECOND_SERVICE, new TestSchema(1), StateDefinition.inMemory(SPACE_STATE_KEY, LONG_CODEC, STRING_CODEC));
    }

    protected void setupSingletonCountry() {
        countryLabel = StateUtils.computeLabel(FIRST_SERVICE, COUNTRY_STATE_KEY);
        countryMetadata = new StateMetadata<>(
                FIRST_SERVICE, new TestSchema(1), StateDefinition.singleton(COUNTRY_STATE_KEY, STRING_CODEC));
        countrySingleton = new SingletonNode<>(countryMetadata, AUSTRALIA);
    }

    protected void setupSteamQueue() {
        steamLabel = StateUtils.computeLabel(FIRST_SERVICE, STEAM_STATE_KEY);
        steamMetadata = new StateMetadata<>(
                FIRST_SERVICE, new TestSchema(1), StateDefinition.queue(STEAM_STATE_KEY, STRING_CODEC));
        steamQueue = new QueueNode<>(steamMetadata);
    }

    /** Sets up the {@link #registry}, ready to be used for serialization tests */
    protected void setupConstructableRegistry() {
        // Unfortunately, we need to configure the ConstructableRegistry for serialization tests and
        // even for basic usage of the MerkleMap (it uses it internally to make copies of internal
        // nodes).
        try {
            registry = ConstructableRegistry.getInstance();

            // It may have been configured during some other test, so we reset it
            registry.reset();
            registry.registerConstructables("com.swirlds.merklemap");
<<<<<<< HEAD
            registry.registerConstructables("com.swirlds.jasperdb");
=======
>>>>>>> 4912a603
            registry.registerConstructables("com.swirlds.merkledb");
            registry.registerConstructables("com.swirlds.fcqueue");
            registry.registerConstructables("com.swirlds.virtualmap");
            registry.registerConstructables("com.swirlds.common.merkle");
            registry.registerConstructables("com.swirlds.common");
            registry.registerConstructables("com.swirlds.merkle");
            registry.registerConstructables("com.swirlds.merkle.tree");
        } catch (ConstructableRegistryException ex) {
            throw new AssertionError(ex);
        }
    }

    /** Creates a new arbitrary merkle map with the given label. */
    protected <K extends Comparable<K>, V> MerkleMap<InMemoryKey<K>, InMemoryValue<K, V>> createMerkleMap(
            String label) {
        final var map = new MerkleMap<InMemoryKey<K>, InMemoryValue<K, V>>();
        map.setLabel(label);
        return map;
    }

    /** Creates a new arbitrary virtual map with the given label, storageDir, and metadata */
    @SuppressWarnings("unchecked")
    protected VirtualMap<OnDiskKey<String>, OnDiskValue<String>> createVirtualMap(
            String label, StateMetadata<String, String> md) {
<<<<<<< HEAD
        final var merkleDbTableConfig = new MerkleDbTableConfig<>(
                (short) 1,
                DigestType.SHA_384,
                (short) 1,
                new OnDiskKeySerializerMerkleDb<>(md),
                (short) 1,
                new OnDiskValueSerializerMerkleDb<>(md));
        final var builder = new MerkleDbDataSourceBuilder<>(virtualDbPath, merkleDbTableConfig);
        return new VirtualMap<>(label, builder);
=======
        final MerkleDbTableConfig<OnDiskKey<String>, OnDiskValue<String>> tableConfig = new MerkleDbTableConfig<>(
                        (short) 1,
                        DigestType.SHA_384,
                        (short) 1,
                        new OnDiskKeySerializer<>(md),
                        (short) 1,
                        new OnDiskValueSerializer<>(md))
                .hashesRamToDiskThreshold(0)
                .maxNumberOfKeys(100)
                .preferDiskIndices(true);

        try {
            final VirtualDataSourceBuilder<OnDiskKey<String>, OnDiskValue<String>> dsBuilder =
                    new MerkleDbDataSourceBuilder<>(
                            TemporaryFileBuilder.buildTemporaryDirectory("merkledb"), tableConfig);
            return new VirtualMap<>(label, dsBuilder);
        } catch (IOException e) {
            throw new RuntimeException(e);
        }
>>>>>>> 4912a603
    }

    /**
     * Looks within the merkle tree for a node with the given label. This is useful for tests that
     * need to verify some change actually happened in the merkle tree.
     */
    protected MerkleNode getNodeForLabel(MerkleHederaState hederaMerkle, String label) {
        // This is not idea, as it requires white-box testing -- knowing the
        // internal details of the MerkleHederaState. But lacking a getter
        // (which I don't want to add), this is what I'm left with!
        for (int i = 0, n = hederaMerkle.getNumberOfChildren(); i < n; i++) {
            final MerkleNode child = hederaMerkle.getChild(i);
            if (child instanceof Labeled labeled && label.equals(labeled.getLabel())) {
                return child;
            }
        }

        return null;
    }

    /** A convenience method for creating {@link SemanticVersion}. */
    protected SemanticVersion version(int major, int minor, int patch) {
        return SemanticVersion.newBuilder()
                .major(major)
                .minor(minor)
                .patch(patch)
                .build();
    }

    /** A convenience method for adding a k/v pair to a merkle map */
    protected void add(
            MerkleMap<InMemoryKey<String>, InMemoryValue<String, String>> map,
            StateMetadata<String, String> md,
            String key,
            String value) {
        final var def = md.stateDefinition();
        final var k = new InMemoryKey<>(key);
        map.put(k, new InMemoryValue<>(md, k, value));
    }

    /** A convenience method for adding a k/v pair to a virtual map */
    protected void add(
            VirtualMap<OnDiskKey<String>, OnDiskValue<String>> map,
            StateMetadata<String, String> md,
            String key,
            String value) {
        final var k = new OnDiskKey<>(md, key);
        map.put(k, new OnDiskValue<>(md, value));
    }

    /** A convenience method used to serialize a merkle tree */
    protected byte[] writeTree(@NonNull final MerkleNode tree, @NonNull final Path tempDir) throws IOException {
        final var byteOutputStream = new ByteArrayOutputStream();
        try (final var out = new MerkleDataOutputStream(byteOutputStream)) {
            out.writeMerkleTree(tempDir, tree);
        }
        return byteOutputStream.toByteArray();
    }

    /** A convenience method used to deserialize a merkle tree */
    protected <T extends MerkleNode> T parseTree(@NonNull final byte[] state, @NonNull final Path tempDir)
            throws IOException {
        // Restore to a fresh MerkleDb instance
        MerkleDb.setDefaultPath(null);
        final var byteInputStream = new ByteArrayInputStream(state);
        try (final var in = new MerkleDataInputStream(byteInputStream)) {
            return in.readMerkleTree(tempDir, 100);
        }
    }

    @AfterEach
    void cleanUp() throws IOException, NoSuchFieldException, IllegalAccessException {
        // We need to make sure that the test cleans up after itself to prevent interference with the other tests
        Field field = MerkleDb.class.getDeclaredField("instances");
        field.setAccessible(true);
        ((Map<?, ?>) field.get(null)).clear();

        deleteDirectory(getTemporaryFileLocation());
    }
}<|MERGE_RESOLUTION|>--- conflicted
+++ resolved
@@ -24,9 +24,9 @@
 import com.hedera.node.app.spi.fixtures.state.TestSchema;
 import com.hedera.node.app.spi.state.StateDefinition;
 import com.hedera.node.app.state.merkle.disk.OnDiskKey;
-import com.hedera.node.app.state.merkle.disk.OnDiskKeySerializerMerkleDb;
+import com.hedera.node.app.state.merkle.disk.OnDiskKeySerializer;
 import com.hedera.node.app.state.merkle.disk.OnDiskValue;
-import com.hedera.node.app.state.merkle.disk.OnDiskValueSerializerMerkleDb;
+import com.hedera.node.app.state.merkle.disk.OnDiskValueSerializer;
 import com.hedera.node.app.state.merkle.memory.InMemoryKey;
 import com.hedera.node.app.state.merkle.memory.InMemoryValue;
 import com.hedera.node.app.state.merkle.queue.QueueNode;
@@ -37,7 +37,6 @@
 import com.swirlds.common.crypto.DigestType;
 import com.swirlds.common.io.streams.MerkleDataInputStream;
 import com.swirlds.common.io.streams.MerkleDataOutputStream;
-import com.swirlds.common.io.utility.TemporaryFileBuilder;
 import com.swirlds.common.merkle.MerkleNode;
 import com.swirlds.common.merkle.crypto.MerkleCryptoFactory;
 import com.swirlds.common.merkle.crypto.MerkleCryptography;
@@ -47,19 +46,15 @@
 import com.swirlds.merkledb.MerkleDbDataSourceBuilder;
 import com.swirlds.merkledb.MerkleDbTableConfig;
 import com.swirlds.virtualmap.VirtualMap;
-import com.swirlds.virtualmap.datasource.VirtualDataSourceBuilder;
 import edu.umd.cs.findbugs.annotations.NonNull;
 import java.io.ByteArrayInputStream;
 import java.io.ByteArrayOutputStream;
 import java.io.IOException;
 import java.lang.reflect.Field;
 import java.nio.file.Path;
-<<<<<<< HEAD
+import java.util.Map;
 import org.junit.jupiter.api.io.TempDir;
-=======
-import java.util.Map;
 import org.junit.jupiter.api.AfterEach;
->>>>>>> 4912a603
 
 /**
  * This base class provides helpful methods and defaults for simplifying the other merkle related
@@ -208,10 +203,6 @@
             // It may have been configured during some other test, so we reset it
             registry.reset();
             registry.registerConstructables("com.swirlds.merklemap");
-<<<<<<< HEAD
-            registry.registerConstructables("com.swirlds.jasperdb");
-=======
->>>>>>> 4912a603
             registry.registerConstructables("com.swirlds.merkledb");
             registry.registerConstructables("com.swirlds.fcqueue");
             registry.registerConstructables("com.swirlds.virtualmap");
@@ -236,37 +227,18 @@
     @SuppressWarnings("unchecked")
     protected VirtualMap<OnDiskKey<String>, OnDiskValue<String>> createVirtualMap(
             String label, StateMetadata<String, String> md) {
-<<<<<<< HEAD
         final var merkleDbTableConfig = new MerkleDbTableConfig<>(
                 (short) 1,
                 DigestType.SHA_384,
                 (short) 1,
-                new OnDiskKeySerializerMerkleDb<>(md),
+                new OnDiskKeySerializer<>(md),
                 (short) 1,
-                new OnDiskValueSerializerMerkleDb<>(md));
+                new OnDiskValueSerializer<>(md));
+        merkleDbTableConfig.hashesRamToDiskThreshold(0);
+        merkleDbTableConfig.maxNumberOfKeys(100);
+        merkleDbTableConfig.preferDiskIndices(true);
         final var builder = new MerkleDbDataSourceBuilder<>(virtualDbPath, merkleDbTableConfig);
         return new VirtualMap<>(label, builder);
-=======
-        final MerkleDbTableConfig<OnDiskKey<String>, OnDiskValue<String>> tableConfig = new MerkleDbTableConfig<>(
-                        (short) 1,
-                        DigestType.SHA_384,
-                        (short) 1,
-                        new OnDiskKeySerializer<>(md),
-                        (short) 1,
-                        new OnDiskValueSerializer<>(md))
-                .hashesRamToDiskThreshold(0)
-                .maxNumberOfKeys(100)
-                .preferDiskIndices(true);
-
-        try {
-            final VirtualDataSourceBuilder<OnDiskKey<String>, OnDiskValue<String>> dsBuilder =
-                    new MerkleDbDataSourceBuilder<>(
-                            TemporaryFileBuilder.buildTemporaryDirectory("merkledb"), tableConfig);
-            return new VirtualMap<>(label, dsBuilder);
-        } catch (IOException e) {
-            throw new RuntimeException(e);
-        }
->>>>>>> 4912a603
     }
 
     /**
