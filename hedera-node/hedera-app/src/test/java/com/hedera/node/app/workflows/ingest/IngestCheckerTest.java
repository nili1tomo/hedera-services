--- conflicted
+++ resolved
@@ -64,12 +64,8 @@
 import com.hedera.node.app.spi.workflows.PreCheckException;
 import com.hedera.node.app.state.DeduplicationCache;
 import com.hedera.node.app.state.recordcache.DeduplicationCacheImpl;
-<<<<<<< HEAD
 import com.hedera.node.app.throttle.HapiThrottling;
-=======
-import com.hedera.node.app.throttle.ThrottleAccumulator;
 import com.hedera.node.app.workflows.SolvencyPreCheck;
->>>>>>> 3efa9b09
 import com.hedera.node.app.workflows.TransactionChecker;
 import com.hedera.node.app.workflows.TransactionInfo;
 import com.hedera.node.app.workflows.dispatcher.TransactionDispatcher;
@@ -113,14 +109,13 @@
     private SolvencyPreCheck solvencyPreCheck;
 
     @Mock(strictness = LENIENT)
-<<<<<<< HEAD
+    private TransactionDispatcher dispatcher;
+
+    @Mock(strictness = LENIENT)
+    private FeeManager feeManager;
+
+    @Mock(strictness = LENIENT)
     private HapiThrottling hapiThrottling;
-=======
-    private TransactionDispatcher dispatcher;
-
-    @Mock(strictness = LENIENT)
-    private FeeManager feeManager;
->>>>>>> 3efa9b09
 
     private DeduplicationCache deduplicationCache;
 
@@ -168,12 +163,9 @@
                 signatureExpander,
                 signatureVerifier,
                 deduplicationCache,
-<<<<<<< HEAD
+                dispatcher,
+                feeManager,
                 hapiThrottling);
-=======
-                dispatcher,
-                feeManager);
->>>>>>> 3efa9b09
     }
 
     @Nested
