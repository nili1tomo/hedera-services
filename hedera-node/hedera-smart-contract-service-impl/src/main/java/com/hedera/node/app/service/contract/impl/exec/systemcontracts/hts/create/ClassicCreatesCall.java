--- conflicted
+++ resolved
@@ -38,7 +38,6 @@
 import com.hedera.node.app.service.contract.impl.exec.systemcontracts.hts.AbstractHtsCall;
 import com.hedera.node.app.service.contract.impl.exec.systemcontracts.hts.AddressIdConverter;
 import com.hedera.node.app.service.contract.impl.hevm.HederaWorldUpdater;
-import com.hedera.node.app.service.contract.impl.utils.SystemContractUtils.ResultStatus;
 import com.hedera.node.app.service.token.records.CryptoCreateRecordBuilder;
 import edu.umd.cs.findbugs.annotations.NonNull;
 import java.math.BigInteger;
@@ -140,10 +139,7 @@
         }
     }
 
-<<<<<<< HEAD
-=======
     // @TODO extract externalizeResult() calls into a single location on a higher level
->>>>>>> cba65e06
     private PricedResult externalizeUnsuccessfulResult(ResponseCodeEnum responseCode, long gasRequirement) {
         final var result = gasOnly(revertResult(responseCode, gasRequirement));
         final var contractID = asEvmContractId(Address.fromHexString(HTS_PRECOMPILE_ADDRESS));
@@ -152,10 +148,6 @@
                 .systemOperations()
                 .externalizeResult(
                         contractFunctionResultFailedFor(MINIMUM_TINYBAR_PRICE, responseCode.toString(), contractID),
-<<<<<<< HEAD
-=======
-                        ResultStatus.IS_ERROR,
->>>>>>> cba65e06
                         responseCode);
         return result;
     }
