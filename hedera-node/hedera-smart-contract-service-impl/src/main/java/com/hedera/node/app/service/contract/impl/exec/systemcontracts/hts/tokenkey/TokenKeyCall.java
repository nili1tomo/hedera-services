--- conflicted
+++ resolved
@@ -17,10 +17,6 @@
 package com.hedera.node.app.service.contract.impl.exec.systemcontracts.hts.tokenkey;
 
 import static com.hedera.hapi.node.base.ResponseCodeEnum.CONTRACT_REVERT_EXECUTED;
-<<<<<<< HEAD
-import static com.hedera.hapi.node.base.ResponseCodeEnum.FAIL_INVALID;
-=======
->>>>>>> 2f890eaf
 import static com.hedera.hapi.node.base.ResponseCodeEnum.INVALID_TOKEN_ID;
 import static com.hedera.hapi.node.base.ResponseCodeEnum.KEY_NOT_PROVIDED;
 import static com.hedera.hapi.node.base.ResponseCodeEnum.SUCCESS;
@@ -71,11 +67,7 @@
     protected @NonNull FullResult resultOfViewingToken(@NonNull final Token token) {
         requireNonNull(token);
         if (key == null) {
-<<<<<<< HEAD
-            return revertResult(CONTRACT_REVERT_EXECUTED, gasCalculator.viewGasRequirement());
-=======
             return fullResultsFor(CONTRACT_REVERT_EXECUTED, gasCalculator.viewGasRequirement(), Key.DEFAULT);
->>>>>>> 2f890eaf
         }
         return fullResultsFor(SUCCESS, gasCalculator.viewGasRequirement(), key);
     }
@@ -89,7 +81,7 @@
     private @NonNull FullResult fullResultsFor(
             @NonNull final ResponseCodeEnum status, final long gasRequirement, @NonNull final Key key) {
         // @Future remove to revert #9069 after modularization is completed
-        if ((isStaticCall && status != SUCCESS) || status == INVALID_TOKEN_ID || status == KEY_NOT_PROVIDED) {
+        if (isStaticCall && status != SUCCESS) {
             return revertResult(status, 0);
         }
         return successResult(
@@ -113,11 +105,7 @@
                             SystemContractUtils.ResultStatus.IS_ERROR,
                             INVALID_TOKEN_ID);
         } else if (key == null) {
-<<<<<<< HEAD
-            result = gasOnly(resultOfViewingToken(token));
-=======
             result = gasOnly(viewCallResultWith(KEY_NOT_PROVIDED, gasCalculator.viewGasRequirement()));
->>>>>>> 2f890eaf
 
             gasRequirement = result.fullResult().gasRequirement();
             enhancement
@@ -136,11 +124,7 @@
                     .externalizeResult(
                             contractFunctionResultSuccessFor(gasRequirement, output, contractID),
                             SystemContractUtils.ResultStatus.IS_SUCCESS,
-<<<<<<< HEAD
-                            FAIL_INVALID);
-=======
                             SUCCESS);
->>>>>>> 2f890eaf
         }
         return result;
     }
