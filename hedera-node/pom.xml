<?xml version="1.0" encoding="UTF-8"?>
<project xmlns="http://maven.apache.org/POM/4.0.0" xmlns:xsi="http://www.w3.org/2001/XMLSchema-instance"
		 xsi:schemaLocation="http://maven.apache.org/POM/4.0.0 http://maven.apache.org/xsd/maven-4.0.0.xsd">
	<modelVersion>4.0.0</modelVersion>

	<groupId>com.hedera.hashgraph</groupId>
	<artifactId>hedera-node</artifactId>
	<description>Hedera Services node built on the Platform</description>
	<name>Hedera Services Node</name>

	<parent>
		<groupId>com.hedera.hashgraph</groupId>
		<artifactId>hedera-services</artifactId>
		<version>0.21.0-SNAPSHOT</version>
	</parent>

	<properties>
		<timestamp>${maven.build.timestamp}</timestamp>
		<maven.build.timestamp.format>yyyy-MM-dd HH:mm</maven.build.timestamp.format>

		<sdk.dir>${project.basedir}/</sdk.dir>
		<app.name>HederaNode</app.name>
		<mainClass.name>ServicesMain</mainClass.name>

<<<<<<< HEAD
    <asm.version>9.2</asm.version>
    <git-commit-id.version>4.9.10</git-commit-id.version>
    <ant-contrib.version>1.0b3</ant-contrib.version>
    <ant-nodeps.version>1.8.1</ant-nodeps.version>
    <jackson.version>2.11.2</jackson.version>
    <besu.version>21.10.2</besu.version>
    <tuweni.version>2.0.0</tuweni.version>
    <caffeine.version>3.0.4</caffeine.version>
    <besu-native.version>0.4.2</besu-native.version>
  </properties>
=======
		<asm.version>9.2</asm.version>
		<git-commit-id.version>4.9.10</git-commit-id.version>
		<ant-contrib.version>1.0b3</ant-contrib.version>
		<ant-nodeps.version>1.8.1</ant-nodeps.version>
		<jackson.version>2.11.2</jackson.version>
		<besu.version>21.10.2</besu.version>
		<tuweni.version>2.0.0</tuweni.version>
		<besu-native.version>0.4.2</besu-native.version>
	</properties>
>>>>>>> 490e0ded

	<build>
		<sourceDirectory>src/main/java</sourceDirectory>
		<plugins>
			<plugin>
				<groupId>org.codehaus.mojo</groupId>
				<artifactId>exec-maven-plugin</artifactId>
				<executions>
					<execution>
						<id>stage-changes</id>
						<configuration>
							<executable>/bin/sh</executable>
							<commandlineArgs>
								-c 'git add src/test/java src/main/java'
							</commandlineArgs>
						</configuration>
					</execution>
				</executions>
			</plugin>
			<plugin>
				<groupId>org.apache.maven.plugins</groupId>
				<artifactId>maven-compiler-plugin</artifactId>
				<dependencies>
					<dependency>
						<groupId>org.ow2.asm</groupId>
						<artifactId>asm</artifactId>
						<version>${asm.version}</version>
					</dependency>
				</dependencies>
			</plugin>
			<plugin>
				<groupId>org.apache.maven.plugins</groupId>
				<artifactId>maven-resources-plugin</artifactId>
				<executions>
					<execution>
						<id>with-filtering</id>
						<phase>process-resources</phase>
						<goals>
							<goal>resources</goal>
						</goals>
						<configuration>
							<propertiesEncoding>ISO-8859-1</propertiesEncoding>
							<resources>
								<resource>
									<directory>src/main/resources</directory>
									<excludes>
										<!-- VIM swap files -->
										<exclude>**/*.sw*</exclude>
									</excludes>
									<filtering>true</filtering>
								</resource>
							</resources>
						</configuration>
					</execution>
				</executions>
			</plugin>
			<plugin>
				<groupId>org.apache.maven.plugins</groupId>
				<artifactId>maven-dependency-plugin</artifactId>
				<executions>
					<execution>
						<id>copy</id>
						<phase>install</phase>
						<goals>
							<goal>copy</goal>
						</goals>
						<configuration>
							<stripVersion>true</stripVersion>
						</configuration>
					</execution>
					<execution>
						<id>copy-dependencies</id>
						<phase>install</phase>
						<goals>
							<goal>copy-dependencies</goal>
						</goals>
					</execution>
				</executions>
				<configuration>
					<artifactItems>
						<artifactItem>
							<groupId>${project.groupId}</groupId>
							<artifactId>${project.artifactId}</artifactId>
							<version>${project.version}</version>
							<type>${project.packaging}</type>
							<destFileName>${app.name}.${project.packaging}</destFileName>
							<outputDirectory>${sdk.dir}/data/apps/</outputDirectory>
						</artifactItem>
					</artifactItems>
					<outputDirectory>${sdk.dir}/data/lib</outputDirectory>
				</configuration>
			</plugin>
			<plugin>
				<groupId>org.apache.maven.plugins</groupId>
				<artifactId>maven-jar-plugin</artifactId>
				<configuration>
					<archive>
						<manifest>
							<mainClass>com.hedera.services.${mainClass.name}</mainClass>
							<addClasspath>true</addClasspath>
							<classpathPrefix>../lib/</classpathPrefix>
							<useUniqueVersions>false</useUniqueVersions>
						</manifest>
					</archive>
				</configuration>
			</plugin>
			<plugin>
				<groupId>org.apache.maven.plugins</groupId>
				<artifactId>maven-source-plugin</artifactId>
				<executions>
					<execution>
						<id>attach-sources</id>
						<goals>
							<goal>jar</goal>
						</goals>
					</execution>
				</executions>
			</plugin>
			<plugin>
				<groupId>pl.project13.maven</groupId>
				<artifactId>git-commit-id-plugin</artifactId>
				<version>${git-commit-id.version}</version>
				<executions>
					<execution>
						<id>get-the-git-infos</id>
						<goals>
							<goal>revision</goal>
						</goals>
					</execution>
				</executions>
				<configuration>
					<dotGitDirectory>${project.basedir}/.git</dotGitDirectory>
					<prefix>git</prefix>
					<verbose>false</verbose>
					<generateGitPropertiesFile>true</generateGitPropertiesFile>
					<generateGitPropertiesFilename>
						${project.build.outputDirectory}/build.properties
					</generateGitPropertiesFilename>
					<format>properties</format>
					<gitDescribe>
						<skip>false</skip>
						<always>false</always>
						<dirty>-dirty</dirty>
					</gitDescribe>
				</configuration>
			</plugin>
			<plugin>
				<groupId>org.apache.maven.plugins</groupId>
				<artifactId>maven-antrun-plugin</artifactId>
				<version>3.0.0</version>
				<executions>
					<execution>
						<id>app-clean</id>
						<configuration>
							<target>
								<delete includeemptydirs="true" quiet="false">
									<fileset dir="${project.basedir}">
										<include name="*.csv"/>
										<include name="settingsUsed.txt"/>
										<include name="data/accountBalances/**/*"/>
										<include name="data/config/*.bin"/>
										<include name="data/onboard/*.csv"/>
										<include name="data/onboard/exchangeRate.txt"/>
										<include name="data/onboard/exportedAccount.txt"/>
										<include name="data/onboard/feeSchedule.txt"/>
										<include name="data/recordstreams/**/*"/>
										<include name="data/saved/**/*"/>
										<include name="output/**/*"/>
									</fileset>
								</delete>
							</target>
						</configuration>
					</execution>
					<execution>
						<phase>generate-resources</phase>
						<id>empty-swirlds-jar-for-old-build-scripts</id>
						<configuration>
							<target>
								<touch file="swirlds.jar"/>
							</target>
						</configuration>
						<goals>
							<goal>run</goal>
						</goals>
					</execution>
				</executions>
				<dependencies>
					<dependency>
						<groupId>ant-contrib</groupId>
						<artifactId>ant-contrib</artifactId>
						<version>${ant-contrib.version}</version>
						<exclusions>
							<exclusion>
								<groupId>ant</groupId>
								<artifactId>ant</artifactId>
							</exclusion>
						</exclusions>
					</dependency>
					<dependency>
						<groupId>org.apache.ant</groupId>
						<artifactId>ant-nodeps</artifactId>
						<version>${ant-nodeps.version}</version>
					</dependency>
				</dependencies>
			</plugin>
		</plugins>
	</build>

<<<<<<< HEAD
  <dependencies>
    <dependency>
      <groupId>com.hedera.hashgraph</groupId>
      <artifactId>hapi-fees</artifactId>
      <version>0.21.0-SNAPSHOT</version>
    </dependency>
    <dependency>
      <groupId>com.hedera.hashgraph</groupId>
      <artifactId>hapi-utils</artifactId>
      <version>0.21.0-SNAPSHOT</version>
    </dependency>
    <dependency>
      <groupId>com.swirlds</groupId>
      <artifactId>swirlds-platform-core</artifactId>
    </dependency>
    <dependency>
      <groupId>com.swirlds</groupId>
      <artifactId>swirlds-fchashmap</artifactId>
    </dependency>
    <dependency>
      <groupId>com.swirlds</groupId>
      <artifactId>swirlds-jasperdb</artifactId>
    </dependency>
    <dependency>
      <groupId>com.swirlds</groupId>
      <artifactId>swirlds-merkle</artifactId>
    </dependency>
    <dependency>
      <groupId>com.swirlds</groupId>
      <artifactId>swirlds-fcqueue</artifactId>
    </dependency>
    <dependency>
      <groupId>com.swirlds</groupId>
      <artifactId>swirlds-virtualmap</artifactId>
    </dependency>
    <dependency>
      <groupId>com.hedera.hashgraph</groupId>
      <artifactId>ethereumj-core</artifactId>
    </dependency>
    <dependency>
      <groupId>com.fasterxml.jackson.core</groupId>
      <artifactId>jackson-databind</artifactId>
      <version>${jackson.version}</version>
    </dependency>
    <dependency>
      <groupId>io.grpc</groupId>
      <artifactId>grpc-netty</artifactId>
    </dependency>
    <dependency>
      <groupId>io.grpc</groupId>
      <artifactId>grpc-protobuf</artifactId>
    </dependency>
    <dependency>
      <groupId>io.grpc</groupId>
      <artifactId>grpc-stub</artifactId>
    </dependency>
    <dependency>
      <groupId>io.netty</groupId>
      <artifactId>netty-transport-native-epoll</artifactId>
      <classifier>linux-x86_64</classifier>
    </dependency>
    <dependency>
      <groupId>io.netty</groupId>
      <artifactId>netty-handler</artifactId>
    </dependency>
    <dependency>
      <groupId>org.apache.tuweni</groupId>
      <artifactId>tuweni-units</artifactId>
      <version>${tuweni.version}</version>
    </dependency>
    <dependency>
      <groupId>org.hyperledger.besu</groupId>
      <artifactId>bls12-381</artifactId>
      <version>${besu-native.version}</version>
	</dependency>
    <dependency>
      <groupId>org.hyperledger.besu</groupId>
      <artifactId>evm</artifactId>
      <version>${besu.version}</version>
    </dependency>
    <dependency>
      <groupId>org.hyperledger.besu</groupId>
      <artifactId>besu-datatypes</artifactId>
      <version>${besu.version}</version>
    </dependency>
    <dependency>
      <groupId>com.github.ben-manes.caffeine</groupId>
      <artifactId>caffeine</artifactId>
      <version>${caffeine.version}</version>
    </dependency>
  </dependencies>
=======
	<dependencies>
		<dependency>
			<groupId>com.hedera.hashgraph</groupId>
			<artifactId>hapi-fees</artifactId>
			<version>0.21.0-SNAPSHOT</version>
		</dependency>
		<dependency>
			<groupId>com.hedera.hashgraph</groupId>
			<artifactId>hapi-utils</artifactId>
			<version>0.21.0-SNAPSHOT</version>
		</dependency>
		<dependency>
			<groupId>com.swirlds</groupId>
			<artifactId>swirlds-platform-core</artifactId>
		</dependency>
		<dependency>
			<groupId>com.swirlds</groupId>
			<artifactId>swirlds-fchashmap</artifactId>
		</dependency>
		<dependency>
			<groupId>com.swirlds</groupId>
			<artifactId>swirlds-merkle</artifactId>
		</dependency>
		<dependency>
			<groupId>com.swirlds</groupId>
			<artifactId>swirlds-fcqueue</artifactId>
		</dependency>
		<dependency>
			<groupId>com.hedera.hashgraph</groupId>
			<artifactId>ethereumj-core</artifactId>
		</dependency>
		<dependency>
			<groupId>com.fasterxml.jackson.core</groupId>
			<artifactId>jackson-databind</artifactId>
			<version>${jackson.version}</version>
		</dependency>
		<dependency>
			<groupId>io.grpc</groupId>
			<artifactId>grpc-netty</artifactId>
		</dependency>
		<dependency>
			<groupId>io.grpc</groupId>
			<artifactId>grpc-protobuf</artifactId>
		</dependency>
		<dependency>
			<groupId>io.grpc</groupId>
			<artifactId>grpc-stub</artifactId>
		</dependency>
		<dependency>
			<groupId>io.netty</groupId>
			<artifactId>netty-transport-native-epoll</artifactId>
			<classifier>linux-x86_64</classifier>
		</dependency>
		<dependency>
			<groupId>io.netty</groupId>
			<artifactId>netty-handler</artifactId>
		</dependency>
		<dependency>
			<groupId>org.apache.tuweni</groupId>
			<artifactId>tuweni-units</artifactId>
			<version>${tuweni.version}</version>
		</dependency>
		<dependency>
			<groupId>org.hyperledger.besu</groupId>
			<artifactId>bls12-381</artifactId>
			<version>${besu-native.version}</version>
		</dependency>
		<dependency>
			<groupId>org.hyperledger.besu</groupId>
			<artifactId>evm</artifactId>
			<version>${besu.version}</version>
		</dependency>
		<dependency>
			<groupId>org.hyperledger.besu</groupId>
			<artifactId>besu-datatypes</artifactId>
			<version>${besu.version}</version>
		</dependency>
	</dependencies>
>>>>>>> 490e0ded

	<repositories>
		<repository>
			<snapshots>
				<enabled>false</enabled>
			</snapshots>
			<id>local-repo-for-swirlds-sdk</id>
			<url>file:${project.basedir}/localSwirldsSDK</url>
		</repository>
		<repository>
			<snapshots>
				<enabled>false</enabled>
			</snapshots>
			<id>besu</id>
			<name>Hyperledger Besu</name>
			<url>https://hyperledger.jfrog.io/artifactory/besu-maven</url>
		</repository>
		<repository>
			<snapshots>
				<enabled>false</enabled>
			</snapshots>
			<id>central</id>
			<name>Central Repository</name>
			<url>https://repo.maven.apache.org/maven2</url>
		</repository>
	</repositories>
	<profiles>
		<profile>
			<id>release</id>
			<build>
				<plugins>
					<plugin>
						<groupId>org.apache.maven.plugins</groupId>
						<artifactId>maven-deploy-plugin</artifactId>
						<configuration>
							<skip>true</skip>
						</configuration>
					</plugin>
				</plugins>
			</build>
		</profile>
		<profile>
			<id>devSetup</id>
			<build>
				<plugins>
					<plugin>
						<groupId>org.apache.maven.plugins</groupId>
						<artifactId>maven-antrun-plugin</artifactId>
						<version>3.0.0</version>
						<executions>
							<execution>
								<phase>generate-resources</phase>
								<id>ensure-node-properties</id>
								<configuration>
									<target>
										<taskdef resource="net/sf/antcontrib/antlib.xml"
												 classpathref="maven.dependency.classpath"/>
										<if>
											<not>
												<available file="data/config/node.properties"/>
											</not>
											<then>
												<copy file="configuration/dev/node.properties"
													  tofile="data/config/node.properties"/>
											</then>
										</if>
									</target>
								</configuration>
								<goals>
									<goal>run</goal>
								</goals>
							</execution>
							<execution>
								<phase>generate-resources</phase>
								<id>ensure-application-properties</id>
								<configuration>
									<target>
										<taskdef resource="net/sf/antcontrib/antlib.xml"
												 classpathref="maven.dependency.classpath"/>
										<if>
											<not>
												<available file="data/config/api-permission.properties"/>
											</not>
											<then>
												<copy file="configuration/dev/api-permission.properties"
													  tofile="data/config/api-permission.properties"/>
											</then>
										</if>
									</target>
								</configuration>
								<goals>
									<goal>run</goal>
								</goals>
							</execution>
							<execution>
								<phase>generate-resources</phase>
								<id>ensure-api-permission-properties</id>
								<configuration>
									<target>
										<taskdef resource="net/sf/antcontrib/antlib.xml"
												 classpathref="maven.dependency.classpath"/>
										<if>
											<not>
												<available file="data/config/application.properties"/>
											</not>
											<then>
												<copy file="configuration/dev/application.properties"
													  tofile="data/config/application.properties"/>
											</then>
										</if>
									</target>
								</configuration>
								<goals>
									<goal>run</goal>
								</goals>
							</execution>
						</executions>
						<dependencies>
							<dependency>
								<groupId>ant-contrib</groupId>
								<artifactId>ant-contrib</artifactId>
								<version>${ant-contrib.version}</version>
								<exclusions>
									<exclusion>
										<groupId>ant</groupId>
										<artifactId>ant</artifactId>
									</exclusion>
								</exclusions>
							</dependency>
							<dependency>
								<groupId>org.apache.ant</groupId>
								<artifactId>ant-nodeps</artifactId>
								<version>${ant-nodeps.version}</version>
							</dependency>
						</dependencies>
					</plugin>
				</plugins>
			</build>
		</profile>
	</profiles>
</project><|MERGE_RESOLUTION|>--- conflicted
+++ resolved
@@ -22,19 +22,8 @@
 		<app.name>HederaNode</app.name>
 		<mainClass.name>ServicesMain</mainClass.name>
 
-<<<<<<< HEAD
-    <asm.version>9.2</asm.version>
-    <git-commit-id.version>4.9.10</git-commit-id.version>
-    <ant-contrib.version>1.0b3</ant-contrib.version>
-    <ant-nodeps.version>1.8.1</ant-nodeps.version>
-    <jackson.version>2.11.2</jackson.version>
-    <besu.version>21.10.2</besu.version>
-    <tuweni.version>2.0.0</tuweni.version>
-    <caffeine.version>3.0.4</caffeine.version>
-    <besu-native.version>0.4.2</besu-native.version>
-  </properties>
-=======
 		<asm.version>9.2</asm.version>
+                <caffeine.version>3.0.4</caffeine.version>
 		<git-commit-id.version>4.9.10</git-commit-id.version>
 		<ant-contrib.version>1.0b3</ant-contrib.version>
 		<ant-nodeps.version>1.8.1</ant-nodeps.version>
@@ -43,7 +32,6 @@
 		<tuweni.version>2.0.0</tuweni.version>
 		<besu-native.version>0.4.2</besu-native.version>
 	</properties>
->>>>>>> 490e0ded
 
 	<build>
 		<sourceDirectory>src/main/java</sourceDirectory>
@@ -252,100 +240,12 @@
 		</plugins>
 	</build>
 
-<<<<<<< HEAD
-  <dependencies>
-    <dependency>
-      <groupId>com.hedera.hashgraph</groupId>
-      <artifactId>hapi-fees</artifactId>
-      <version>0.21.0-SNAPSHOT</version>
-    </dependency>
-    <dependency>
-      <groupId>com.hedera.hashgraph</groupId>
-      <artifactId>hapi-utils</artifactId>
-      <version>0.21.0-SNAPSHOT</version>
-    </dependency>
-    <dependency>
-      <groupId>com.swirlds</groupId>
-      <artifactId>swirlds-platform-core</artifactId>
-    </dependency>
-    <dependency>
-      <groupId>com.swirlds</groupId>
-      <artifactId>swirlds-fchashmap</artifactId>
-    </dependency>
-    <dependency>
-      <groupId>com.swirlds</groupId>
-      <artifactId>swirlds-jasperdb</artifactId>
-    </dependency>
-    <dependency>
-      <groupId>com.swirlds</groupId>
-      <artifactId>swirlds-merkle</artifactId>
-    </dependency>
-    <dependency>
-      <groupId>com.swirlds</groupId>
-      <artifactId>swirlds-fcqueue</artifactId>
-    </dependency>
-    <dependency>
-      <groupId>com.swirlds</groupId>
-      <artifactId>swirlds-virtualmap</artifactId>
-    </dependency>
-    <dependency>
-      <groupId>com.hedera.hashgraph</groupId>
-      <artifactId>ethereumj-core</artifactId>
-    </dependency>
-    <dependency>
-      <groupId>com.fasterxml.jackson.core</groupId>
-      <artifactId>jackson-databind</artifactId>
-      <version>${jackson.version}</version>
-    </dependency>
-    <dependency>
-      <groupId>io.grpc</groupId>
-      <artifactId>grpc-netty</artifactId>
-    </dependency>
-    <dependency>
-      <groupId>io.grpc</groupId>
-      <artifactId>grpc-protobuf</artifactId>
-    </dependency>
-    <dependency>
-      <groupId>io.grpc</groupId>
-      <artifactId>grpc-stub</artifactId>
-    </dependency>
-    <dependency>
-      <groupId>io.netty</groupId>
-      <artifactId>netty-transport-native-epoll</artifactId>
-      <classifier>linux-x86_64</classifier>
-    </dependency>
-    <dependency>
-      <groupId>io.netty</groupId>
-      <artifactId>netty-handler</artifactId>
-    </dependency>
-    <dependency>
-      <groupId>org.apache.tuweni</groupId>
-      <artifactId>tuweni-units</artifactId>
-      <version>${tuweni.version}</version>
-    </dependency>
-    <dependency>
-      <groupId>org.hyperledger.besu</groupId>
-      <artifactId>bls12-381</artifactId>
-      <version>${besu-native.version}</version>
-	</dependency>
-    <dependency>
-      <groupId>org.hyperledger.besu</groupId>
-      <artifactId>evm</artifactId>
-      <version>${besu.version}</version>
-    </dependency>
-    <dependency>
-      <groupId>org.hyperledger.besu</groupId>
-      <artifactId>besu-datatypes</artifactId>
-      <version>${besu.version}</version>
-    </dependency>
-    <dependency>
-      <groupId>com.github.ben-manes.caffeine</groupId>
-      <artifactId>caffeine</artifactId>
-      <version>${caffeine.version}</version>
-    </dependency>
-  </dependencies>
-=======
 	<dependencies>
+                <dependency>
+                  <groupId>com.github.ben-manes.caffeine</groupId>
+                  <artifactId>caffeine</artifactId>
+                  <version>${caffeine.version}</version>
+                </dependency>
 		<dependency>
 			<groupId>com.hedera.hashgraph</groupId>
 			<artifactId>hapi-fees</artifactId>
@@ -423,7 +323,6 @@
 			<version>${besu.version}</version>
 		</dependency>
 	</dependencies>
->>>>>>> 490e0ded
 
 	<repositories>
 		<repository>
