--- conflicted
+++ resolved
@@ -21,9 +21,5 @@
 import com.swirlds.config.api.ConfigProperty;
 
 @ConfigData("virtualdatasource")
-<<<<<<< HEAD
-public record VirtualdatasourceConfig(@ConfigProperty(defaultValue = "true") boolean jasperdbToMerkledb) {}
-=======
 public record VirtualdatasourceConfig(
-        @ConfigProperty(defaultValue = "true") @NetworkProperty boolean jasperdbToMerkledb) {}
->>>>>>> 7d8bad7a
+        @ConfigProperty(defaultValue = "true") @NetworkProperty boolean jasperdbToMerkledb) {}