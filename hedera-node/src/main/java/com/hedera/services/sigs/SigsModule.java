package com.hedera.services.sigs;

/*-
 * ‌
 * Hedera Services Node
 * ​
 * Copyright (C) 2018 - 2021 Hedera Hashgraph, LLC
 * ​
 * Licensed under the Apache License, Version 2.0 (the "License");
 * you may not use this file except in compliance with the License.
 * You may obtain a copy of the License at
 * 
 *      http://www.apache.org/licenses/LICENSE-2.0
 * 
 * Unless required by applicable law or agreed to in writing, software
 * distributed under the License is distributed on an "AS IS" BASIS,
 * WITHOUT WARRANTIES OR CONDITIONS OF ANY KIND, either express or implied.
 * See the License for the specific language governing permissions and
 * limitations under the License.
 * ‍
 */

import com.hedera.services.context.properties.GlobalDynamicProperties;
import com.hedera.services.context.properties.NodeLocalProperties;
import com.hedera.services.files.HederaFs;
import com.hedera.services.keys.HederaKeyActivation;
import com.hedera.services.keys.OnlyIfSigVerifiableValid;
import com.hedera.services.ledger.accounts.BackingStore;
import com.hedera.services.legacy.core.jproto.JKey;
import com.hedera.services.sigs.annotations.HandleSigReqs;
import com.hedera.services.sigs.annotations.PayerSigReqs;
import com.hedera.services.sigs.annotations.RetryingSigReqs;
import com.hedera.services.sigs.order.PolicyBasedSigWaivers;
import com.hedera.services.sigs.order.SigRequirements;
import com.hedera.services.sigs.order.SignatureWaivers;
import com.hedera.services.sigs.utils.PrecheckUtils;
import com.hedera.services.sigs.verification.SyncVerifier;
import com.hedera.services.state.logic.PayerSigValidity;
import com.hedera.services.state.merkle.MerkleAccount;
import com.hedera.services.state.merkle.MerkleTopic;
import com.hedera.services.stats.MiscRunningAvgs;
import com.hedera.services.stats.MiscSpeedometers;
import com.hedera.services.store.schedule.ScheduleStore;
import com.hedera.services.store.tokens.TokenStore;
<<<<<<< HEAD
import com.hedera.services.utils.PermHashInteger;
=======
import com.hedera.services.utils.EntityNum;
>>>>>>> 56c2f253
import com.hederahashgraph.api.proto.java.AccountID;
import com.hederahashgraph.api.proto.java.ResponseCodeEnum;
import com.hederahashgraph.api.proto.java.TransactionBody;
import com.swirlds.common.Platform;
import com.swirlds.common.crypto.TransactionSignature;
import com.swirlds.merkle.map.MerkleMap;
import dagger.Binds;
import dagger.Module;
import dagger.Provides;

import javax.inject.Singleton;
import java.util.function.BiPredicate;
import java.util.function.Predicate;
import java.util.function.Supplier;

import static com.hedera.services.sigs.metadata.DelegatingSigMetadataLookup.backedLookupsFor;
import static com.hedera.services.sigs.metadata.DelegatingSigMetadataLookup.defaultAccountRetryingLookupsFor;
import static com.hedera.services.sigs.metadata.DelegatingSigMetadataLookup.defaultLookupsFor;
import static com.hedera.services.sigs.metadata.SigMetadataLookup.REF_LOOKUP_FACTORY;
import static com.hedera.services.sigs.metadata.SigMetadataLookup.SCHEDULE_REF_LOOKUP_FACTORY;
import static com.hedera.services.state.logic.TerminalSigStatuses.TERMINAL_SIG_STATUSES;

@Module
public abstract class SigsModule {
	@Binds
	@Singleton
	public abstract SignatureWaivers provideSignatureWaivers(PolicyBasedSigWaivers policyBasedSigWaivers);

	@Provides
	@Singleton
	public static SyncVerifier provideSyncVerifier(Platform platform) {
		return platform.getCryptography()::verifySync;
	}

	@Provides
	@Singleton
	public static BiPredicate<JKey, TransactionSignature> provideValidityTest(SyncVerifier syncVerifier) {
		return new OnlyIfSigVerifiableValid(syncVerifier);
	}

	@Provides
	@Singleton
	@HandleSigReqs
	public static SigRequirements provideHandleSigReqs(
			HederaFs hfs,
			TokenStore tokenStore,
			ScheduleStore scheduleStore,
			SignatureWaivers signatureWaivers,
			GlobalDynamicProperties dynamicProperties,
			BackingStore<AccountID, MerkleAccount> backingAccounts,
<<<<<<< HEAD
			Supplier<MerkleMap<PermHashInteger, MerkleTopic>> topics,
			Supplier<MerkleMap<PermHashInteger, MerkleAccount>> accounts
=======
			Supplier<MerkleMap<EntityNum, MerkleTopic>> topics,
			Supplier<MerkleMap<EntityNum, MerkleAccount>> accounts
>>>>>>> 56c2f253
	) {
		final var sigMetaLookup = backedLookupsFor(
				hfs,
				backingAccounts,
				topics,
				accounts,
				REF_LOOKUP_FACTORY.apply(tokenStore),
				SCHEDULE_REF_LOOKUP_FACTORY.apply(scheduleStore));
		return new SigRequirements(sigMetaLookup, dynamicProperties, signatureWaivers);
	}

	@Provides
	@Singleton
	@RetryingSigReqs
	public static SigRequirements provideQuerySigReqs(
			HederaFs hfs,
			TokenStore tokenStore,
			ScheduleStore scheduleStore,
			SignatureWaivers signatureWaivers,
			MiscRunningAvgs runningAvgs,
			MiscSpeedometers speedometers,
			NodeLocalProperties nodeLocalProperties,
			GlobalDynamicProperties dynamicProperties,
<<<<<<< HEAD
			Supplier<MerkleMap<PermHashInteger, MerkleTopic>> topics,
			Supplier<MerkleMap<PermHashInteger, MerkleAccount>> accounts
=======
			Supplier<MerkleMap<EntityNum, MerkleTopic>> topics,
			Supplier<MerkleMap<EntityNum, MerkleAccount>> accounts
>>>>>>> 56c2f253
	) {
		final var sigMetaLookup = defaultAccountRetryingLookupsFor(
				hfs,
				nodeLocalProperties,
				accounts,
				topics,
				REF_LOOKUP_FACTORY.apply(tokenStore),
				SCHEDULE_REF_LOOKUP_FACTORY.apply(scheduleStore),
				runningAvgs,
				speedometers);
		return new SigRequirements(sigMetaLookup, dynamicProperties, signatureWaivers);
	}

	@Provides
	@Singleton
	@PayerSigReqs
	public static SigRequirements providePayerSigReqs(
			HederaFs hfs,
			TokenStore tokenStore,
			ScheduleStore scheduleStore,
			SignatureWaivers signatureWaivers,
			GlobalDynamicProperties dynamicProperties,
<<<<<<< HEAD
			Supplier<MerkleMap<PermHashInteger, MerkleTopic>> topics,
			Supplier<MerkleMap<PermHashInteger, MerkleAccount>> accounts
=======
			Supplier<MerkleMap<EntityNum, MerkleTopic>> topics,
			Supplier<MerkleMap<EntityNum, MerkleAccount>> accounts
>>>>>>> 56c2f253
	) {
		final var sigMetaLookup = defaultLookupsFor(
				hfs,
				accounts,
				topics,
				REF_LOOKUP_FACTORY.apply(tokenStore),
				SCHEDULE_REF_LOOKUP_FACTORY.apply(scheduleStore));
		return new SigRequirements(sigMetaLookup, dynamicProperties, signatureWaivers);
	}

	@Provides
	@Singleton
	public static Predicate<TransactionBody> provideQueryPaymentTest(AccountID nodeAccount) {
		return PrecheckUtils.queryPaymentTestFor(nodeAccount);
	}

	@Provides
	@Singleton
	public static Predicate<ResponseCodeEnum> provideTerminalSigStatusTest() {
		return TERMINAL_SIG_STATUSES;
	}

	@Provides
	@Singleton
	public static PayerSigValidity providePayerSigValidity() {
		return HederaKeyActivation::payerSigIsActive;
	}

	@Provides
	@Singleton
	public static ExpansionHelper provideExpansionHelper() {
		return HederaToPlatformSigOps::expandIn;
	}
}<|MERGE_RESOLUTION|>--- conflicted
+++ resolved
@@ -42,11 +42,7 @@
 import com.hedera.services.stats.MiscSpeedometers;
 import com.hedera.services.store.schedule.ScheduleStore;
 import com.hedera.services.store.tokens.TokenStore;
-<<<<<<< HEAD
-import com.hedera.services.utils.PermHashInteger;
-=======
 import com.hedera.services.utils.EntityNum;
->>>>>>> 56c2f253
 import com.hederahashgraph.api.proto.java.AccountID;
 import com.hederahashgraph.api.proto.java.ResponseCodeEnum;
 import com.hederahashgraph.api.proto.java.TransactionBody;
@@ -97,13 +93,8 @@
 			SignatureWaivers signatureWaivers,
 			GlobalDynamicProperties dynamicProperties,
 			BackingStore<AccountID, MerkleAccount> backingAccounts,
-<<<<<<< HEAD
-			Supplier<MerkleMap<PermHashInteger, MerkleTopic>> topics,
-			Supplier<MerkleMap<PermHashInteger, MerkleAccount>> accounts
-=======
 			Supplier<MerkleMap<EntityNum, MerkleTopic>> topics,
 			Supplier<MerkleMap<EntityNum, MerkleAccount>> accounts
->>>>>>> 56c2f253
 	) {
 		final var sigMetaLookup = backedLookupsFor(
 				hfs,
@@ -127,13 +118,8 @@
 			MiscSpeedometers speedometers,
 			NodeLocalProperties nodeLocalProperties,
 			GlobalDynamicProperties dynamicProperties,
-<<<<<<< HEAD
-			Supplier<MerkleMap<PermHashInteger, MerkleTopic>> topics,
-			Supplier<MerkleMap<PermHashInteger, MerkleAccount>> accounts
-=======
 			Supplier<MerkleMap<EntityNum, MerkleTopic>> topics,
 			Supplier<MerkleMap<EntityNum, MerkleAccount>> accounts
->>>>>>> 56c2f253
 	) {
 		final var sigMetaLookup = defaultAccountRetryingLookupsFor(
 				hfs,
@@ -156,13 +142,8 @@
 			ScheduleStore scheduleStore,
 			SignatureWaivers signatureWaivers,
 			GlobalDynamicProperties dynamicProperties,
-<<<<<<< HEAD
-			Supplier<MerkleMap<PermHashInteger, MerkleTopic>> topics,
-			Supplier<MerkleMap<PermHashInteger, MerkleAccount>> accounts
-=======
 			Supplier<MerkleMap<EntityNum, MerkleTopic>> topics,
 			Supplier<MerkleMap<EntityNum, MerkleAccount>> accounts
->>>>>>> 56c2f253
 	) {
 		final var sigMetaLookup = defaultLookupsFor(
 				hfs,
