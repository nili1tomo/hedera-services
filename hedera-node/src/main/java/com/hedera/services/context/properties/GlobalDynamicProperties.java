--- conflicted
+++ resolved
@@ -67,12 +67,11 @@
 		return maxAccountNum;
 	}
 
-<<<<<<< HEAD
 	public int maxTokensNameLength() {
 		return maxTokensNameLength;
-=======
+	}
+
 	public boolean shouldCreateThresholdRecords() {
 		return shouldCreateThresholdRecords;
->>>>>>> 17795e4e
 	}
 }