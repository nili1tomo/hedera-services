--- conflicted
+++ resolved
@@ -64,11 +64,8 @@
 	private final TokenID[] tokensTouched = new TokenID[MAX_TOKENS_TOUCHED];
 	private final long[] changedAccounts = new long[MAX_BALANCE_CHANGES];
 	private final long[] balanceChanges = new long[MAX_BALANCE_CHANGES];
-<<<<<<< HEAD
-=======
 	private final long[] rewardedAccounts = new long[MAX_BALANCE_CHANGES];
 	private final long[] rewardAmounts = new long[MAX_BALANCE_CHANGES];
->>>>>>> 8be2f480
 	private final List<Long> nftMints = new ArrayList<>();
 	private final List<FcTokenAssociation> autoAssociations = new ArrayList<>();
 	private final Map<TokenID, TransferList.Builder> netTokenChanges = new HashMap<>();
@@ -79,11 +76,6 @@
 	private long netHbarChange = 0;
 	private int numHbarChangesSoFar = 0;
 	private int numRewardedAccounts = 0;
-<<<<<<< HEAD
-	private long[] rewardedAccounts = new long[MAX_BALANCE_CHANGES];
-	private long[] rewardAmounts = new long[MAX_BALANCE_CHANGES];
-=======
->>>>>>> 8be2f480
 	private TokenID newTokenId = null;
 	private AccountID newAccountId = null;
 	private ContractID newContractId = null;
