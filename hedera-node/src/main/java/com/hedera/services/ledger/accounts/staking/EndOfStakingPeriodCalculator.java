/*
 * Copyright (C) 2022 Hedera Hashgraph, LLC
 *
 * Licensed under the Apache License, Version 2.0 (the "License");
 * you may not use this file except in compliance with the License.
 * You may obtain a copy of the License at
 *
 *      http://www.apache.org/licenses/LICENSE-2.0
 *
 * Unless required by applicable law or agreed to in writing, software
 * distributed under the License is distributed on an "AS IS" BASIS,
 * WITHOUT WARRANTIES OR CONDITIONS OF ANY KIND, either express or implied.
 * See the License for the specific language governing permissions and
 * limitations under the License.
 */
package com.hedera.services.ledger.accounts.staking;

import static com.hedera.services.records.TxnAwareRecordsHistorian.DEFAULT_SOURCE_ID;
import static com.hedera.services.state.EntityCreator.NO_CUSTOM_FEES;
import static com.hedera.services.utils.Units.HBARS_TO_TINYBARS;

import com.google.common.annotations.VisibleForTesting;
import com.hedera.services.context.SideEffectsTracker;
import com.hedera.services.context.annotations.CompositeProps;
import com.hedera.services.context.properties.GlobalDynamicProperties;
import com.hedera.services.context.properties.PropertySource;
import com.hedera.services.records.RecordsHistorian;
import com.hedera.services.state.EntityCreator;
import com.hedera.services.state.merkle.MerkleAccount;
import com.hedera.services.state.merkle.MerkleNetworkContext;
import com.hedera.services.state.merkle.MerkleStakingInfo;
import com.hedera.services.store.contracts.precompile.SyntheticTxnFactory;
import com.hedera.services.utils.EntityNum;
import com.hederahashgraph.api.proto.java.NodeStake;
import com.hederahashgraph.api.proto.java.Timestamp;
import com.swirlds.merkle.map.MerkleMap;
import java.time.Instant;
import java.time.LocalDate;
import java.time.ZoneId;
import java.time.ZoneOffset;
import java.util.ArrayList;
import java.util.List;
import java.util.function.Supplier;
import javax.inject.Inject;
import javax.inject.Singleton;
import org.apache.logging.log4j.LogManager;
import org.apache.logging.log4j.Logger;

@Singleton
public class EndOfStakingPeriodCalculator {
<<<<<<< HEAD
=======

>>>>>>> 6f806782
    private static final Logger log = LogManager.getLogger(EndOfStakingPeriodCalculator.class);
    public static final String END_OF_STAKING_PERIOD_CALCULATIONS_MEMO =
            "End of staking period calculation record";
    private static final SideEffectsTracker NO_OTHER_SIDE_EFFECTS = new SideEffectsTracker();

    private final Supplier<MerkleMap<EntityNum, MerkleAccount>> accounts;
    private final Supplier<MerkleMap<EntityNum, MerkleStakingInfo>> stakingInfos;
    private final Supplier<MerkleNetworkContext> networkCtx;
    private final SyntheticTxnFactory syntheticTxnFactory;
    private final RecordsHistorian recordsHistorian;
    private final EntityCreator creator;
    private final PropertySource properties;
    private final GlobalDynamicProperties dynamicProperties;

    @Inject
    public EndOfStakingPeriodCalculator(
            final Supplier<MerkleMap<EntityNum, MerkleAccount>> accounts,
            final Supplier<MerkleMap<EntityNum, MerkleStakingInfo>> stakingInfos,
            final Supplier<MerkleNetworkContext> networkCtx,
            final SyntheticTxnFactory syntheticTxnFactory,
            final RecordsHistorian recordsHistorian,
            final EntityCreator creator,
            final @CompositeProps PropertySource properties,
            final GlobalDynamicProperties dynamicProperties) {
        this.accounts = accounts;
        this.stakingInfos = stakingInfos;
        this.networkCtx = networkCtx;
        this.syntheticTxnFactory = syntheticTxnFactory;
        this.recordsHistorian = recordsHistorian;
        this.creator = creator;
        this.properties = properties;
        this.dynamicProperties = dynamicProperties;
    }

    public void updateNodes(final Instant consensusTime) {
        log.info("Updating node stakes for a just-finished period @ {}", consensusTime);

        if (!dynamicProperties.isStakingEnabled()) {
<<<<<<< HEAD
            log.info(" * Staking not enabled, nothing to do");
=======
            log.info("Staking not enabled, nothing to do");
>>>>>>> 6f806782
            return;
        }

        final var curNetworkCtx = networkCtx.get();
<<<<<<< HEAD
        if (!curNetworkCtx.areRewardsActivated()) {
            log.info(" * Rewards not active, nothing to do");
            return;
        }

=======
>>>>>>> 6f806782
        final var curStakingInfos = stakingInfos.get();
        final var rewardRate = rewardRateForEndingPeriod();
        final var totalStakedRewardStart = curNetworkCtx.getTotalStakedRewardStart();
        // The tinybars earned per hbar for stakers who were staked to a node whose total
        // stakedRewardStart for the ending period was in the range [minStake, maxStake]
        final var perHbarRate =
                totalStakedRewardStart < HBARS_TO_TINYBARS
                        ? 0
                        : rewardRate / (totalStakedRewardStart / HBARS_TO_TINYBARS);
        log.info(
<<<<<<< HEAD
                " * The reward rate for the period was {} tb ({} tb/hbar for nodes with in-range"
=======
                "The reward rate for the period was {} tb ({} tb/hbar for nodes with in-range"
>>>>>>> 6f806782
                        + " stake, given {} total stake reward start)",
                rewardRate,
                perHbarRate,
                totalStakedRewardStart);

        long newTotalStakedStart = 0L;
        long newTotalStakedRewardStart = 0L;
        final List<NodeStake> nodeStakingInfos = new ArrayList<>();
        for (final var nodeNum : curStakingInfos.keySet().stream().sorted().toList()) {
            final var stakingInfo = curStakingInfos.getForModify(nodeNum);

            // The return value is the reward rate (tinybars-per-hbar-staked-to-reward) that will be
            // paid to all
            // accounts who had staked-to-reward for this node long enough to be eligible in the
            // just-finished period
            final var nodeRewardRate =
                    stakingInfo.updateRewardSumHistory(
<<<<<<< HEAD
                            perHbarRate, dynamicProperties.maxDailyStakeRewardThPerH());
=======
                            perHbarRate,
                            dynamicProperties.maxDailyStakeRewardThPerH(),
                            dynamicProperties.requireMinStakeToReward());
>>>>>>> 6f806782

            final var oldStakeRewardStart = stakingInfo.getStakeRewardStart();
            final var pendingRewardHbars =
                    stakingInfo.stakeRewardStartMinusUnclaimed() / HBARS_TO_TINYBARS;
            final var newStakeRewardStart = stakingInfo.reviewElectionsAndRecomputeStakes();
            final var nodePendingRewards = pendingRewardHbars * nodeRewardRate;
            log.info(
<<<<<<< HEAD
                    "  - For node{}, the tb/hbar reward rate was {} for {} pending, "
=======
                    "For node{}, the tb/hbar reward rate was {} for {} pending, "
>>>>>>> 6f806782
                            + "with stake reward start {} -> {}",
                    nodeNum.longValue(),
                    nodeRewardRate,
                    nodePendingRewards,
                    oldStakeRewardStart,
                    newStakeRewardStart);
            curNetworkCtx.increasePendingRewards(nodePendingRewards);
            stakingInfo.resetUnclaimedStakeRewardStart();

            newTotalStakedRewardStart += newStakeRewardStart;
            newTotalStakedStart += stakingInfo.getStake();
            nodeStakingInfos.add(
                    NodeStake.newBuilder()
                            .setNodeId(nodeNum.longValue())
                            .setRewardRate(nodeRewardRate)
                            .setStake(stakingInfo.getStake())
                            .setMinStake(stakingInfo.getMinStake())
                            .setMaxStake(stakingInfo.getMaxStake())
                            .setStakeRewarded(stakingInfo.getStakeToReward())
                            .setStakeNotRewarded(stakingInfo.getStakeToNotReward())
                            .build());
        }
        curNetworkCtx.setTotalStakedRewardStart(newTotalStakedRewardStart);
        curNetworkCtx.setTotalStakedStart(newTotalStakedStart);
        log.info(
<<<<<<< HEAD
                " * Total stake start is now {} ({} rewarded), pending rewards are {} vs 0.0.800"
=======
                "Total stake start is now {} ({} rewarded), pending rewards are {} vs 0.0.800"
>>>>>>> 6f806782
                        + " balance {}",
                newTotalStakedStart,
                newTotalStakedRewardStart,
                curNetworkCtx.pendingRewards(),
                rewardsBalance());

        final var syntheticNodeStakeUpdateTxn =
                syntheticTxnFactory.nodeStakeUpdate(
                        lastInstantOfPreviousPeriodFor(consensusTime), nodeStakingInfos);
<<<<<<< HEAD
=======
        log.info("Exporting:\n{}", nodeStakingInfos);
>>>>>>> 6f806782
        recordsHistorian.trackPrecedingChildRecord(
                DEFAULT_SOURCE_ID,
                syntheticNodeStakeUpdateTxn,
                creator.createSuccessfulSyntheticRecord(
                        NO_CUSTOM_FEES,
                        NO_OTHER_SIDE_EFFECTS,
                        END_OF_STAKING_PERIOD_CALCULATIONS_MEMO));
    }

    @VisibleForTesting
    long rewardRateForEndingPeriod() {
        return Math.max(
                0,
                Math.min(
                        rewardsBalance() - networkCtx.get().pendingRewards(),
                        properties.getLongProperty("staking.rewardRate")));
    }

    @VisibleForTesting
    Timestamp lastInstantOfPreviousPeriodFor(final Instant consensusTime) {
        final var justBeforeMidNightTime =
                LocalDate.ofInstant(consensusTime, ZoneId.of("UTC"))
                        .atStartOfDay()
                        .minusNanos(1); // give out the timestamp that is just before midnight
        return Timestamp.newBuilder()
                .setSeconds(justBeforeMidNightTime.toEpochSecond(ZoneOffset.UTC))
                .setNanos(justBeforeMidNightTime.getNano())
                .build();
    }

    private long rewardsBalance() {
        return accounts.get()
                .get(
                        EntityNum.fromLong(
                                properties.getLongProperty("accounts.stakingRewardAccount")))
                .getBalance();
    }
}<|MERGE_RESOLUTION|>--- conflicted
+++ resolved
@@ -48,10 +48,7 @@
 
 @Singleton
 public class EndOfStakingPeriodCalculator {
-<<<<<<< HEAD
-=======
-
->>>>>>> 6f806782
+
     private static final Logger log = LogManager.getLogger(EndOfStakingPeriodCalculator.class);
     public static final String END_OF_STAKING_PERIOD_CALCULATIONS_MEMO =
             "End of staking period calculation record";
@@ -90,23 +87,11 @@
         log.info("Updating node stakes for a just-finished period @ {}", consensusTime);
 
         if (!dynamicProperties.isStakingEnabled()) {
-<<<<<<< HEAD
-            log.info(" * Staking not enabled, nothing to do");
-=======
             log.info("Staking not enabled, nothing to do");
->>>>>>> 6f806782
             return;
         }
 
         final var curNetworkCtx = networkCtx.get();
-<<<<<<< HEAD
-        if (!curNetworkCtx.areRewardsActivated()) {
-            log.info(" * Rewards not active, nothing to do");
-            return;
-        }
-
-=======
->>>>>>> 6f806782
         final var curStakingInfos = stakingInfos.get();
         final var rewardRate = rewardRateForEndingPeriod();
         final var totalStakedRewardStart = curNetworkCtx.getTotalStakedRewardStart();
@@ -117,11 +102,7 @@
                         ? 0
                         : rewardRate / (totalStakedRewardStart / HBARS_TO_TINYBARS);
         log.info(
-<<<<<<< HEAD
-                " * The reward rate for the period was {} tb ({} tb/hbar for nodes with in-range"
-=======
                 "The reward rate for the period was {} tb ({} tb/hbar for nodes with in-range"
->>>>>>> 6f806782
                         + " stake, given {} total stake reward start)",
                 rewardRate,
                 perHbarRate,
@@ -139,13 +120,9 @@
             // just-finished period
             final var nodeRewardRate =
                     stakingInfo.updateRewardSumHistory(
-<<<<<<< HEAD
-                            perHbarRate, dynamicProperties.maxDailyStakeRewardThPerH());
-=======
                             perHbarRate,
                             dynamicProperties.maxDailyStakeRewardThPerH(),
                             dynamicProperties.requireMinStakeToReward());
->>>>>>> 6f806782
 
             final var oldStakeRewardStart = stakingInfo.getStakeRewardStart();
             final var pendingRewardHbars =
@@ -153,11 +130,7 @@
             final var newStakeRewardStart = stakingInfo.reviewElectionsAndRecomputeStakes();
             final var nodePendingRewards = pendingRewardHbars * nodeRewardRate;
             log.info(
-<<<<<<< HEAD
-                    "  - For node{}, the tb/hbar reward rate was {} for {} pending, "
-=======
                     "For node{}, the tb/hbar reward rate was {} for {} pending, "
->>>>>>> 6f806782
                             + "with stake reward start {} -> {}",
                     nodeNum.longValue(),
                     nodeRewardRate,
@@ -183,11 +156,7 @@
         curNetworkCtx.setTotalStakedRewardStart(newTotalStakedRewardStart);
         curNetworkCtx.setTotalStakedStart(newTotalStakedStart);
         log.info(
-<<<<<<< HEAD
-                " * Total stake start is now {} ({} rewarded), pending rewards are {} vs 0.0.800"
-=======
                 "Total stake start is now {} ({} rewarded), pending rewards are {} vs 0.0.800"
->>>>>>> 6f806782
                         + " balance {}",
                 newTotalStakedStart,
                 newTotalStakedRewardStart,
@@ -197,10 +166,7 @@
         final var syntheticNodeStakeUpdateTxn =
                 syntheticTxnFactory.nodeStakeUpdate(
                         lastInstantOfPreviousPeriodFor(consensusTime), nodeStakingInfos);
-<<<<<<< HEAD
-=======
         log.info("Exporting:\n{}", nodeStakingInfos);
->>>>>>> 6f806782
         recordsHistorian.trackPrecedingChildRecord(
                 DEFAULT_SOURCE_ID,
                 syntheticNodeStakeUpdateTxn,
