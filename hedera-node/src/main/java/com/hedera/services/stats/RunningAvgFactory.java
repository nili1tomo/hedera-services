package com.hedera.services.stats;

/*-
 * ‌
 * Hedera Services Node
 * ​
 * Copyright (C) 2018 - 2021 Hedera Hashgraph, LLC
 * ​
 * Licensed under the Apache License, Version 2.0 (the "License");
 * you may not use this file except in compliance with the License.
 * You may obtain a copy of the License at
 *
 *      http://www.apache.org/licenses/LICENSE-2.0
 *
 * Unless required by applicable law or agreed to in writing, software
 * distributed under the License is distributed on an "AS IS" BASIS,
 * WITHOUT WARRANTIES OR CONDITIONS OF ANY KIND, either express or implied.
 * See the License for the specific language governing permissions and
 * limitations under the License.
 * ‍
 */

<<<<<<< HEAD

=======
>>>>>>> ce351b52
import com.swirlds.common.statistics.StatEntry;
import com.swirlds.common.statistics.StatsRunningAverage;

public interface RunningAvgFactory {
	default StatEntry from(String name, String desc, StatsRunningAverage runningAvg) {
		return new StatEntry(
				"app",
				name,
				desc,
				"%,13.6f",
				runningAvg,
				newHalfLife -> {
					runningAvg.reset(newHalfLife);
					return runningAvg;
				},
				runningAvg::reset,
				runningAvg::getWeightedMean);
	}
}<|MERGE_RESOLUTION|>--- conflicted
+++ resolved
@@ -20,10 +20,6 @@
  * ‍
  */
 
-<<<<<<< HEAD
-
-=======
->>>>>>> ce351b52
 import com.swirlds.common.statistics.StatEntry;
 import com.swirlds.common.statistics.StatsRunningAverage;
 
