package com.hedera.services.tokens;

/*-
 * ‌
 * Hedera Services Node
 * ​
 * Copyright (C) 2018 - 2020 Hedera Hashgraph, LLC
 * ​
 * Licensed under the Apache License, Version 2.0 (the "License");
 * you may not use this file except in compliance with the License.
 * You may obtain a copy of the License at
 *
 *      http://www.apache.org/licenses/LICENSE-2.0
 *
 * Unless required by applicable law or agreed to in writing, software
 * distributed under the License is distributed on an "AS IS" BASIS,
 * WITHOUT WARRANTIES OR CONDITIONS OF ANY KIND, either express or implied.
 * See the License for the specific language governing permissions and
 * limitations under the License.
 * ‍
 */

import com.hedera.services.context.properties.GlobalDynamicProperties;
import com.hedera.services.ledger.HederaLedger;
import com.hedera.services.ledger.TransactionalLedger;
import com.hedera.services.ledger.ids.EntityIdSource;
import com.hedera.services.ledger.properties.AccountProperty;
import com.hedera.services.ledger.properties.TokenRelProperty;
import com.hedera.services.legacy.core.jproto.JKey;
import com.hedera.services.state.merkle.MerkleAccount;
import com.hedera.services.state.merkle.MerkleEntityId;
import com.hedera.services.state.merkle.MerkleToken;
import com.hedera.services.state.merkle.MerkleTokenRelStatus;
import com.hedera.services.txns.validation.OptionValidator;
import com.hederahashgraph.api.proto.java.AccountID;
import com.hederahashgraph.api.proto.java.Duration;
import com.hederahashgraph.api.proto.java.ResponseCodeEnum;
import com.hederahashgraph.api.proto.java.TokenCreateTransactionBody;
import com.hederahashgraph.api.proto.java.TokenID;
import com.hederahashgraph.api.proto.java.TokenUpdateTransactionBody;
import com.swirlds.fcmap.FCMap;

import java.util.ArrayList;
import java.util.HashMap;
import java.util.HashSet;
import java.util.List;
import java.util.Map;
import java.util.Optional;
import java.util.Set;
import java.util.concurrent.atomic.AtomicReference;
import java.util.function.BiFunction;
import java.util.function.Consumer;
import java.util.function.Function;
import java.util.function.Supplier;

import static com.hedera.services.ledger.accounts.BackingTokenRels.asTokenRel;
import static com.hedera.services.ledger.properties.TokenRelProperty.IS_FROZEN;
import static com.hedera.services.ledger.properties.TokenRelProperty.IS_KYC_GRANTED;
import static com.hedera.services.ledger.properties.TokenRelProperty.TOKEN_BALANCE;
import static com.hedera.services.state.merkle.MerkleEntityId.fromTokenId;
import static com.hedera.services.state.submerkle.EntityId.ofNullableAccountId;
import static com.hedera.services.tokens.TokenCreationResult.failure;
import static com.hedera.services.tokens.TokenCreationResult.success;
import static com.hedera.services.utils.EntityIdUtils.readableId;
import static com.hedera.services.utils.MiscUtils.asFcKeyUnchecked;
import static com.hedera.services.utils.MiscUtils.asUsableFcKey;
import static com.hederahashgraph.api.proto.java.ResponseCodeEnum.ACCOUNT_DELETED;
import static com.hederahashgraph.api.proto.java.ResponseCodeEnum.ACCOUNT_FROZEN_FOR_TOKEN;
import static com.hederahashgraph.api.proto.java.ResponseCodeEnum.ACCOUNT_KYC_NOT_GRANTED_FOR_TOKEN;
import static com.hederahashgraph.api.proto.java.ResponseCodeEnum.CANNOT_WIPE_TOKEN_TREASURY_ACCOUNT;
import static com.hederahashgraph.api.proto.java.ResponseCodeEnum.INSUFFICIENT_TOKEN_BALANCE;
import static com.hederahashgraph.api.proto.java.ResponseCodeEnum.INVALID_ACCOUNT_ID;
import static com.hederahashgraph.api.proto.java.ResponseCodeEnum.INVALID_ADMIN_KEY;
import static com.hederahashgraph.api.proto.java.ResponseCodeEnum.INVALID_AUTORENEW_ACCOUNT;
import static com.hederahashgraph.api.proto.java.ResponseCodeEnum.INVALID_EXPIRATION_TIME;
import static com.hederahashgraph.api.proto.java.ResponseCodeEnum.INVALID_FREEZE_KEY;
import static com.hederahashgraph.api.proto.java.ResponseCodeEnum.INVALID_KYC_KEY;
import static com.hederahashgraph.api.proto.java.ResponseCodeEnum.INVALID_RENEWAL_PERIOD;
import static com.hederahashgraph.api.proto.java.ResponseCodeEnum.INVALID_SUPPLY_KEY;
import static com.hederahashgraph.api.proto.java.ResponseCodeEnum.INVALID_TOKEN_BURN_AMOUNT;
import static com.hederahashgraph.api.proto.java.ResponseCodeEnum.INVALID_TOKEN_DECIMALS;
import static com.hederahashgraph.api.proto.java.ResponseCodeEnum.INVALID_TOKEN_INITIAL_SUPPLY;
import static com.hederahashgraph.api.proto.java.ResponseCodeEnum.INVALID_TOKEN_ID;
import static com.hederahashgraph.api.proto.java.ResponseCodeEnum.INVALID_TOKEN_MINT_AMOUNT;
import static com.hederahashgraph.api.proto.java.ResponseCodeEnum.INVALID_TOKEN_SYMBOL;
import static com.hederahashgraph.api.proto.java.ResponseCodeEnum.INVALID_TREASURY_ACCOUNT_FOR_TOKEN;
import static com.hederahashgraph.api.proto.java.ResponseCodeEnum.INVALID_WIPE_KEY;
import static com.hederahashgraph.api.proto.java.ResponseCodeEnum.INVALID_WIPING_AMOUNT;
import static com.hederahashgraph.api.proto.java.ResponseCodeEnum.MISSING_TOKEN_NAME;
import static com.hederahashgraph.api.proto.java.ResponseCodeEnum.MISSING_TOKEN_SYMBOL;
import static com.hederahashgraph.api.proto.java.ResponseCodeEnum.OK;
import static com.hederahashgraph.api.proto.java.ResponseCodeEnum.TOKENS_PER_ACCOUNT_LIMIT_EXCEEDED;
import static com.hederahashgraph.api.proto.java.ResponseCodeEnum.TOKEN_ALREADY_ASSOCIATED_TO_ACCOUNT;
import static com.hederahashgraph.api.proto.java.ResponseCodeEnum.TOKEN_HAS_NO_FREEZE_KEY;
import static com.hederahashgraph.api.proto.java.ResponseCodeEnum.TOKEN_HAS_NO_KYC_KEY;
import static com.hederahashgraph.api.proto.java.ResponseCodeEnum.TOKEN_HAS_NO_SUPPLY_KEY;
import static com.hederahashgraph.api.proto.java.ResponseCodeEnum.TOKEN_HAS_NO_WIPE_KEY;
import static com.hederahashgraph.api.proto.java.ResponseCodeEnum.TOKEN_NAME_TOO_LONG;
import static com.hederahashgraph.api.proto.java.ResponseCodeEnum.TOKEN_IS_IMMUTABLE;
import static com.hederahashgraph.api.proto.java.ResponseCodeEnum.TOKEN_NOT_ASSOCIATED_TO_ACCOUNT;
import static com.hederahashgraph.api.proto.java.ResponseCodeEnum.TOKEN_SYMBOL_TOO_LONG;
import static com.hederahashgraph.api.proto.java.ResponseCodeEnum.TOKEN_WAS_DELETED;
import static com.hederahashgraph.api.proto.java.ResponseCodeEnum.TRANSACTION_REQUIRES_ZERO_TOKEN_BALANCES;
import static java.util.stream.IntStream.range;

/**
 * Provides a managing store for arbitrary tokens.
 *
 * @author Michael Tinker
 */
public class HederaTokenStore implements TokenStore {
	static final TokenID NO_PENDING_ID = TokenID.getDefaultInstance();

	private final EntityIdSource ids;
	private final OptionValidator validator;
	private final GlobalDynamicProperties properties;
	private final Supplier<FCMap<MerkleEntityId, MerkleToken>> tokens;
	private final TransactionalLedger<
			Map.Entry<AccountID, TokenID>,
			TokenRelProperty,
			MerkleTokenRelStatus> tokenRelsLedger;

	private HederaLedger hederaLedger;
	private TransactionalLedger<AccountID, AccountProperty, MerkleAccount> accountsLedger;

<<<<<<< HEAD
	Map<String, TokenID> symbolKeyedIds = new HashMap<>();
	Map<String, TokenID> nameKeyedIds = new HashMap<>();
	Map<AccountID, Set<TokenID>> knownTreasuries = new HashMap<>();

=======
>>>>>>> 271ebfbc
	TokenID pendingId = NO_PENDING_ID;
	MerkleToken pendingCreation;

	public HederaTokenStore(
			EntityIdSource ids,
			OptionValidator validator,
			GlobalDynamicProperties properties,
			Supplier<FCMap<MerkleEntityId, MerkleToken>> tokens,
			TransactionalLedger<Map.Entry<AccountID, TokenID>, TokenRelProperty, MerkleTokenRelStatus> tokenRelsLedger
	) {
		this.ids = ids;
		this.tokens = tokens;
		this.validator = validator;
		this.properties = properties;
		this.tokenRelsLedger = tokenRelsLedger;
<<<<<<< HEAD

		tokens.get().forEach((key, value) -> {
			symbolKeyedIds.put(value.symbol(), key.toTokenId());
			nameKeyedIds.put(value.name(), key.toTokenId());
			addKnownTreasury(value.treasury().toGrpcAccountId(), key.toTokenId());
		});
=======
>>>>>>> 271ebfbc
	}

	@Override
	public boolean isCreationPending() {
		return pendingId != NO_PENDING_ID;
	}

	@Override
	public void setHederaLedger(HederaLedger hederaLedger) {
		hederaLedger.setTokenRelsLedger(tokenRelsLedger);
		this.hederaLedger = hederaLedger;
	}

	@Override
	public void setAccountsLedger(TransactionalLedger<AccountID, AccountProperty, MerkleAccount> accountsLedger) {
		this.accountsLedger = accountsLedger;
	}

	@Override
	public ResponseCodeEnum associate(AccountID aId, List<TokenID> tokens) {
		return fullySanityChecked(aId, tokens, (account, tokenIds) -> {
			var accountTokens = hederaLedger.getAssociatedTokens(aId);
			for (TokenID id : tokenIds) {
				if (accountTokens.includes(id)) {
					return TOKEN_ALREADY_ASSOCIATED_TO_ACCOUNT;
				}
			}
			int effectiveRelationships = accountTokens.purge(id -> !exists(id), id -> get(id).isDeleted());
			var validity = OK;
			if ((effectiveRelationships + tokenIds.size()) > properties.maxTokensPerAccount()) {
				validity = TOKENS_PER_ACCOUNT_LIMIT_EXCEEDED;
			} else {
				accountTokens.associateAll(new HashSet<>(tokenIds));
				for (TokenID id : tokenIds) {
					var relationship = asTokenRel(aId, id);
					tokenRelsLedger.create(relationship);
					var token = get(id);
					tokenRelsLedger.set(
							relationship,
							TokenRelProperty.IS_FROZEN,
							token.hasFreezeKey() && token.accountsAreFrozenByDefault());
					tokenRelsLedger.set(
							relationship,
							TokenRelProperty.IS_KYC_GRANTED,
							!token.hasKycKey());
				}
			}
			hederaLedger.setAssociatedTokens(aId, accountTokens);
			return validity;
		});
	}

	@Override
	public ResponseCodeEnum dissociate(AccountID aId, List<TokenID> tokens) {
		return fullySanityChecked(aId, tokens, (account, tokenIds) -> {
			var accountTokens = hederaLedger.getAssociatedTokens(aId);
			for (TokenID tId : tokenIds) {
				if (!accountTokens.includes(tId)) {
					return TOKEN_NOT_ASSOCIATED_TO_ACCOUNT;
				}
				var relationship = asTokenRel(aId, tId);
				long balance = (long)tokenRelsLedger.get(relationship, TOKEN_BALANCE);
				if (balance > 0) {
					return TRANSACTION_REQUIRES_ZERO_TOKEN_BALANCES;
				}
			}
			accountTokens.dissociateAll(new HashSet<>(tokenIds));
			tokenIds.forEach(id -> tokenRelsLedger.destroy(asTokenRel(aId, id)));
			hederaLedger.setAssociatedTokens(aId, accountTokens);
			return OK;
		});
	}

	@Override
	public boolean exists(TokenID id) {
		return pendingId.equals(id) || tokens.get().containsKey(fromTokenId(id));
	}

	@Override
	public MerkleToken get(TokenID id) {
		throwIfMissing(id);

		return pendingId.equals(id) ? pendingCreation : tokens.get().get(fromTokenId(id));
	}

	@Override
	public void apply(TokenID id, Consumer<MerkleToken> change) {
		throwIfMissing(id);

		var key = fromTokenId(id);
		var token = tokens.get().getForModify(key);
		Exception thrown = null;
		try {
			change.accept(token);
		} catch (Exception e) {
			thrown = e;
		}
		tokens.get().replace(key, token);
		if (thrown != null) {
			throw new IllegalArgumentException("Token change failed unexpectedly!", thrown);
		}
	}

	@Override
	public ResponseCodeEnum grantKyc(AccountID aId, TokenID tId) {
		return setHasKyc(aId, tId, true);
	}

	@Override
	public ResponseCodeEnum revokeKyc(AccountID aId, TokenID tId) {
		return setHasKyc(aId, tId, false);
	}

	@Override
	public ResponseCodeEnum unfreeze(AccountID aId, TokenID tId) {
		return setIsFrozen(aId, tId, false);
	}

	@Override
	public ResponseCodeEnum freeze(AccountID aId, TokenID tId) {
		return setIsFrozen(aId, tId, true);
	}

	private ResponseCodeEnum setHasKyc(
			AccountID aId,
			TokenID tId,
			boolean value
	) {
		return manageFlag(
				aId,
				tId,
				value,
				TOKEN_HAS_NO_KYC_KEY,
				TokenRelProperty.IS_KYC_GRANTED,
				MerkleToken::kycKey);
	}

	private ResponseCodeEnum setIsFrozen(
			AccountID aId,
			TokenID tId,
			boolean value
	) {
		return manageFlag(
				aId,
				tId,
				value,
				TOKEN_HAS_NO_FREEZE_KEY,
				TokenRelProperty.IS_FROZEN,
				MerkleToken::freezeKey);
	}

	@Override
	public ResponseCodeEnum adjustBalance(AccountID aId, TokenID tId, long adjustment) {
		return sanityChecked(aId, tId, token -> tryAdjustment(aId, tId, adjustment));
	}

	@Override
	public ResponseCodeEnum wipe(AccountID aId, TokenID tId, long amount, boolean skipKeyCheck) {
		return sanityChecked(aId, tId, token -> {
			if (!skipKeyCheck && !token.hasWipeKey()) {
				return TOKEN_HAS_NO_WIPE_KEY;
			}
			if (ofNullableAccountId(aId).equals(token.treasury())) {
				return CANNOT_WIPE_TOKEN_TREASURY_ACCOUNT;
			}
			if (amount <= 0) {
				return INVALID_WIPING_AMOUNT;
			}

			var relationship = asTokenRel(aId, tId);
			long balance = (long)tokenRelsLedger.get(relationship, TOKEN_BALANCE);
			if (amount > balance) {
				return INVALID_WIPING_AMOUNT;
			}
			tokenRelsLedger.set(relationship, TOKEN_BALANCE, balance - amount);
			hederaLedger.updateTokenXfers(tId, aId, -amount);
			apply(tId, t -> t.adjustTotalSupplyBy(-amount));

			return OK;
		});
	}

	@Override
	public ResponseCodeEnum burn(TokenID tId, long amount) {
		return changeSupply(tId, amount, -1, INVALID_TOKEN_BURN_AMOUNT);
	}

	@Override
	public ResponseCodeEnum mint(TokenID tId, long amount) {
		return changeSupply(tId, amount, +1, INVALID_TOKEN_MINT_AMOUNT);
	}

	private ResponseCodeEnum changeSupply(
			TokenID tId,
			long amount,
			long sign,
			ResponseCodeEnum failure
	) {
		return tokenSanityCheck(tId, token -> {
			if (amount <= 0) {
				return failure;
			}
			if (!token.hasSupplyKey()) {
				return TOKEN_HAS_NO_SUPPLY_KEY;
			}

			var change = sign * amount;
			var toBeUpdatedTotalSupply = token.totalSupply() + change;
			if (toBeUpdatedTotalSupply < 0) {
				return failure;
			}

			var aId = token.treasury().toGrpcAccountId();
			var validity = tryAdjustment(aId, tId, change);
			if (validity != OK) {
				return validity;
			}

			apply(tId, t -> t.adjustTotalSupplyBy(change));

			return OK;
		});
	}

	@Override
	public TokenCreationResult createProvisionally(TokenCreateTransactionBody request, AccountID sponsor, long now) {
		var validity = symbolCheck(request.getSymbol());
		if (validity != OK) {
			return failure(validity);
		}
		validity = nameCheck(request.getName());
		if (validity != OK) {
			return failure(validity);
		}
		validity = accountCheck(request.getTreasury(), INVALID_TREASURY_ACCOUNT_FOR_TOKEN);
		if (validity != OK) {
			return failure(validity);
		}
		if (request.hasAutoRenewAccount()) {
			validity = accountCheck(request.getAutoRenewAccount(), INVALID_AUTORENEW_ACCOUNT);
			if (validity == OK) {
				validity = isValidAutoRenewPeriod(request.getAutoRenewPeriod()) ? OK : INVALID_RENEWAL_PERIOD;
			}
			if (validity != OK) {
				return failure(validity);
			}
		} else {
			if (request.getExpiry() <= now) {
				return failure(INVALID_EXPIRATION_TIME);
			}
		}
		validity = initialSupplyAndDecimalsCheck(request.getInitialSupply(), request.getDecimals());
		if (validity != OK) {
			return failure(validity);
		}
		var freezeKey = asUsableFcKey(request.getFreezeKey());
		validity = freezeSemanticsCheck(freezeKey, request.getFreezeDefault());
		if (validity != OK) {
			return failure(validity);
		}
		var adminKey = asUsableFcKey(request.getAdminKey());
		var kycKey = asUsableFcKey(request.getKycKey());
		var wipeKey = asUsableFcKey(request.getWipeKey());
		var supplyKey = asUsableFcKey(request.getSupplyKey());

		var expiry = expiryOf(request, now);
		pendingId = ids.newTokenId(sponsor);
		pendingCreation = new MerkleToken(
				expiry,
				request.getInitialSupply(),
				request.getDecimals(),
				request.getSymbol(),
				request.getName(),
				request.getFreezeDefault(),
				kycKey.isEmpty(),
				ofNullableAccountId(request.getTreasury()));
		adminKey.ifPresent(pendingCreation::setAdminKey);
		kycKey.ifPresent(pendingCreation::setKycKey);
		wipeKey.ifPresent(pendingCreation::setWipeKey);
		freezeKey.ifPresent(pendingCreation::setFreezeKey);
		supplyKey.ifPresent(pendingCreation::setSupplyKey);
		if (request.hasAutoRenewAccount()) {
			pendingCreation.setAutoRenewAccount(ofNullableAccountId(request.getAutoRenewAccount()));
			pendingCreation.setAutoRenewPeriod(request.getAutoRenewPeriod());
		}

		return success(pendingId);
	}


	public void addKnownTreasury(AccountID aId, TokenID tId) {
		if (!knownTreasuries.containsKey(aId)) {
			knownTreasuries.put(aId, new HashSet<>());
		}
		knownTreasuries.get(aId).add(tId);
	}

	public void removeKnownTreasuryForToken(AccountID aId, TokenID tId) {
		throwIfKnownTreasuryIsMissing(aId);
		knownTreasuries.get(aId).remove(tId);
		if (knownTreasuries.get(aId).isEmpty()) {
			knownTreasuries.remove(aId);
		}
	}

	private void throwIfKnownTreasuryIsMissing(AccountID aId) {
		if (!knownTreasuries.containsKey(aId)) {
			throw new IllegalArgumentException(String.format("No such known treasury '%s'!", readableId(aId)));
		}
	}

	private ResponseCodeEnum tryAdjustment(AccountID aId, TokenID tId, long adjustment) {
		var relationship = asTokenRel(aId, tId);
		if ((boolean)tokenRelsLedger.get(relationship, IS_FROZEN)) {
			return ACCOUNT_FROZEN_FOR_TOKEN;
		}
		if (!(boolean)tokenRelsLedger.get(relationship, IS_KYC_GRANTED)) {
			return ACCOUNT_KYC_NOT_GRANTED_FOR_TOKEN;
		}
		long balance = (long)tokenRelsLedger.get(relationship, TOKEN_BALANCE);
		long newBalance = balance + adjustment;
		if (newBalance < 0) {
			return INSUFFICIENT_TOKEN_BALANCE;
		}
		tokenRelsLedger.set(relationship, TOKEN_BALANCE, newBalance);
		hederaLedger.updateTokenXfers(tId, aId, adjustment);
		return OK;
	}

	private ResponseCodeEnum initialSupplyAndDecimalsCheck(long initialSupply, int decimals) {
		if (initialSupply < 0) {
			return INVALID_TOKEN_INITIAL_SUPPLY;
		}
		return decimals < 0 ? INVALID_TOKEN_DECIMALS : OK;
	}

	private boolean isValidAutoRenewPeriod(long secs) {
		return validator.isValidAutoRenewPeriod(Duration.newBuilder().setSeconds(secs).build());
	}

	private long expiryOf(TokenCreateTransactionBody request, long now) {
		return request.hasAutoRenewAccount()
				? now + request.getAutoRenewPeriod()
				: request.getExpiry();
	}

	@Override
	public void commitCreation() {
		throwIfNoCreationPending();

		tokens.get().put(fromTokenId(pendingId), pendingCreation);
<<<<<<< HEAD
		symbolKeyedIds.put(pendingCreation.symbol(), pendingId);
		nameKeyedIds.put(pendingCreation.name(), pendingId);
		addKnownTreasury(pendingCreation.treasury().toGrpcAccountId(), pendingId);
=======
>>>>>>> 271ebfbc

		resetPendingCreation();
	}

	@Override
	public void rollbackCreation() {
		throwIfNoCreationPending();

		ids.reclaimLastId();
		resetPendingCreation();
	}

	@Override
	public ResponseCodeEnum update(TokenUpdateTransactionBody changes, long now) {
		var tId = resolve(changes.getToken());
		if (tId == MISSING_TOKEN) {
			return INVALID_TOKEN_ID;
		}
		var validity = OK;
		var isExpiryOnly = affectsExpiryAtMost(changes);
		var hasNewSymbol = changes.getSymbol().length() > 0;
		if (hasNewSymbol) {
			validity = symbolCheck(changes.getSymbol());
			if (validity != OK) {
				return validity;
			}
		}
		var hasNewTokenName = changes.getName().length() > 0;
		if (hasNewTokenName) {
			validity = nameCheck(changes.getName());
			if (validity != OK) {
				return validity;
			}
		}
		var hasAutoRenewAccount = changes.hasAutoRenewAccount();
		if (hasAutoRenewAccount) {
			validity = accountCheck(changes.getAutoRenewAccount(), INVALID_AUTORENEW_ACCOUNT);
			if (validity != OK) {
				return validity;
			}
		}

		Optional<JKey> newKycKey = changes.hasKycKey() ? asUsableFcKey(changes.getKycKey()) : Optional.empty();
		Optional<JKey> newWipeKey = changes.hasWipeKey() ? asUsableFcKey(changes.getWipeKey()) : Optional.empty();
		Optional<JKey> newAdminKey = changes.hasAdminKey() ? asUsableFcKey(changes.getAdminKey()) : Optional.empty();
		Optional<JKey> newSupplyKey = changes.hasSupplyKey() ? asUsableFcKey(changes.getSupplyKey()) : Optional.empty();
		Optional<JKey> newFreezeKey = changes.hasFreezeKey() ? asUsableFcKey(changes.getFreezeKey()) : Optional.empty();

		var keyValidity = keyValidity(changes, newKycKey, newAdminKey, newWipeKey, newSupplyKey, newFreezeKey);
		if (keyValidity != OK) {
			return keyValidity;
		}
		var appliedValidity = new AtomicReference<>(OK);
		apply(tId, token -> {
			var candidateExpiry = changes.getExpiry();
			if (candidateExpiry != 0 && candidateExpiry < token.expiry()) {
				appliedValidity.set(INVALID_EXPIRATION_TIME);
			}
			if (hasAutoRenewAccount || token.hasAutoRenewAccount()) {
				if ((changes.getAutoRenewPeriod() != 0 || !token.hasAutoRenewAccount())
						&& !isValidAutoRenewPeriod(changes.getAutoRenewPeriod())) {
					appliedValidity.set(INVALID_RENEWAL_PERIOD);
				}
			}
			if (!token.hasKycKey() && newKycKey.isPresent()) {
				appliedValidity.set(TOKEN_HAS_NO_KYC_KEY);
			}
			if (!token.hasFreezeKey() && newFreezeKey.isPresent()) {
				appliedValidity.set(TOKEN_HAS_NO_FREEZE_KEY);
			}
			if (!token.hasWipeKey() && newWipeKey.isPresent()) {
				appliedValidity.set(TOKEN_HAS_NO_WIPE_KEY);
			}
			if (!token.hasSupplyKey() && newSupplyKey.isPresent()) {
				appliedValidity.set(TOKEN_HAS_NO_SUPPLY_KEY);
			}
			if (!token.hasAdminKey() && !isExpiryOnly) {
				appliedValidity.set(TOKEN_IS_IMMUTABLE);
			}
			if (OK != appliedValidity.get()) {
				return;
			}
			if (changes.hasAdminKey()) {
				token.setAdminKey(asFcKeyUnchecked(changes.getAdminKey()));
			}
			if (changes.hasAutoRenewAccount()) {
				token.setAutoRenewAccount(ofNullableAccountId(changes.getAutoRenewAccount()));
			}
			if (token.hasAutoRenewAccount()) {
				if (changes.getAutoRenewPeriod() > 0) {
					token.setAutoRenewPeriod(changes.getAutoRenewPeriod());
				}
			}
			if (changes.hasFreezeKey()) {
				token.setFreezeKey(asFcKeyUnchecked(changes.getFreezeKey()));
			}
			if (changes.hasKycKey()) {
				token.setKycKey(asFcKeyUnchecked(changes.getKycKey()));
			}
			if (changes.hasSupplyKey()) {
				token.setSupplyKey(asFcKeyUnchecked(changes.getSupplyKey()));
			}
			if (changes.hasWipeKey()) {
				token.setWipeKey(asFcKeyUnchecked(changes.getWipeKey()));
			}
			if (hasNewSymbol) {
				var newSymbol = changes.getSymbol();
				token.setSymbol(newSymbol);
			}
			if (hasNewTokenName) {
				var newName = changes.getName();
				token.setName(newName);
			}
			if (changes.hasTreasury()) {
				var treasuryId = ofNullableAccountId(changes.getTreasury());
				removeKnownTreasuryForToken(token.treasury().toGrpcAccountId(), tId);
				token.setTreasury(treasuryId);
				addKnownTreasury(changes.getTreasury(), tId);
			}
			if (changes.getExpiry() != 0) {
				token.setExpiry(changes.getExpiry());
			}
		});
		return appliedValidity.get();
	}

	public static boolean affectsExpiryAtMost(TokenUpdateTransactionBody op) {
		return !op.hasAdminKey() &&
				!op.hasKycKey() &&
				!op.hasWipeKey() &&
				!op.hasFreezeKey() &&
				!op.hasSupplyKey() &&
				!op.hasTreasury() &&
				!op.hasAutoRenewAccount() &&
				op.getSymbol().length() == 0 &&
				op.getName().length() == 0 &&
				op.getAutoRenewPeriod() == 0;
	}

	private ResponseCodeEnum fullySanityChecked(
			AccountID aId,
			List<TokenID> tokens,
			BiFunction<AccountID, List<TokenID>, ResponseCodeEnum> action
	) {
		var validity = checkAccountExistence(aId);
		if (validity != OK) {
			return validity;
		}
		List<TokenID> tokenIds = new ArrayList<>();
		for (TokenID tID : tokens) {
			var id = resolve(tID);
			if (id == MISSING_TOKEN) {
				return INVALID_TOKEN_ID;
			}
			var token = get(id);
			if (token.isDeleted()) {
				return TOKEN_WAS_DELETED;
			}
			tokenIds.add(id);
		}
		return action.apply(aId, tokenIds);
	}

	private ResponseCodeEnum keyValidity(
			TokenUpdateTransactionBody op,
			Optional<JKey> newKycKey,
			Optional<JKey> newAdminKey,
			Optional<JKey> newWipeKey,
			Optional<JKey> newSupplyKey,
			Optional<JKey> newFreezeKey
	) {
		if (op.hasAdminKey() && newAdminKey.isEmpty()) {
			return INVALID_ADMIN_KEY;
		}
		if (op.hasKycKey() && newKycKey.isEmpty()) {
			return INVALID_KYC_KEY;
		}
		if (op.hasWipeKey() && newWipeKey.isEmpty()) {
			return INVALID_WIPE_KEY;
		}
		if (op.hasSupplyKey() && newSupplyKey.isEmpty()) {
			return INVALID_SUPPLY_KEY;
		}
		if (op.hasFreezeKey() && newFreezeKey.isEmpty()) {
			return INVALID_FREEZE_KEY;
		}
		return OK;
	}

	private void resetPendingCreation() {
		pendingId = NO_PENDING_ID;
		pendingCreation = null;
	}

	private void throwIfNoCreationPending() {
		if (pendingId == NO_PENDING_ID) {
			throw new IllegalStateException("No pending token creation!");
		}
	}

	private void throwIfMissing(TokenID id) {
		if (!exists(id)) {
			throw new IllegalArgumentException(String.format("No such token '%s'!", readableId(id)));
		}
	}

	private ResponseCodeEnum freezeSemanticsCheck(Optional<JKey> candidate, boolean freezeDefault) {
		if (candidate.isEmpty() && freezeDefault) {
			return TOKEN_HAS_NO_FREEZE_KEY;
		}
		return OK;
	}

	private ResponseCodeEnum symbolCheck(String symbol) {
		if (symbol.length() < 1) {
			return MISSING_TOKEN_SYMBOL;
		}
		if (symbol.length() > properties.maxTokenSymbolLength()) {
			return TOKEN_SYMBOL_TOO_LONG;
		}
		return range(0, symbol.length()).mapToObj(symbol::charAt).allMatch(Character::isUpperCase)
				? OK
				: INVALID_TOKEN_SYMBOL;
	}

	private ResponseCodeEnum nameCheck(String name) {
		if (name.length() < 1) {
			return MISSING_TOKEN_NAME;
		}
		if (name.length() > properties.maxTokensNameLength()) {
			return TOKEN_NAME_TOO_LONG;
		}
		return OK;
	}

	public boolean isKnownTreasury(AccountID aid) {
		return knownTreasuries.containsKey(aid);
	}

	private ResponseCodeEnum accountCheck(AccountID id, ResponseCodeEnum failure) {
		if (!accountsLedger.exists(id) || (boolean) accountsLedger.get(id, AccountProperty.IS_DELETED)) {
			return failure;
		}
		return OK;
	}

	private ResponseCodeEnum manageFlag(
			AccountID aId,
			TokenID tId,
			boolean value,
			ResponseCodeEnum keyFailure,
			TokenRelProperty flagProperty,
			Function<MerkleToken, Optional<JKey>> controlKeyFn
	) {
		return sanityChecked(aId, tId, token -> {
			if (controlKeyFn.apply(token).isEmpty()) {
				return keyFailure;
			}
			var relationship = asTokenRel(aId, tId);
			tokenRelsLedger.set(relationship, flagProperty, value);
			return OK;
		});
	}

	private ResponseCodeEnum sanityChecked(
			AccountID aId,
			TokenID tId,
			Function<MerkleToken, ResponseCodeEnum> action
	) {
		var validity = checkExistence(aId, tId);
		if (validity != OK) {
			return validity;
		}

		var token = get(tId);
		if (token.isDeleted()) {
			return TOKEN_WAS_DELETED;
		}

		var key = asTokenRel(aId, tId);
		if (!tokenRelsLedger.exists(key)) {
			return TOKEN_NOT_ASSOCIATED_TO_ACCOUNT;
		}

		return action.apply(token);
	}

	private ResponseCodeEnum tokenSanityCheck(
			TokenID tId,
			Function<MerkleToken, ResponseCodeEnum> action
	) {
		var validity = exists(tId) ? OK : INVALID_TOKEN_ID;
		if (validity != OK) {
			return validity;
		}

		var token = get(tId);
		if (token.isDeleted()) {
			return TOKEN_WAS_DELETED;
		}

		return action.apply(token);
	}

	private ResponseCodeEnum checkExistence(AccountID aId, TokenID tId) {
		var validity = checkAccountExistence(aId);
		if (validity != OK) {
			return validity;
		}
		return exists(tId) ? OK : INVALID_TOKEN_ID;
	}

	private ResponseCodeEnum checkAccountExistence(AccountID aId) {
		return accountsLedger.exists(aId)
				? (hederaLedger.isDeleted(aId) ? ACCOUNT_DELETED : OK)
				: INVALID_ACCOUNT_ID;
	}
}<|MERGE_RESOLUTION|>--- conflicted
+++ resolved
@@ -66,6 +66,7 @@
 import static com.hedera.services.utils.MiscUtils.asUsableFcKey;
 import static com.hederahashgraph.api.proto.java.ResponseCodeEnum.ACCOUNT_DELETED;
 import static com.hederahashgraph.api.proto.java.ResponseCodeEnum.ACCOUNT_FROZEN_FOR_TOKEN;
+import static com.hederahashgraph.api.proto.java.ResponseCodeEnum.ACCOUNT_IS_TREASURY;
 import static com.hederahashgraph.api.proto.java.ResponseCodeEnum.ACCOUNT_KYC_NOT_GRANTED_FOR_TOKEN;
 import static com.hederahashgraph.api.proto.java.ResponseCodeEnum.CANNOT_WIPE_TOKEN_TREASURY_ACCOUNT;
 import static com.hederahashgraph.api.proto.java.ResponseCodeEnum.INSUFFICIENT_TOKEN_BALANCE;
@@ -123,13 +124,8 @@
 	private HederaLedger hederaLedger;
 	private TransactionalLedger<AccountID, AccountProperty, MerkleAccount> accountsLedger;
 
-<<<<<<< HEAD
-	Map<String, TokenID> symbolKeyedIds = new HashMap<>();
-	Map<String, TokenID> nameKeyedIds = new HashMap<>();
 	Map<AccountID, Set<TokenID>> knownTreasuries = new HashMap<>();
 
-=======
->>>>>>> 271ebfbc
 	TokenID pendingId = NO_PENDING_ID;
 	MerkleToken pendingCreation;
 
@@ -145,15 +141,10 @@
 		this.validator = validator;
 		this.properties = properties;
 		this.tokenRelsLedger = tokenRelsLedger;
-<<<<<<< HEAD
 
 		tokens.get().forEach((key, value) -> {
-			symbolKeyedIds.put(value.symbol(), key.toTokenId());
-			nameKeyedIds.put(value.name(), key.toTokenId());
 			addKnownTreasury(value.treasury().toGrpcAccountId(), key.toTokenId());
 		});
-=======
->>>>>>> 271ebfbc
 	}
 
 	@Override
@@ -214,6 +205,10 @@
 				if (!accountTokens.includes(tId)) {
 					return TOKEN_NOT_ASSOCIATED_TO_ACCOUNT;
 				}
+				if(isTreasuryForToken(aId ,tId)) {
+					return ACCOUNT_IS_TREASURY;
+				}
+
 				var relationship = asTokenRel(aId, tId);
 				long balance = (long)tokenRelsLedger.get(relationship, TOKEN_BALANCE);
 				if (balance > 0) {
@@ -505,12 +500,7 @@
 		throwIfNoCreationPending();
 
 		tokens.get().put(fromTokenId(pendingId), pendingCreation);
-<<<<<<< HEAD
-		symbolKeyedIds.put(pendingCreation.symbol(), pendingId);
-		nameKeyedIds.put(pendingCreation.name(), pendingId);
 		addKnownTreasury(pendingCreation.treasury().toGrpcAccountId(), pendingId);
-=======
->>>>>>> 271ebfbc
 
 		resetPendingCreation();
 	}
@@ -750,6 +740,14 @@
 		return knownTreasuries.containsKey(aid);
 	}
 
+	@Override
+	public boolean isTreasuryForToken(AccountID aId, TokenID tId) {
+		if (!isKnownTreasury(aId)) {
+			return false;
+		}
+		return knownTreasuries.get(aId).contains(tId);
+	}
+
 	private ResponseCodeEnum accountCheck(AccountID id, ResponseCodeEnum failure) {
 		if (!accountsLedger.exists(id) || (boolean) accountsLedger.get(id, AccountProperty.IS_DELETED)) {
 			return failure;
