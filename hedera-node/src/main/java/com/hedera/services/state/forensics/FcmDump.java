--- conflicted
+++ resolved
@@ -63,19 +63,12 @@
 	static Function<String, MerkleDataOutputStream> merkleOutFn = dumpLoc -> {
 		try {
 			Files.createDirectories(Path.of(dumpLoc).getParent());
-<<<<<<< HEAD
-			return new MerkleDataOutputStream(Files.newOutputStream(Path.of(dumpLoc))).setExternal(true);
-		} catch (Exception e) {
-			log.warn("Unable to use suggested dump location {}, falling back to STDOUT!", dumpLoc, e);
-			return new MerkleDataOutputStream(System.out);
-=======
 			return merkleOut.apply(Files.newOutputStream(Path.of(dumpLoc))).setExternal(true);
 		} catch (IOException e) {
 			/* State dumps cannot be safely enabled in production, so if we get here it will
 			be in a dev environment where we can fix the location and re-run the test. */
 			log.error("Unable to use suggested dump location {}, please fix", dumpLoc, e);
 			throw new UncheckedIOException(e);
->>>>>>> ce351b52
 		}
 	};
 
