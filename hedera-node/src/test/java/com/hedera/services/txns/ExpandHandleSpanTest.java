--- conflicted
+++ resolved
@@ -15,20 +15,13 @@
  */
 package com.hedera.services.txns;
 
-<<<<<<< HEAD
 import static org.junit.jupiter.api.Assertions.assertNull;
 import static org.junit.jupiter.api.Assertions.assertSame;
 import static org.junit.jupiter.api.Assertions.assertThrows;
-=======
-import static org.junit.jupiter.api.Assertions.assertDoesNotThrow;
-import static org.junit.jupiter.api.Assertions.assertThrows;
-import static org.mockito.Mockito.mock;
->>>>>>> 6f806782
 import static org.mockito.Mockito.verify;
 
 import com.google.protobuf.InvalidProtocolBufferException;
 import com.hedera.services.context.properties.GlobalDynamicProperties;
-import com.hedera.services.ledger.accounts.AliasManager;
 import com.hedera.services.txns.span.ExpandHandleSpan;
 import com.hedera.services.txns.span.SpanMapManager;
 import com.hedera.services.txns.validation.OptionValidator;
@@ -39,12 +32,7 @@
 import com.hederahashgraph.api.proto.java.Transaction;
 import com.hederahashgraph.api.proto.java.TransactionBody;
 import com.hederahashgraph.api.proto.java.TransactionID;
-<<<<<<< HEAD
 import com.swirlds.common.system.transaction.internal.SwirldTransaction;
-=======
-import com.swirlds.common.system.transaction.SwirldTransaction;
-import java.util.concurrent.TimeUnit;
->>>>>>> 6f806782
 import org.junit.jupiter.api.BeforeEach;
 import org.junit.jupiter.api.Test;
 import org.junit.jupiter.api.extension.ExtendWith;
@@ -54,19 +42,11 @@
 @ExtendWith(MockitoExtension.class)
 class ExpandHandleSpanTest {
     @Mock private SpanMapManager handleSpanMap;
-    @Mock private AliasManager aliasManager;
-<<<<<<< HEAD
+    @Mock private GlobalDynamicProperties dynamicProperties;
+    @Mock private OptionValidator validator;
 
-    private final AccessorFactory accessorFactory = new AccessorFactory(aliasManager);
-=======
-    @Mock private OptionValidator validator;
-    @Mock private GlobalDynamicProperties properties;
-
-    private AccessorFactory accessorFactory = new AccessorFactory(properties, validator);
-
-    private final long duration = 20;
-    private final TimeUnit testUnit = TimeUnit.MILLISECONDS;
->>>>>>> 6f806782
+    private final AccessorFactory accessorFactory =
+            new AccessorFactory(dynamicProperties, validator);
 
     private final byte[] validTxnBytes =
             Transaction.newBuilder()
@@ -83,7 +63,6 @@
                                     .toByteString())
                     .build()
                     .toByteArray();
-<<<<<<< HEAD
     private final com.swirlds.common.system.transaction.Transaction validTxn =
             new SwirldTransaction(validTxnBytes);
     private final com.swirlds.common.system.transaction.Transaction invalidTxn =
@@ -110,39 +89,10 @@
         final SwirldsTxnAccessor accessor = validTxn.getMetadata();
         assertSame(accessor, subject.accessorFor(validTxn));
         assertNull(validTxn.getMetadata());
-=======
-
-    private final SwirldTransaction validTxn = new SwirldTransaction(validTxnBytes);
-    private final SwirldTransaction invalidTxn = new SwirldTransaction("NONSENSE".getBytes());
-
-    private ExpandHandleSpan subject;
-
-    @BeforeEach
-    void setUp() {
-        subject = new ExpandHandleSpan(duration, testUnit, handleSpanMap, accessorFactory);
-    }
-
-    @Test
-    void propagatesIpbe() {
-        final var accessor = mock(SignedTxnAccessor.class);
-        // expect:
-        assertThrows(InvalidProtocolBufferException.class, () -> subject.track(invalidTxn));
-        assertThrows(InvalidProtocolBufferException.class, () -> subject.accessorFor(invalidTxn));
-    }
-
-    @Test
-    void expandsOnTracking() {
-        assertDoesNotThrow(() -> subject.track(validTxn));
-        assertDoesNotThrow(() -> subject.accessorFor(validTxn));
->>>>>>> 6f806782
     }
 
     @Test
     void reExpandsIfNotCached() throws InvalidProtocolBufferException {
-<<<<<<< HEAD
-=======
-        // when:
->>>>>>> 6f806782
         final var endAccessor = subject.accessorFor(validTxn);
 
         verify(handleSpanMap).expandSpan(endAccessor.getDelegate());
