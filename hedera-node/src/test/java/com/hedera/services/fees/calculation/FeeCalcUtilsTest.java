package com.hedera.services.fees.calculation;

/*-
 * ‌
 * Hedera Services Node
 * ​
 * Copyright (C) 2018 - 2021 Hedera Hashgraph, LLC
 * ​
 * Licensed under the Apache License, Version 2.0 (the "License");
 * you may not use this file except in compliance with the License.
 * You may obtain a copy of the License at
 *
 *      http://www.apache.org/licenses/LICENSE-2.0
 *
 * Unless required by applicable law or agreed to in writing, software
 * distributed under the License is distributed on an "AS IS" BASIS,
 * WITHOUT WARRANTIES OR CONDITIONS OF ANY KIND, either express or implied.
 * See the License for the specific language governing permissions and
 * limitations under the License.
 * ‍
 */

import com.google.protobuf.ByteString;
import com.hedera.services.context.primitives.StateView;
import com.hedera.services.files.HFileMeta;
import com.hedera.services.legacy.core.jproto.JKey;
import com.hedera.services.state.merkle.MerkleAccount;
import com.hedera.services.store.tokens.views.internals.PermHashInteger;
import com.hedera.test.utils.IdUtils;
import com.hederahashgraph.api.proto.java.FeeComponents;
import com.hederahashgraph.api.proto.java.FeeData;
import com.hederahashgraph.api.proto.java.FileID;
import com.hederahashgraph.api.proto.java.Key;
import com.hederahashgraph.api.proto.java.Timestamp;
import com.swirlds.merkle.map.MerkleMap;
import org.junit.jupiter.api.Test;

import java.text.MessageFormat;
import java.util.MissingResourceException;
import java.util.Optional;

import static com.hedera.services.fees.calculation.FeeCalcUtils.ZERO_EXPIRY;
import static com.hedera.services.fees.calculation.FeeCalcUtils.lookupAccountExpiry;
import static com.hedera.services.fees.calculation.FeeCalcUtils.lookupFileExpiry;
import static com.hedera.services.fees.calculation.FeeCalcUtils.sumOfUsages;
import static org.junit.jupiter.api.Assertions.assertEquals;
import static org.mockito.BDDMockito.given;
import static org.mockito.BDDMockito.mock;

public class FeeCalcUtilsTest {
<<<<<<< HEAD
	public static String ARTIFACTS_PREFIX_FILE_CONTENT = "f";
	/**
	 * Default value for the prefix for the virtual metadata file
	 */
	public static String ARTIFACTS_PREFIX_FILE_INFO = "k";
	public static String LEDGER_PATH = "/{0}/";
	private final PermHashInteger key = PermHashInteger.fromInt(1234);

	public static String pathOf(FileID fid) {
=======
	private static final String ARTIFACTS_PREFIX_FILE_CONTENT = "f";
	private static final String ARTIFACTS_PREFIX_FILE_INFO = "k";
	private static final String LEDGER_PATH = "/{0}/";
	private static final MerkleEntityId key = new MerkleEntityId(0, 0, 1234);

	public static String pathOf(final FileID fid) {
>>>>>>> d90336ac
		return path(ARTIFACTS_PREFIX_FILE_CONTENT, fid);
	}

	public static String pathOfMeta(final FileID fid) {
		return path(ARTIFACTS_PREFIX_FILE_INFO, fid);
	}

	private static String path(final String buildMarker, final FileID fid) {
		return String.format(
				"%s%s%d",
				buildPath(LEDGER_PATH, "" + fid.getRealmNum()),
				buildMarker,
				fid.getFileNum());
	}

	public static String buildPath(final String path, final Object... params) {
		try {
			return MessageFormat.format(path, params);
		} catch (final MissingResourceException ignore) {
		}
		return path;
	}

	@Test
	void returnsAccountExpiryIfAvail() {
<<<<<<< HEAD
		// setup:
		MerkleAccount account = mock(MerkleAccount.class);
		MerkleMap<PermHashInteger, MerkleAccount> accounts = mock(MerkleMap.class);
		Timestamp expected = Timestamp.newBuilder().setSeconds(Long.MAX_VALUE).build();

=======
		final var account = mock(MerkleAccount.class);
		final FCMap<MerkleEntityId, MerkleAccount> accounts = mock(FCMap.class);
		final var expected = Timestamp.newBuilder().setSeconds(Long.MAX_VALUE).build();
>>>>>>> d90336ac
		given(account.getExpiry()).willReturn(Long.MAX_VALUE);
		given(accounts.get(key)).willReturn(account);

		assertEquals(expected, lookupAccountExpiry(key, accounts));
	}

	@Test
	void returnsZeroFileExpiryIfUnavail() {
		final var view = mock(StateView.class);
		final var fid = IdUtils.asFile("1.2.3");
		given(view.attrOf(fid)).willReturn(Optional.empty());

		assertEquals(ZERO_EXPIRY, lookupFileExpiry(fid, view));
	}

	@Test
	void returnsZeroAccountExpiryIfUnavail() {
		assertEquals(ZERO_EXPIRY, lookupAccountExpiry(null, null));
	}

	@Test
	void returnsFileExpiryIfAvail() throws Exception {
		final var view = mock(StateView.class);
		final var fid = IdUtils.asFile("1.2.3");
		final var wacl = JKey.mapKey(Key.newBuilder().setEd25519(ByteString.copyFrom("YUUP".getBytes())).build());
		final var jInfo = new HFileMeta(false, wacl, Long.MAX_VALUE);
		final var expected = Timestamp.newBuilder().setSeconds(Long.MAX_VALUE).build();
		given(view.attrOf(fid)).willReturn(Optional.of(jInfo));

		assertEquals(expected, lookupFileExpiry(fid, view));
	}

	@Test
	void constructsExpectedPath() {
		final var fid = IdUtils.asFile("1.2.3");
		final var expected = String.format(
				"%s%s%d",
				buildPath(LEDGER_PATH, "" + fid.getRealmNum()),
				ARTIFACTS_PREFIX_FILE_CONTENT,
				fid.getFileNum());

		assertEquals(expected, pathOf(fid));
	}

	@Test
	void constructsExpectedMetaPath() {
		final var fid = IdUtils.asFile("1.2.3");
		final var expected = String.format(
				"%s%s%d",
				buildPath(LEDGER_PATH, "" + fid.getRealmNum()),
				ARTIFACTS_PREFIX_FILE_INFO,
				fid.getFileNum());

		assertEquals(expected, pathOfMeta(fid));
	}

	@Test
	void sumsAsExpected() {
		final var aComp = FeeComponents.newBuilder()
				.setMin(2).setMax(1_234_567)
				.setConstant(1).setBpt(2).setVpt(3).setRbh(4).setSbh(5).setGas(6).setTv(7).setBpr(8).setSbpr(9);
		final var bComp = FeeComponents.newBuilder()
				.setMin(1).setMax(1_234_566)
				.setConstant(9).setBpt(8).setVpt(7).setRbh(6).setSbh(5).setGas(4).setTv(3).setBpr(2).setSbpr(1);
		final var a = FeeData.newBuilder()
				.setNetworkdata(aComp)
				.setNodedata(aComp)
				.setServicedata(aComp)
				.build();
		final var b = FeeData.newBuilder()
				.setNetworkdata(bComp)
				.setNodedata(bComp)
				.setServicedata(bComp)
				.build();

		final var c = sumOfUsages(a, b);
		final var scopedUsages = new FeeComponents[] {
				c.getNodedata(), c.getNetworkdata(), c.getServicedata()
		};

		for (FeeComponents scopedUsage : scopedUsages) {
			assertEquals(1, scopedUsage.getMin());
			assertEquals(1_234_567, scopedUsage.getMax());
			assertEquals(10, scopedUsage.getConstant());
			assertEquals(10, scopedUsage.getBpt());
			assertEquals(10, scopedUsage.getVpt());
			assertEquals(10, scopedUsage.getRbh());
			assertEquals(10, scopedUsage.getSbh());
			assertEquals(10, scopedUsage.getGas());
			assertEquals(10, scopedUsage.getTv());
			assertEquals(10, scopedUsage.getBpr());
			assertEquals(10, scopedUsage.getSbpr());
		}
	}
}<|MERGE_RESOLUTION|>--- conflicted
+++ resolved
@@ -48,24 +48,12 @@
 import static org.mockito.BDDMockito.mock;
 
 public class FeeCalcUtilsTest {
-<<<<<<< HEAD
-	public static String ARTIFACTS_PREFIX_FILE_CONTENT = "f";
-	/**
-	 * Default value for the prefix for the virtual metadata file
-	 */
-	public static String ARTIFACTS_PREFIX_FILE_INFO = "k";
-	public static String LEDGER_PATH = "/{0}/";
-	private final PermHashInteger key = PermHashInteger.fromInt(1234);
-
-	public static String pathOf(FileID fid) {
-=======
 	private static final String ARTIFACTS_PREFIX_FILE_CONTENT = "f";
 	private static final String ARTIFACTS_PREFIX_FILE_INFO = "k";
 	private static final String LEDGER_PATH = "/{0}/";
-	private static final MerkleEntityId key = new MerkleEntityId(0, 0, 1234);
+	private static final PermHashInteger key = PermHashInteger.fromInt(1234);
 
-	public static String pathOf(final FileID fid) {
->>>>>>> d90336ac
+	public static String pathOf(FileID fid) {
 		return path(ARTIFACTS_PREFIX_FILE_CONTENT, fid);
 	}
 
@@ -91,17 +79,11 @@
 
 	@Test
 	void returnsAccountExpiryIfAvail() {
-<<<<<<< HEAD
 		// setup:
-		MerkleAccount account = mock(MerkleAccount.class);
-		MerkleMap<PermHashInteger, MerkleAccount> accounts = mock(MerkleMap.class);
+		final var account = mock(MerkleAccount.class);
+		final MerkleMap<PermHashInteger, MerkleAccount> accounts = mock(MerkleMap.class);
 		Timestamp expected = Timestamp.newBuilder().setSeconds(Long.MAX_VALUE).build();
 
-=======
-		final var account = mock(MerkleAccount.class);
-		final FCMap<MerkleEntityId, MerkleAccount> accounts = mock(FCMap.class);
-		final var expected = Timestamp.newBuilder().setSeconds(Long.MAX_VALUE).build();
->>>>>>> d90336ac
 		given(account.getExpiry()).willReturn(Long.MAX_VALUE);
 		given(accounts.get(key)).willReturn(account);
 
