--- conflicted
+++ resolved
@@ -82,729 +82,6 @@
 
 @ExtendWith(MockitoExtension.class)
 class SyntheticTxnFactoryTest {
-<<<<<<< HEAD
-	@Mock
-	private EthTxData ethTxData;
-	@Mock
-	private ContractCustomizer customizer;
-	@Mock
-	private GlobalDynamicProperties dynamicProperties;
-
-	private SyntheticTxnFactory subject;
-
-	@BeforeEach
-	void setUp() {
-		subject = new SyntheticTxnFactory(dynamicProperties);
-	}
-
-	@Test
-	void synthesizesPrecheckCallFromEthDataWithFnParams() {
-		given(ethTxData.hasToAddress()).willReturn(true);
-		given(ethTxData.hasCallData()).willReturn(true);
-		given(ethTxData.callData()).willReturn(callData);
-		given(ethTxData.gasLimit()).willReturn(gasLimit);
-		given(ethTxData.value()).willReturn(value);
-		given(ethTxData.to()).willReturn(addressTo);
-		final var expectedId = ContractID.newBuilder()
-				.setEvmAddress(ByteString.copyFrom(ethTxData.to()))
-				.build();
-
-		final var synthBody = subject.synthPrecheckContractOpFromEth(ethTxData);
-
-		assertTrue(synthBody.hasContractCall());
-		final var op = synthBody.getContractCall();
-		assertArrayEquals(callData, op.getFunctionParameters().toByteArray());
-		assertEquals(gasLimit, op.getGas());
-		assertEquals(valueInTinyBars, op.getAmount());
-		assertEquals(expectedId, op.getContractID());
-	}
-
-	@Test
-	void synthesizesCallFromEthDataWithFnParams() {
-		given(ethTxData.hasToAddress()).willReturn(true);
-		given(ethTxData.hasCallData()).willReturn(true);
-		given(ethTxData.callData()).willReturn(callData);
-		given(ethTxData.gasLimit()).willReturn(gasLimit);
-		given(ethTxData.value()).willReturn(value);
-		given(ethTxData.to()).willReturn(addressTo);
-		final var expectedId = ContractID.newBuilder()
-				.setEvmAddress(ByteString.copyFrom(ethTxData.to()))
-				.build();
-
-		final var optSynthBody = subject.synthContractOpFromEth(ethTxData);
-		assertTrue(optSynthBody.isPresent());
-		final var synthBody = optSynthBody.get().build();
-
-		assertTrue(synthBody.hasContractCall());
-		final var op = synthBody.getContractCall();
-		assertArrayEquals(callData, op.getFunctionParameters().toByteArray());
-		assertEquals(gasLimit, op.getGas());
-		assertEquals(valueInTinyBars, op.getAmount());
-		assertEquals(expectedId, op.getContractID());
-	}
-
-	@Test
-	void synthesizesCallFromEthDataWithNoFnParams() {
-		given(ethTxData.hasToAddress()).willReturn(true);
-		given(ethTxData.gasLimit()).willReturn(gasLimit);
-		given(ethTxData.value()).willReturn(value);
-		given(ethTxData.to()).willReturn(addressTo);
-		final var expectedId = ContractID.newBuilder()
-				.setEvmAddress(ByteString.copyFrom(ethTxData.to()))
-				.build();
-
-		final var optSynthBody = subject.synthContractOpFromEth(ethTxData);
-		assertTrue(optSynthBody.isPresent());
-		final var synthBody = optSynthBody.get().build();
-
-		assertTrue(synthBody.hasContractCall());
-		final var op = synthBody.getContractCall();
-		assertTrue(op.getFunctionParameters().isEmpty());
-		assertEquals(gasLimit, op.getGas());
-		assertEquals(valueInTinyBars, op.getAmount());
-		assertEquals(expectedId, op.getContractID());
-	}
-
-	@Test
-	void requiresCreateFromEthDataToHaveInitcode() {
-		final var optSynthBody = subject.synthContractOpFromEth(ethTxData);
-
-		assertTrue(optSynthBody.isEmpty());
-	}
-
-	@Test
-	void synthesizesCreateFromEthDataWithInitcode() {
-		given(ethTxData.hasCallData()).willReturn(true);
-		given(ethTxData.callData()).willReturn(callData);
-		given(ethTxData.gasLimit()).willReturn(gasLimit);
-		given(ethTxData.value()).willReturn(value);
-		given(dynamicProperties.typedMinAutoRenewDuration()).willReturn(autoRenewPeriod);
-
-		final var optSynthBody = subject.synthContractOpFromEth(ethTxData);
-
-		assertTrue(optSynthBody.isPresent());
-		final var synthBody = optSynthBody.get().build();
-
-		assertTrue(synthBody.hasContractCreateInstance());
-		final var op = synthBody.getContractCreateInstance();
-		assertArrayEquals(callData, op.getInitcode().toByteArray());
-		assertEquals(gasLimit, op.getGas());
-		assertEquals(valueInTinyBars, op.getInitialBalance());
-		assertEquals(autoRenewPeriod, op.getAutoRenewPeriod());
-	}
-
-	@Test
-	void synthesizesPrecheckCreateFromEthDataWithInitcode() {
-		given(ethTxData.hasCallData()).willReturn(true);
-		given(ethTxData.callData()).willReturn(callData);
-		given(ethTxData.gasLimit()).willReturn(gasLimit);
-		given(ethTxData.value()).willReturn(value);
-		given(dynamicProperties.typedMinAutoRenewDuration()).willReturn(autoRenewPeriod);
-
-		final var synthBody = subject.synthPrecheckContractOpFromEth(ethTxData);
-
-		assertTrue(synthBody.hasContractCreateInstance());
-		final var op = synthBody.getContractCreateInstance();
-		assertArrayEquals(callData, op.getInitcode().toByteArray());
-		assertEquals(gasLimit, op.getGas());
-		assertEquals(valueInTinyBars, op.getInitialBalance());
-		assertEquals(autoRenewPeriod, op.getAutoRenewPeriod());
-	}
-
-	@Test
-	void synthesizesPrecheckCreateFromEthDataWithoutInitcode() {
-		given(ethTxData.gasLimit()).willReturn(gasLimit);
-		given(ethTxData.value()).willReturn(value);
-		given(dynamicProperties.typedMinAutoRenewDuration()).willReturn(autoRenewPeriod);
-		given(ethTxData.replaceCallData(MOCK_INITCODE)).willReturn(ethTxData);
-		given(ethTxData.callData()).willReturn(MOCK_INITCODE);
-
-		final var synthBody = subject.synthPrecheckContractOpFromEth(ethTxData);
-
-		assertTrue(synthBody.hasContractCreateInstance());
-		final var op = synthBody.getContractCreateInstance();
-		assertArrayEquals(SyntheticTxnFactory.MOCK_INITCODE, op.getInitcode().toByteArray());
-		assertEquals(gasLimit, op.getGas());
-		assertEquals(valueInTinyBars, op.getInitialBalance());
-		assertEquals(autoRenewPeriod, op.getAutoRenewPeriod());
-	}
-
-	@Test
-	void synthesizesExpectedContractAutoRenew() {
-		final var result = subject.synthContractAutoRenew(
-				contractNum, newExpiry, autoRenewAccountNum.toGrpcAccountId());
-		final var synthBody = result.build();
-
-		assertTrue(result.hasContractUpdateInstance());
-		final var op = synthBody.getContractUpdateInstance();
-		assertEquals(contractNum.toGrpcContractID(), op.getContractID());
-		assertEquals(autoRenewAccountNum.toGrpcAccountId(), synthBody.getTransactionID().getAccountID());
-		assertEquals(newExpiry, op.getExpirationTime().getSeconds());
-	}
-
-	@Test
-	void synthesizesExpectedContractAutoRemove() {
-		final var result = subject.synthContractAutoRemove(contractNum);
-		final var synthBody = result.build();
-
-		assertTrue(result.hasContractDeleteInstance());
-		final var op = synthBody.getContractDeleteInstance();
-		assertEquals(contractNum.toGrpcContractID(), op.getContractID());
-	}
-
-	@Test
-	void synthesizesExpectedAccountAutoRemove() {
-		final var result = subject.synthAccountAutoRemove(accountNum);
-		final var synthBody = result.build();
-
-		assertTrue(result.hasCryptoDelete());
-		final var op = synthBody.getCryptoDelete();
-		assertEquals(accountNum.toGrpcAccountId(), op.getDeleteAccountID());
-	}
-
-	@Test
-	void synthesizesExpectedAccountAutoRenew() {
-		final var result = subject.synthAccountAutoRenew(accountNum, newExpiry);
-		final var synthBody = result.build();
-
-		assertTrue(result.hasCryptoUpdateAccount());
-		final var op = synthBody.getCryptoUpdateAccount();
-		final var grpcId = accountNum.toGrpcAccountId();
-		assertEquals(grpcId, op.getAccountIDToUpdate());
-		assertEquals(grpcId, synthBody.getTransactionID().getAccountID());
-		assertEquals(newExpiry, op.getExpirationTime().getSeconds());
-	}
-
-	@Test
-	void createsExpectedContractSkeleton() {
-		final var result = subject.contractCreation(customizer);
-		verify(customizer).customizeSynthetic(any());
-		assertTrue(result.hasContractCreateInstance());
-		assertFalse(result.getContractCreateInstance().hasAutoRenewAccountId());
-	}
-
-	@Test
-	void createsExpectedTransactionCall() {
-		final var result = subject.createTransactionCall(1, Bytes.of(1));
-		final var txnBody = result.build();
-
-		assertTrue(result.hasContractCall());
-		assertEquals(1, txnBody.getContractCall().getGas());
-		assertEquals(EntityIdUtils.contractIdFromEvmAddress(
-						Address.fromHexString(HTS_PRECOMPILED_CONTRACT_ADDRESS).toArray()),
-				txnBody.getContractCall().getContractID());
-		assertEquals(ByteString.copyFrom(Bytes.of(1).toArray()), txnBody.getContractCall().getFunctionParameters());
-	}
-
-	@Test
-	void createsExpectedCryptoCreate() {
-		final var balance = 10L;
-		final var alias = KeyFactory.getDefaultInstance().newEd25519();
-		final var result = subject.createAccount(alias, balance);
-		final var txnBody = result.build();
-
-		assertTrue(txnBody.hasCryptoCreateAccount());
-		assertEquals(AUTO_MEMO, txnBody.getCryptoCreateAccount().getMemo());
-		assertEquals(THREE_MONTHS_IN_SECONDS,
-				txnBody.getCryptoCreateAccount().getAutoRenewPeriod().getSeconds());
-		assertEquals(10L,
-				txnBody.getCryptoCreateAccount().getInitialBalance());
-		assertEquals(alias.toByteString(),
-				txnBody.getCryptoCreateAccount().getKey().toByteString());
-	}
-
-	@Test
-	void createsExpectedNodeStakeUpdate() {
-		final var now = Instant.now();
-		final var rewardRate = 10_000_000L;
-		final var timestamp = Timestamp.newBuilder()
-				.setSeconds(now.getEpochSecond())
-				.setNanos(now.getNano())
-				.build();
-		final var nodeStakes = List.of(
-				NodeStake.newBuilder()
-						.setStake(123_456_789L)
-						.setStakeRewarded(1_234_567L)
-						.build(),
-				NodeStake.newBuilder()
-						.setStake(987_654_321L)
-						.setStakeRewarded(54_321L)
-						.build()
-		);
-
-		final var txnBody = subject.nodeStakeUpdate(timestamp, nodeStakes);
-
-		assertTrue(txnBody.hasNodeStakeUpdate());
-		assertEquals(timestamp, txnBody.getNodeStakeUpdate().getEndOfStakingPeriod());
-		assertEquals(123_456_789L, txnBody.getNodeStakeUpdate().getNodeStake(0).getStake());
-		assertEquals(1_234_567L, txnBody.getNodeStakeUpdate().getNodeStake(0).getStakeRewarded());
-		assertEquals(987_654_321L, txnBody.getNodeStakeUpdate().getNodeStake(1).getStake());
-		assertEquals(54_321L, txnBody.getNodeStakeUpdate().getNodeStake(1).getStakeRewarded());
-	}
-
-	@Test
-	void createsExpectedAssociations() {
-		final var tokens = List.of(fungible, nonFungible);
-		final var associations = Association.multiAssociation(a, tokens);
-
-		final var result = subject.createAssociate(associations);
-		final var txnBody = result.build();
-
-		assertEquals(a, txnBody.getTokenAssociate().getAccount());
-		assertEquals(tokens, txnBody.getTokenAssociate().getTokensList());
-	}
-
-	@Test
-	void createsExpectedDissociations() {
-		final var tokens = List.of(fungible, nonFungible);
-		final var associations = Dissociation.multiDissociation(a, tokens);
-
-		final var result = subject.createDissociate(associations);
-		final var txnBody = result.build();
-
-		assertEquals(a, txnBody.getTokenDissociate().getAccount());
-		assertEquals(tokens, txnBody.getTokenDissociate().getTokensList());
-	}
-
-	@Test
-	void createsExpectedNftMint() {
-		final var nftMints = MintWrapper.forNonFungible(nonFungible, newMetadata);
-
-		final var result = subject.createMint(nftMints);
-		final var txnBody = result.build();
-
-		assertEquals(nonFungible, txnBody.getTokenMint().getToken());
-		assertEquals(newMetadata, txnBody.getTokenMint().getMetadataList());
-	}
-
-	@Test
-	void createsExpectedNftBurn() {
-		final var nftBurns = BurnWrapper.forNonFungible(nonFungible, targetSerialNos);
-
-		final var result = subject.createBurn(nftBurns);
-		final var txnBody = result.build();
-
-		assertEquals(nonFungible, txnBody.getTokenBurn().getToken());
-		assertEquals(targetSerialNos, txnBody.getTokenBurn().getSerialNumbersList());
-	}
-
-	@Test
-	void createsExpectedFungibleMint() {
-		final var amount = 1234L;
-		final var funMints = MintWrapper.forFungible(fungible, amount);
-
-		final var result = subject.createMint(funMints);
-		final var txnBody = result.build();
-
-		assertEquals(fungible, txnBody.getTokenMint().getToken());
-		assertEquals(amount, txnBody.getTokenMint().getAmount());
-	}
-
-	@Test
-	void createsExpectedFungibleApproveAllowance() {
-		final var amount = BigInteger.ONE;
-		var allowances = new ApproveWrapper(token, receiver, amount, BigInteger.ZERO, true);
-
-		final var result = subject.createFungibleApproval(allowances);
-		final var txnBody = result.build();
-
-		assertEquals(amount.longValue(), txnBody.getCryptoApproveAllowance().getTokenAllowances(0).getAmount());
-		assertEquals(token, txnBody.getCryptoApproveAllowance().getTokenAllowances(0).getTokenId());
-		assertEquals(receiver, txnBody.getCryptoApproveAllowance().getTokenAllowances(0).getSpender());
-	}
-
-	@Test
-	void createsExpectedNonfungibleApproveAllowanceWithOwnerAsOperator() {
-		var allowances = new ApproveWrapper(token, receiver, BigInteger.ZERO, BigInteger.ONE, false);
-		final var ownerId = new EntityId(0, 0, 666);
-
-		final var result = subject.createNonfungibleApproval(allowances, ownerId, ownerId);
-		final var txnBody = result.build();
-
-		final var allowance = txnBody.getCryptoApproveAllowance().getNftAllowances(0);
-		assertEquals(token, allowance.getTokenId());
-		assertEquals(receiver, allowance.getSpender());
-		assertEquals(ownerId.toGrpcAccountId(), allowance.getOwner());
-		assertEquals(AccountID.getDefaultInstance(), allowance.getDelegatingSpender());
-		assertEquals(1L, allowance.getSerialNumbers(0));
-	}
-
-	@Test
-	void createsExpectedNonfungibleApproveAllowanceWithNonOwnerOperator() {
-		var allowances = new ApproveWrapper(token, receiver, BigInteger.ZERO, BigInteger.ONE, false);
-		final var ownerId = new EntityId(0, 0, 666);
-		final var operatorId = new EntityId(0, 0, 777);
-
-		final var result = subject.createNonfungibleApproval(allowances, ownerId, operatorId);
-		final var txnBody = result.build();
-
-		final var allowance = txnBody.getCryptoApproveAllowance().getNftAllowances(0);
-		assertEquals(token, allowance.getTokenId());
-		assertEquals(receiver, allowance.getSpender());
-		assertEquals(ownerId.toGrpcAccountId(), allowance.getOwner());
-		assertEquals(operatorId.toGrpcAccountId(), allowance.getDelegatingSpender());
-		assertEquals(1L, allowance.getSerialNumbers(0));
-	}
-
-	@Test
-	void createsExpectedNonfungibleApproveAllowanceWithoutOwner() {
-		var allowances = new ApproveWrapper(token, receiver, BigInteger.ZERO, BigInteger.ONE, false);
-		final var operatorId = new EntityId(0, 0, 666);
-
-		final var result = subject.createNonfungibleApproval(allowances, null, operatorId);
-		final var txnBody = result.build();
-
-		final var allowance = txnBody.getCryptoApproveAllowance().getNftAllowances(0);
-		assertEquals(token, allowance.getTokenId());
-		assertEquals(receiver, allowance.getSpender());
-		assertEquals(AccountID.getDefaultInstance(), allowance.getOwner());
-		assertEquals(1L, allowance.getSerialNumbers(0));
-	}
-
-	@Test
-	void createsAdjustAllowanceForAllNFT() {
-		var allowances = new SetApprovalForAllWrapper(nonFungible, receiver, true);
-
-		final var result = subject.createApproveAllowanceForAllNFT(allowances, token);
-		final var txnBody = result.build();
-
-		assertEquals(receiver, txnBody.getCryptoApproveAllowance().getNftAllowances(0).getSpender());
-		assertEquals(token, txnBody.getCryptoApproveAllowance().getNftAllowances(0).getTokenId());
-		assertEquals(BoolValue.of(true), txnBody.getCryptoApproveAllowance().getNftAllowances(0).getApprovedForAll());
-	}
-
-	@Test
-	void createsDeleteAllowance() {
-		var allowances = new ApproveWrapper(token, receiver, BigInteger.ZERO, BigInteger.ONE, false);
-
-		final var result = subject.createDeleteAllowance(allowances, senderId);
-		final var txnBody = result.build();
-
-		assertEquals(token, txnBody.getCryptoDeleteAllowance().getNftAllowances(0).getTokenId());
-		assertEquals(1L, txnBody.getCryptoDeleteAllowance().getNftAllowances(0).getSerialNumbers(0));
-		assertEquals(sender, txnBody.getCryptoDeleteAllowance().getNftAllowances(0).getOwner());
-	}
-
-	@Test
-	void createsExpectedFungibleBurn() {
-		final var amount = 1234L;
-		final var funBurns = BurnWrapper.forFungible(fungible, amount);
-
-		final var result = subject.createBurn(funBurns);
-		final var txnBody = result.build();
-
-		assertEquals(fungible, txnBody.getTokenBurn().getToken());
-		assertEquals(amount, txnBody.getTokenBurn().getAmount());
-	}
-
-	@Test
-	void createsExpectedFungibleTokenCreate() {
-		// given
-		final var adminKey = new TokenCreateWrapper.KeyValueWrapper(
-				false, null, new byte[] { }, new byte[] { }, EntityIdUtils.contractIdFromEvmAddress(contractAddress)
-		);
-		final var multiKey = new TokenCreateWrapper.KeyValueWrapper(
-				false, EntityIdUtils.contractIdFromEvmAddress(contractAddress), new byte[] { }, new byte[] { }, null
-		);
-		final var wrapper = createTokenCreateWrapperWithKeys(List.of(
-				new TokenCreateWrapper.TokenKeyWrapper(254, multiKey),
-				new TokenCreateWrapper.TokenKeyWrapper(1, adminKey))
-		);
-		wrapper.setFixedFees(List.of(fixedFee));
-		wrapper.setFractionalFees(List.of(fractionalFee));
-
-		// when
-		final var result = subject.createTokenCreate(wrapper);
-		final var txnBody = result.build().getTokenCreation();
-
-		// then
-		assertTrue(result.hasTokenCreation());
-
-		assertEquals(TokenType.FUNGIBLE_COMMON, txnBody.getTokenType());
-		assertEquals("token", txnBody.getName());
-		assertEquals("symbol", txnBody.getSymbol());
-		assertEquals(account, txnBody.getTreasury());
-		assertEquals("memo", txnBody.getMemo());
-		assertEquals(TokenSupplyType.INFINITE, txnBody.getSupplyType());
-		assertEquals(Long.MAX_VALUE, txnBody.getInitialSupply());
-		assertEquals(Integer.MAX_VALUE, txnBody.getDecimals());
-		assertEquals(5054L, txnBody.getMaxSupply());
-		assertFalse(txnBody.getFreezeDefault());
-		assertEquals(442L, txnBody.getExpiry().getSeconds());
-		assertEquals(555L, txnBody.getAutoRenewPeriod().getSeconds());
-		assertEquals(payer, txnBody.getAutoRenewAccount());
-
-		// keys assertions
-		assertTrue(txnBody.hasAdminKey());
-		assertEquals(adminKey.asGrpc(), txnBody.getAdminKey());
-		assertTrue(txnBody.hasKycKey());
-		assertEquals(multiKey.asGrpc(), txnBody.getKycKey());
-		assertTrue(txnBody.hasFreezeKey());
-		assertEquals(multiKey.asGrpc(), txnBody.getFreezeKey());
-		assertTrue(txnBody.hasWipeKey());
-		assertEquals(multiKey.asGrpc(), txnBody.getWipeKey());
-
-
-		// assert custom fees
-		assertEquals(2, txnBody.getCustomFeesCount());
-		assertEquals(fixedFee.asGrpc(), txnBody.getCustomFees(0));
-		assertEquals(fractionalFee.asGrpc(), txnBody.getCustomFees(1));
-	}
-
-	@Test
-	void createsExpectedNonFungibleTokenCreate() {
-		// given
-		final var multiKey = new TokenCreateWrapper.KeyValueWrapper(
-				false, EntityIdUtils.contractIdFromEvmAddress(contractAddress), new byte[] { }, new byte[] { }, null
-		);
-		final var wrapper = createNonFungibleTokenCreateWrapperWithKeys(List.of(
-				new TokenCreateWrapper.TokenKeyWrapper(112, multiKey))
-		);
-		wrapper.setFixedFees(List.of(fixedFee));
-		wrapper.setRoyaltyFees(List.of(royaltyFee));
-
-		// when
-		final var result = subject.createTokenCreate(wrapper);
-		final var txnBody = result.build().getTokenCreation();
-
-		// then
-		assertTrue(result.hasTokenCreation());
-
-		assertEquals(TokenType.NON_FUNGIBLE_UNIQUE, txnBody.getTokenType());
-		assertEquals("nft", txnBody.getName());
-		assertEquals("NFT", txnBody.getSymbol());
-		assertEquals(account, txnBody.getTreasury());
-		assertEquals("nftMemo", txnBody.getMemo());
-		assertEquals(TokenSupplyType.FINITE, txnBody.getSupplyType());
-		assertEquals(0L, txnBody.getInitialSupply());
-		assertEquals(0, txnBody.getDecimals());
-		assertEquals(5054L, txnBody.getMaxSupply());
-		assertTrue(txnBody.getFreezeDefault());
-		assertEquals(0, txnBody.getExpiry().getSeconds());
-		assertEquals(0, txnBody.getAutoRenewPeriod().getSeconds());
-		assertFalse(txnBody.hasAutoRenewAccount());
-
-		// keys assertions
-		assertTrue(txnBody.hasSupplyKey());
-		assertEquals(multiKey.asGrpc(), txnBody.getSupplyKey());
-		assertTrue(txnBody.hasFeeScheduleKey());
-		assertEquals(multiKey.asGrpc(), txnBody.getFeeScheduleKey());
-		assertTrue(txnBody.hasPauseKey());
-		assertEquals(multiKey.asGrpc(), txnBody.getPauseKey());
-
-		// assert custom fees
-		assertEquals(2, txnBody.getCustomFeesCount());
-		assertEquals(fixedFee.asGrpc(), txnBody.getCustomFees(0));
-		assertEquals(royaltyFee.asGrpc(), txnBody.getCustomFees(1));
-	}
-
-	@Test
-	void createsExpectedCryptoTransfer() {
-		final var fungibleTransfer = new SyntheticTxnFactory.FungibleTokenTransfer(secondAmount, false, fungible, b, a);
-
-		final var result = subject.createCryptoTransfer(
-				List.of(new TokenTransferWrapper(Collections.emptyList(), List.of(fungibleTransfer))));
-		final var txnBody = result.build();
-
-		final var tokenTransfers = txnBody.getCryptoTransfer().getTokenTransfersList();
-		final var expFungibleTransfer = tokenTransfers.get(0);
-		assertEquals(fungible, expFungibleTransfer.getToken());
-		assertEquals(
-				List.of(fungibleTransfer.senderAdjustment(), fungibleTransfer.receiverAdjustment()),
-				expFungibleTransfer.getTransfersList());
-	}
-
-	@Test
-	void acceptsEmptyWrappers() {
-		final var result = subject.createCryptoTransfer(List.of());
-
-		final var txnBody = result.build();
-		assertEquals(0, txnBody.getCryptoTransfer().getTokenTransfersCount());
-	}
-
-	@Test
-	void canCreateApprovedNftExchanges() {
-		final var approvedExchange = SyntheticTxnFactory.NftExchange.fromApproval(
-				1L, nonFungible, a, b);
-		assertTrue(approvedExchange.isApproval());
-	}
-
-	@Test
-	void mergesRepeatedTokenIds() {
-		final var fungibleTransfer = new SyntheticTxnFactory.FungibleTokenTransfer(secondAmount, false, fungible, b, a);
-		final var nonFungibleTransfer = new SyntheticTxnFactory.NftExchange(1L, nonFungible, a, b);
-		assertFalse(nonFungibleTransfer.isApproval());
-
-		final var result = subject.createCryptoTransfer(
-				List.of(
-						new TokenTransferWrapper(Collections.emptyList(), List.of(fungibleTransfer)),
-						new TokenTransferWrapper(Collections.emptyList(), List.of(fungibleTransfer)),
-						new TokenTransferWrapper(List.of(nonFungibleTransfer), Collections.emptyList())));
-
-		final var txnBody = result.build();
-
-		final var finalTransfers = txnBody.getCryptoTransfer().getTokenTransfersList();
-		assertEquals(2, finalTransfers.size());
-		final var mergedFungible = finalTransfers.get(0);
-		assertEquals(fungible, mergedFungible.getToken());
-		assertEquals(
-				List.of(
-						aaWith(b, -2 * secondAmount),
-						aaWith(a, +2 * secondAmount)),
-				mergedFungible.getTransfersList());
-	}
-
-	@Test
-	void createsExpectedCryptoTransferForNFTTransfer() {
-		final var nftExchange = new SyntheticTxnFactory.NftExchange(serialNo, nonFungible, a, c);
-
-		final var result = subject.createCryptoTransfer(Collections.singletonList(new TokenTransferWrapper(
-				List.of(nftExchange),
-				Collections.emptyList())));
-		final var txnBody = result.build();
-
-		final var tokenTransfers = txnBody.getCryptoTransfer().getTokenTransfersList();
-		final var expNftTransfer = tokenTransfers.get(0);
-		assertEquals(nonFungible, expNftTransfer.getToken());
-		assertEquals(List.of(nftExchange.asGrpc()), expNftTransfer.getNftTransfersList());
-		assertEquals(1, tokenTransfers.size());
-	}
-
-	@Test
-	void createsExpectedCryptoTransferForFungibleTransfer() {
-		final var fungibleTransfer = new SyntheticTxnFactory.FungibleTokenTransfer(secondAmount, false, fungible, b, a);
-
-		final var result = subject.createCryptoTransfer(Collections.singletonList(new TokenTransferWrapper(
-				Collections.emptyList(),
-				List.of(fungibleTransfer))));
-		final var txnBody = result.build();
-
-		final var tokenTransfers = txnBody.getCryptoTransfer().getTokenTransfersList();
-		final var expFungibleTransfer = tokenTransfers.get(0);
-		assertEquals(fungible, expFungibleTransfer.getToken());
-		assertEquals(
-				List.of(fungibleTransfer.senderAdjustment(), fungibleTransfer.receiverAdjustment()),
-				expFungibleTransfer.getTransfersList());
-		assertEquals(1, tokenTransfers.size());
-	}
-
-	@Test
-	void createsExpectedCryptoTransfersForMultipleTransferWrappers() {
-		final var nftExchange = new SyntheticTxnFactory.NftExchange(serialNo, nonFungible, a, c);
-		final var fungibleTransfer = new SyntheticTxnFactory.FungibleTokenTransfer(secondAmount,false,  fungible, b, a);
-
-		final var result = subject.createCryptoTransfer(
-				List.of(
-						new TokenTransferWrapper(
-								Collections.emptyList(),
-								List.of(fungibleTransfer)),
-						new TokenTransferWrapper(
-								List.of(nftExchange),
-								Collections.emptyList())));
-		final var txnBody = result.build();
-
-		final var tokenTransfers = txnBody.getCryptoTransfer().getTokenTransfersList();
-
-		final var expFungibleTransfer = tokenTransfers.get(0);
-		assertEquals(fungible, expFungibleTransfer.getToken());
-		assertEquals(
-				List.of(fungibleTransfer.senderAdjustment(), fungibleTransfer.receiverAdjustment()),
-				expFungibleTransfer.getTransfersList());
-
-		final var expNftTransfer = tokenTransfers.get(1);
-		assertEquals(nonFungible, expNftTransfer.getToken());
-		assertEquals(List.of(nftExchange.asGrpc()), expNftTransfer.getNftTransfersList());
-	}
-
-	@Test
-	void mergesFungibleTransfersAsExpected() {
-		final var source = new TokenTransferWrapper(
-				Collections.emptyList(),
-				List.of(
-						new SyntheticTxnFactory.FungibleTokenTransfer(1, false, fungible, a, b)
-				)).asGrpcBuilder();
-		final var target = new TokenTransferWrapper(
-				Collections.emptyList(),
-				List.of(
-						new SyntheticTxnFactory.FungibleTokenTransfer(2, false, fungible, b, c)
-				)).asGrpcBuilder();
-
-		SyntheticTxnFactory.mergeTokenTransfers(target, source);
-
-		assertEquals(fungible, target.getToken());
-		final var transfers = target.getTransfersList();
-		assertEquals(List.of(
-				aaWith(b, -1),
-				aaWith(c, +2),
-				aaWith(a, -1)
-		), transfers);
-	}
-
-	@Test
-	void mergesNftExchangesAsExpected() {
-		final var repeatedExchange = new SyntheticTxnFactory.NftExchange(1L, nonFungible, a, b);
-		final var newExchange = new SyntheticTxnFactory.NftExchange(2L, nonFungible, a, b);
-		final var source = new TokenTransferWrapper(
-				List.of(repeatedExchange, newExchange),
-				Collections.emptyList()
-		).asGrpcBuilder();
-		final var target = new TokenTransferWrapper(
-				List.of(repeatedExchange),
-				Collections.emptyList()
-		).asGrpcBuilder();
-
-		SyntheticTxnFactory.mergeTokenTransfers(target, source);
-
-		assertEquals(nonFungible, target.getToken());
-		final var transfers = target.getNftTransfersList();
-		assertEquals(List.of(
-				repeatedExchange.asGrpc(),
-				newExchange.asGrpc()
-		), transfers);
-	}
-
-	@Test
-	void distinguishesDifferentExchangeBuilders() {
-		final var subject = new SyntheticTxnFactory.NftExchange(1L, nonFungible, a, b)
-				.asGrpc().toBuilder();
-
-		final var differentSerialNo = new SyntheticTxnFactory.NftExchange(2L, nonFungible, a, b);
-		final var differentSender = new SyntheticTxnFactory.NftExchange(1L, nonFungible, c, b);
-		final var differentReceiver = new SyntheticTxnFactory.NftExchange(1L, nonFungible, a, c);
-
-		assertFalse(SyntheticTxnFactory.areSameBuilder(subject, differentSerialNo.asGrpc().toBuilder()));
-		assertFalse(SyntheticTxnFactory.areSameBuilder(subject, differentReceiver.asGrpc().toBuilder()));
-		assertFalse(SyntheticTxnFactory.areSameBuilder(subject, differentSender.asGrpc().toBuilder()));
-	}
-
-	private AccountAmount aaWith(final AccountID account, final long amount) {
-		return AccountAmount.newBuilder()
-				.setAccountID(account)
-				.setAmount(amount)
-				.build();
-	}
-
-	private static final long serialNo = 100;
-	private static final long secondAmount = 200;
-	private static final long newExpiry = 1_234_567L;
-	private final EntityNum contractNum = EntityNum.fromLong(666);
-	private final EntityNum accountNum = EntityNum.fromLong(1234);
-	private final EntityNum autoRenewAccountNum = EntityNum.fromLong(999);
-	private static final AccountID a = IdUtils.asAccount("0.0.2");
-	private static final AccountID b = IdUtils.asAccount("0.0.3");
-	private static final AccountID c = IdUtils.asAccount("0.0.4");
-	private static final TokenID fungible = IdUtils.asToken("0.0.555");
-	private static final TokenID nonFungible = IdUtils.asToken("0.0.666");
-	private static final List<Long> targetSerialNos = List.of(1L, 2L, 3L);
-	private static final List<ByteString> newMetadata = List.of(
-			ByteString.copyFromUtf8("AAA"), ByteString.copyFromUtf8("BBB"), ByteString.copyFromUtf8("CCC"));
-	private static final long valueInTinyBars = 123;
-	private static final BigInteger value = WEIBARS_TO_TINYBARS.multiply(BigInteger.valueOf(valueInTinyBars));
-	private static final long gasLimit = 123;
-	private static final byte[] callData = "Between the idea and the reality".getBytes();
-	private static final byte[] addressTo = unhex("abcdefabcdefabcdefbabcdefabcdefabcdefbbb");
-	private static final Duration autoRenewPeriod = Duration.newBuilder().setSeconds(1_234_567).build();
-=======
     @Mock private EthTxData ethTxData;
     @Mock private ContractCustomizer customizer;
     @Mock private GlobalDynamicProperties dynamicProperties;
@@ -1191,7 +468,7 @@
 
     @Test
     void createsAdjustAllowanceForAllNFT() {
-        var allowances = new SetApprovalForAllWrapper(receiver, true);
+        var allowances = new SetApprovalForAllWrapper(nonFungible, receiver, true);
 
         final var result = subject.createApproveAllowanceForAllNFT(allowances, token);
         final var txnBody = result.build();
@@ -1564,5 +841,4 @@
     private static final byte[] addressTo = unhex("abcdefabcdefabcdefbabcdefabcdefabcdefbbb");
     private static final Duration autoRenewPeriod =
             Duration.newBuilder().setSeconds(1_234_567).build();
->>>>>>> 30ecdde5
 }