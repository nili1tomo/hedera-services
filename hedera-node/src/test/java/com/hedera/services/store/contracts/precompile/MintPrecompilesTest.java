--- conflicted
+++ resolved
@@ -188,11 +188,8 @@
 	@Mock
 	private ApproveAllowanceChecks allowanceChecks;
 	@Mock
-<<<<<<< HEAD
-=======
 	private PureTransferSemanticChecks transferSemanticChecks;
 	@Mock
->>>>>>> d4e3efaf
 	private SigImpactHistorian sigImpactHistorian;
 	@Mock
 	private CreateChecks createChecks;
@@ -206,13 +203,8 @@
 		subject = new HTSPrecompiledContract(
 				validator, dynamicProperties, gasCalculator,
 				sigImpactHistorian, recordsHistorian, sigsVerifier, decoder, encoder,
-<<<<<<< HEAD
 				syntheticTxnFactory, creator, dissociationFactory, impliedTransfers, () -> feeCalculator,
-				stateView, precompilePricingUtils, resourceCosts, createChecks, entityIdSource, allowanceChecks);
-=======
-				syntheticTxnFactory, creator, dissociationFactory, impliedTransfers,
-				() -> feeCalculator, stateView, precompilePricingUtils, resourceCosts, createChecks, entityIdSource, allowanceChecks, transferSemanticChecks);
->>>>>>> d4e3efaf
+				stateView, precompilePricingUtils, resourceCosts, createChecks, entityIdSource, allowanceChecks, transferSemanticChecks);
 		subject.setMintLogicFactory(mintLogicFactory);
 		subject.setTokenStoreFactory(tokenStoreFactory);
 		subject.setAccountStoreFactory(accountStoreFactory);
