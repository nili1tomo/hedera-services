package com.hedera.services.state.merkle;

/*-
 * ‌
 * Hedera Services Node
 * ​
 * Copyright (C) 2018 - 2021 Hedera Hashgraph, LLC
 * ​
 * Licensed under the Apache License, Version 2.0 (the "License");
 * you may not use this file except in compliance with the License.
 * You may obtain a copy of the License at
 *
 *      http://www.apache.org/licenses/LICENSE-2.0
 *
 * Unless required by applicable law or agreed to in writing, software
 * distributed under the License is distributed on an "AS IS" BASIS,
 * WITHOUT WARRANTIES OR CONDITIONS OF ANY KIND, either express or implied.
 * See the License for the specific language governing permissions and
 * limitations under the License.
 * ‍
 */

import com.hedera.services.legacy.core.jproto.JEd25519Key;
import com.hedera.services.legacy.core.jproto.JKey;
import com.hedera.services.legacy.core.jproto.JKeyList;
import com.hedera.services.state.serdes.DomainSerdes;
import com.hedera.services.state.serdes.IoReadingFunction;
import com.hedera.services.state.serdes.IoWritingConsumer;
import com.hedera.services.state.submerkle.EntityId;
import com.hedera.services.utils.MiscUtils;
import com.swirlds.common.MutabilityException;
import com.swirlds.common.io.SerializableDataInputStream;
import com.swirlds.common.io.SerializableDataOutputStream;
import org.junit.jupiter.api.AfterEach;
import org.junit.jupiter.api.BeforeEach;
import org.junit.jupiter.api.Test;

import java.io.IOException;

import static com.hedera.services.state.merkle.MerkleAccountState.MAX_CONCEIVABLE_TOKEN_BALANCES_SIZE;
import static com.hedera.services.state.merkle.internals.IdentityCodeUtils.buildAutomaticAssociationMetaData;
import static org.junit.jupiter.api.Assertions.assertEquals;
import static org.junit.jupiter.api.Assertions.assertNotEquals;
import static org.junit.jupiter.api.Assertions.assertNotSame;
import static org.junit.jupiter.api.Assertions.assertThrows;
import static org.junit.jupiter.api.Assertions.assertTrue;
import static org.mockito.BDDMockito.any;
import static org.mockito.BDDMockito.anyInt;
import static org.mockito.BDDMockito.argThat;
import static org.mockito.BDDMockito.given;
import static org.mockito.BDDMockito.mock;
import static org.mockito.BDDMockito.times;
import static org.mockito.Mockito.inOrder;
import static org.mockito.Mockito.never;
import static org.mockito.Mockito.verify;

class MerkleAccountStateTest {
	private static final JKey key = new JEd25519Key("abcdefghijklmnopqrstuvwxyz012345".getBytes());
	private static final long expiry = 1_234_567L;
	private static final long balance = 555_555L;
	private static final long autoRenewSecs = 234_567L;
	private static final long nftsOwned = 150L;
	private static final String memo = "A memo";
	private static final boolean deleted = true;
	private static final boolean smartContract = true;
	private static final boolean receiverSigRequired = true;
	private static final EntityId proxy = new EntityId(1L, 2L, 3L);
<<<<<<< HEAD
	private static final int number = 123;
=======
	private static final int maxAutoAssociaitons = 1234;
	private static final int alreadyUsedAutoAssociations = 123;
	private static final int autoAssociationMetadata =
			buildAutomaticAssociationMetaData(maxAutoAssociaitons, alreadyUsedAutoAssociations);
>>>>>>> d90336ac

	private static final JKey otherKey = new JEd25519Key("aBcDeFgHiJkLmNoPqRsTuVwXyZ012345".getBytes());
	private static final long otherExpiry = 7_234_567L;
	private static final long otherBalance = 666_666L;
	private static final long otherAutoRenewSecs = 432_765L;
	private static final String otherMemo = "Another memo";
	private static final boolean otherDeleted = false;
	private static final boolean otherSmartContract = false;
	private static final boolean otherReceiverSigRequired = false;
	private static final EntityId otherProxy = new EntityId(3L, 2L, 1L);
	private static final int otherNumber = 456;

	private DomainSerdes serdes;

	private MerkleAccountState subject;

	@BeforeEach
	void setup() {
		subject = new MerkleAccountState(
				key,
				expiry, balance, autoRenewSecs,
				memo,
				deleted, smartContract, receiverSigRequired,
<<<<<<< HEAD
				proxy,
				number);
=======
				proxy, autoAssociationMetadata);
>>>>>>> d90336ac
		serdes = mock(DomainSerdes.class);
		MerkleAccountState.serdes = serdes;
	}

	@AfterEach
	void cleanup() {
		MerkleAccountState.serdes = new DomainSerdes();
	}

	@Test
	void toStringWorks() {
		assertEquals("MerkleAccountState{number=123 <-> 0.0.123, " +
						"key=" + MiscUtils.describe(key) + ", " +
						"expiry=" + expiry + ", " +
						"balance=" + balance + ", " +
						"autoRenewSecs=" + autoRenewSecs + ", " +
						"memo=" + memo + ", " +
						"deleted=" + deleted + ", " +
						"smartContract=" + smartContract + ", " +
						"receiverSigRequired=" + receiverSigRequired + ", " +
						"proxy=" + proxy + ", nftsOwned=0, " +
						"alreadyUsedAutoAssociations=" + alreadyUsedAutoAssociations + ", " +
						"maxAutoAssociations=" + maxAutoAssociaitons + "}",
				subject.toString());
	}

	@Test
	void copyIsImmutable() {
		final var key = new JKeyList();
		final var proxy = new EntityId(0, 0, 2);

		subject.copy();

		assertThrows(MutabilityException.class, () -> subject.setHbarBalance(1L));
		assertThrows(MutabilityException.class, () -> subject.setAutoRenewSecs(1_234_567L));
		assertThrows(MutabilityException.class, () -> subject.setDeleted(true));
		assertThrows(MutabilityException.class, () -> subject.setAccountKey(key));
		assertThrows(MutabilityException.class, () -> subject.setMemo("NOPE"));
		assertThrows(MutabilityException.class, () -> subject.setSmartContract(false));
		assertThrows(MutabilityException.class, () -> subject.setReceiverSigRequired(true));
		assertThrows(MutabilityException.class, () -> subject.setExpiry(1_234_567L));
		assertThrows(MutabilityException.class, () -> subject.setProxy(proxy));
		assertThrows(MutabilityException.class, () -> subject.setMaxAutomaticAssociations(maxAutoAssociaitons));
		assertThrows(MutabilityException.class, () -> subject.setAlreadyUsedAutomaticAssociations(alreadyUsedAutoAssociations));
	}

	@Test
	void deserializeWorksFor090Version() throws IOException {
		final var in = mock(SerializableDataInputStream.class);
		final var newSubject = new MerkleAccountState();
		subject.setAlreadyUsedAutomaticAssociations(0);
		subject.setMaxAutomaticAssociations(0);
		given(serdes.readNullable(argThat(in::equals), any(IoReadingFunction.class))).willReturn(key);
		given(in.readLong())
				.willReturn(expiry)
				.willReturn(balance)
				.willReturn(autoRenewSecs);
		given(in.readNormalisedString(anyInt())).willReturn(memo);
		given(in.readBoolean())
				.willReturn(deleted)
				.willReturn(smartContract)
				.willReturn(receiverSigRequired);
		given(serdes.readNullableSerializable(in)).willReturn(proxy);

		newSubject.deserialize(in, MerkleAccountState.RELEASE_090_VERSION);

		// when:
		assertNotEquals(subject, newSubject);
		newSubject.setNumber(number);
		// and then:
		assertEquals(subject, newSubject);
		verify(in, never()).readLongArray(MAX_CONCEIVABLE_TOKEN_BALANCES_SIZE);
		verify(in, never()).readInt();
		verify(in, times(3)).readLong();
	}

	@Test
	void deserializeV0160Works() throws IOException {
		final var in = mock(SerializableDataInputStream.class);
		subject.setNftsOwned(nftsOwned);
		subject.setMaxAutomaticAssociations(0);
		subject.setAlreadyUsedAutomaticAssociations(0);
		final var newSubject = new MerkleAccountState();
		given(serdes.readNullable(argThat(in::equals), any(IoReadingFunction.class))).willReturn(key);
		given(in.readLong())
				.willReturn(expiry)
				.willReturn(balance)
				.willReturn(autoRenewSecs)
				.willReturn(nftsOwned);
		given(in.readNormalisedString(anyInt())).willReturn(memo);
		given(in.readBoolean())
				.willReturn(deleted)
				.willReturn(smartContract)
				.willReturn(receiverSigRequired);
		given(serdes.readNullableSerializable(in)).willReturn(proxy);

		newSubject.deserialize(in, MerkleAccountState.RELEASE_0160_VERSION);

		// and when:
		assertNotEquals(subject, newSubject);
		newSubject.setNumber(number);
		// then:
		assertEquals(subject, newSubject);
		verify(in, never()).readLongArray(MAX_CONCEIVABLE_TOKEN_BALANCES_SIZE);
		verify(in, times(4)).readLong();
	}

	@Test
	void deserializeV0180Works() throws IOException {
		final var in = mock(SerializableDataInputStream.class);
		subject.setNftsOwned(nftsOwned);
		final var newSubject = new MerkleAccountState();
		given(serdes.readNullable(argThat(in::equals), any(IoReadingFunction.class))).willReturn(key);
		given(in.readLong())
				.willReturn(expiry)
				.willReturn(balance)
				.willReturn(autoRenewSecs)
				.willReturn(nftsOwned);
		given(in.readNormalisedString(anyInt())).willReturn(memo);
		given(in.readBoolean())
				.willReturn(deleted)
				.willReturn(smartContract)
				.willReturn(receiverSigRequired);
		given(in.readInt()).willReturn(number);
		given(serdes.readNullableSerializable(in)).willReturn(proxy);

		newSubject.deserialize(in, MerkleAccountState.RELEASE_0180_VERSION);

		// then:
		assertEquals(subject, newSubject);
		verify(in, never()).readInt();
		verify(in, never()).readLongArray(MAX_CONCEIVABLE_TOKEN_BALANCES_SIZE);
		verify(in, times(4)).readLong();
	}

	@Test
	void deserializeV0180Works() throws IOException {
		final var in = mock(SerializableDataInputStream.class);
		subject.setNftsOwned(nftsOwned);
		final var newSubject = new MerkleAccountState();
		given(serdes.readNullable(argThat(in::equals), any(IoReadingFunction.class))).willReturn(key);
		given(in.readLong())
				.willReturn(expiry)
				.willReturn(balance)
				.willReturn(autoRenewSecs)
				.willReturn(nftsOwned);
		given(in.readNormalisedString(anyInt())).willReturn(memo);
		given(in.readBoolean())
				.willReturn(deleted)
				.willReturn(smartContract)
				.willReturn(receiverSigRequired);
		given(serdes.readNullableSerializable(in)).willReturn(proxy);
		given(in.readInt()).willReturn(autoAssociationMetadata);

		newSubject.deserialize(in, MerkleAccountState.RELEASE_0180_VERSION);

		assertEquals(subject, newSubject);
		verify(in, never()).readLongArray(MAX_CONCEIVABLE_TOKEN_BALANCES_SIZE);
		verify(in, times(4)).readLong();
	}

	@Test
	void serializeWorks() throws IOException {
		final var out = mock(SerializableDataOutputStream.class);
		final var inOrder = inOrder(serdes, out);

		subject.serialize(out);

		inOrder.verify(serdes).writeNullable(argThat(key::equals), argThat(out::equals), any(IoWritingConsumer.class));
		inOrder.verify(out).writeLong(expiry);
		inOrder.verify(out).writeLong(balance);
		inOrder.verify(out).writeLong(autoRenewSecs);
		inOrder.verify(out).writeNormalisedString(memo);
		inOrder.verify(out, times(3)).writeBoolean(true);
		inOrder.verify(serdes).writeNullableSerializable(proxy, out);
		verify(out, never()).writeLongArray(any());
		inOrder.verify(out).writeInt(number);
	}

	@Test
	void copyWorks() {
		final var copySubject = subject.copy();

		assertNotSame(copySubject, subject);
		assertEquals(subject, copySubject);
	}

	@Test
	void equalsWorksWithRadicalDifferences() {
		final var identical = subject;

		// expect:
		assertEquals(subject, identical);
		assertNotEquals(subject, null);
		assertNotEquals(subject, new Object());
	}

	@Test
	void equalsWorksForKey() {
		final var otherSubject = new MerkleAccountState(
				otherKey,
				expiry, balance, autoRenewSecs,
				memo,
				deleted, smartContract, receiverSigRequired,
<<<<<<< HEAD
				proxy,
				number);
=======
				proxy, autoAssociationMetadata);
>>>>>>> d90336ac

		assertNotEquals(subject, otherSubject);
	}

	@Test
	void equalsWorksForExpiry() {
		final var otherSubject = new MerkleAccountState(
				key,
				otherExpiry, balance, autoRenewSecs,
				memo,
				deleted, smartContract, receiverSigRequired,
<<<<<<< HEAD
				proxy,
				number);
=======
				proxy, autoAssociationMetadata);
>>>>>>> d90336ac

		assertNotEquals(subject, otherSubject);
	}

	@Test
	void equalsWorksForBalance() {
		final var otherSubject = new MerkleAccountState(
				key,
				expiry, otherBalance, autoRenewSecs,
				memo,
				deleted, smartContract, receiverSigRequired,
<<<<<<< HEAD
				proxy,
				number);
=======
				proxy, autoAssociationMetadata);
>>>>>>> d90336ac

		assertNotEquals(subject, otherSubject);
	}

	@Test
	void equalsWorksForAutoRenewSecs() {
		final var otherSubject = new MerkleAccountState(
				key,
				expiry, balance, otherAutoRenewSecs,
				memo,
				deleted, smartContract, receiverSigRequired,
<<<<<<< HEAD
				proxy,
				number);
=======
				proxy, autoAssociationMetadata);
>>>>>>> d90336ac

		assertNotEquals(subject, otherSubject);
	}

	@Test
	void equalsWorksForMemo() {
		final var otherSubject = new MerkleAccountState(
				key,
				expiry, balance, autoRenewSecs,
				otherMemo,
				deleted, smartContract, receiverSigRequired,
<<<<<<< HEAD
				proxy,
				number);
=======
				proxy, autoAssociationMetadata);
>>>>>>> d90336ac

		assertNotEquals(subject, otherSubject);
	}

	@Test
	void equalsWorksForDeleted() {
		final var otherSubject = new MerkleAccountState(
				key,
				expiry, balance, autoRenewSecs,
				memo,
				otherDeleted, smartContract, receiverSigRequired,
<<<<<<< HEAD
				proxy,
				number);
=======
				proxy, autoAssociationMetadata);
>>>>>>> d90336ac

		assertNotEquals(subject, otherSubject);
	}

	@Test
	void equalsWorksForSmartContract() {
		final var otherSubject = new MerkleAccountState(
				key,
				expiry, balance, autoRenewSecs,
				memo,
				deleted, otherSmartContract, receiverSigRequired,
<<<<<<< HEAD
				proxy,
				number);
=======
				proxy, autoAssociationMetadata);
>>>>>>> d90336ac

		assertNotEquals(subject, otherSubject);
	}

	@Test
	void equalsWorksForReceiverSigRequired() {
		final var otherSubject = new MerkleAccountState(
				key,
				expiry, balance, autoRenewSecs,
				memo,
				deleted, smartContract, otherReceiverSigRequired,
<<<<<<< HEAD
				proxy,
				number);

		assertNotEquals(subject, otherSubject);
	}

	@Test
	void equalsWorksForNumber() {
		final var otherSubject = new MerkleAccountState(
				key,
				expiry, balance, autoRenewSecs,
				memo,
				deleted, smartContract, receiverSigRequired,
				proxy,
				otherNumber);
=======
				proxy, autoAssociationMetadata);
>>>>>>> d90336ac

		assertNotEquals(subject, otherSubject);
	}

	@Test
	void equalsWorksForProxy() {
		final var otherSubject = new MerkleAccountState(
				key,
				expiry, balance, autoRenewSecs,
				memo,
				deleted, smartContract, receiverSigRequired,
<<<<<<< HEAD
				otherProxy,
				number);
=======
				otherProxy, autoAssociationMetadata);
>>>>>>> d90336ac

		assertNotEquals(subject, otherSubject);
	}

	@Test
	void merkleMethodsWork() {
		assertEquals(MerkleAccountState.RELEASE_0180_VERSION, subject.getVersion());
		assertEquals(MerkleAccountState.RUNTIME_CONSTRUCTABLE_ID, subject.getClassId());
		assertTrue(subject.isLeaf());
	}

	@Test
	void objectContractMet() {
		final var defaultSubject = new MerkleAccountState();
		final var identicalSubject = new MerkleAccountState(
				key,
				expiry, balance, autoRenewSecs,
				memo,
				deleted, smartContract, receiverSigRequired,
<<<<<<< HEAD
				proxy,
				number);
=======
				proxy, autoAssociationMetadata);
>>>>>>> d90336ac
		final var otherSubject = new MerkleAccountState(
				otherKey,
				otherExpiry, otherBalance, otherAutoRenewSecs,
				otherMemo,
				otherDeleted, otherSmartContract, otherReceiverSigRequired,
<<<<<<< HEAD
				otherProxy,
				otherNumber);
=======
				otherProxy, autoAssociationMetadata);
>>>>>>> d90336ac

		assertNotEquals(subject.hashCode(), defaultSubject.hashCode());
		assertNotEquals(subject.hashCode(), otherSubject.hashCode());
		assertEquals(subject.hashCode(), identicalSubject.hashCode());
	}

	@Test
	void autoAssociationMetadataWorks() {
		final int max = 12;
		final int used = 5;
		final var defaultSubject = new MerkleAccountState();
		defaultSubject.setMaxAutomaticAssociations(max);
		defaultSubject.setAlreadyUsedAutomaticAssociations(used);

		assertEquals(used, defaultSubject.getAlreadyUsedAutomaticAssociations());
		assertEquals(max, defaultSubject.getMaxAutomaticAssociations());

		var toIncrement = defaultSubject.getAlreadyUsedAutomaticAssociations();
		toIncrement++;

		defaultSubject.setAlreadyUsedAutomaticAssociations(toIncrement);
		assertEquals(toIncrement, defaultSubject.getAlreadyUsedAutomaticAssociations());

		var changeMax = max + 10;
		defaultSubject.setMaxAutomaticAssociations(changeMax);

		assertEquals(changeMax, defaultSubject.getMaxAutomaticAssociations());
	}
}<|MERGE_RESOLUTION|>--- conflicted
+++ resolved
@@ -65,14 +65,11 @@
 	private static final boolean smartContract = true;
 	private static final boolean receiverSigRequired = true;
 	private static final EntityId proxy = new EntityId(1L, 2L, 3L);
-<<<<<<< HEAD
 	private static final int number = 123;
-=======
 	private static final int maxAutoAssociaitons = 1234;
 	private static final int alreadyUsedAutoAssociations = 123;
 	private static final int autoAssociationMetadata =
 			buildAutomaticAssociationMetaData(maxAutoAssociaitons, alreadyUsedAutoAssociations);
->>>>>>> d90336ac
 
 	private static final JKey otherKey = new JEd25519Key("aBcDeFgHiJkLmNoPqRsTuVwXyZ012345".getBytes());
 	private static final long otherExpiry = 7_234_567L;
@@ -96,12 +93,9 @@
 				expiry, balance, autoRenewSecs,
 				memo,
 				deleted, smartContract, receiverSigRequired,
-<<<<<<< HEAD
-				proxy,
-				number);
-=======
-				proxy, autoAssociationMetadata);
->>>>>>> d90336ac
+				proxy,
+				number,
+                                autoAssociationMetadata);
 		serdes = mock(DomainSerdes.class);
 		MerkleAccountState.serdes = serdes;
 	}
@@ -306,12 +300,9 @@
 				expiry, balance, autoRenewSecs,
 				memo,
 				deleted, smartContract, receiverSigRequired,
-<<<<<<< HEAD
-				proxy,
-				number);
-=======
-				proxy, autoAssociationMetadata);
->>>>>>> d90336ac
+				proxy,
+				number,
+                                autoAssociationMetadata);
 
 		assertNotEquals(subject, otherSubject);
 	}
@@ -323,12 +314,9 @@
 				otherExpiry, balance, autoRenewSecs,
 				memo,
 				deleted, smartContract, receiverSigRequired,
-<<<<<<< HEAD
-				proxy,
-				number);
-=======
-				proxy, autoAssociationMetadata);
->>>>>>> d90336ac
+				proxy,
+				number, 
+                                autoAssociationMetadata);
 
 		assertNotEquals(subject, otherSubject);
 	}
@@ -340,12 +328,9 @@
 				expiry, otherBalance, autoRenewSecs,
 				memo,
 				deleted, smartContract, receiverSigRequired,
-<<<<<<< HEAD
-				proxy,
-				number);
-=======
-				proxy, autoAssociationMetadata);
->>>>>>> d90336ac
+				proxy,
+				number, 
+                                autoAssociationMetadata);
 
 		assertNotEquals(subject, otherSubject);
 	}
@@ -357,12 +342,9 @@
 				expiry, balance, otherAutoRenewSecs,
 				memo,
 				deleted, smartContract, receiverSigRequired,
-<<<<<<< HEAD
-				proxy,
-				number);
-=======
-				proxy, autoAssociationMetadata);
->>>>>>> d90336ac
+				proxy,
+				number, 
+                                autoAssociationMetadata);
 
 		assertNotEquals(subject, otherSubject);
 	}
@@ -374,12 +356,9 @@
 				expiry, balance, autoRenewSecs,
 				otherMemo,
 				deleted, smartContract, receiverSigRequired,
-<<<<<<< HEAD
-				proxy,
-				number);
-=======
-				proxy, autoAssociationMetadata);
->>>>>>> d90336ac
+				proxy,
+				number, 
+                                autoAssociationMetadata);
 
 		assertNotEquals(subject, otherSubject);
 	}
@@ -391,12 +370,9 @@
 				expiry, balance, autoRenewSecs,
 				memo,
 				otherDeleted, smartContract, receiverSigRequired,
-<<<<<<< HEAD
-				proxy,
-				number);
-=======
-				proxy, autoAssociationMetadata);
->>>>>>> d90336ac
+				proxy,
+				number,
+                                autoAssociationMetadata);
 
 		assertNotEquals(subject, otherSubject);
 	}
@@ -408,12 +384,9 @@
 				expiry, balance, autoRenewSecs,
 				memo,
 				deleted, otherSmartContract, receiverSigRequired,
-<<<<<<< HEAD
-				proxy,
-				number);
-=======
-				proxy, autoAssociationMetadata);
->>>>>>> d90336ac
+				proxy,
+				number, 
+                                autoAssociationMetadata);
 
 		assertNotEquals(subject, otherSubject);
 	}
@@ -425,9 +398,9 @@
 				expiry, balance, autoRenewSecs,
 				memo,
 				deleted, smartContract, otherReceiverSigRequired,
-<<<<<<< HEAD
-				proxy,
-				number);
+				proxy,
+				number, 
+                                autoAssociationMetadata);
 
 		assertNotEquals(subject, otherSubject);
 	}
@@ -440,10 +413,8 @@
 				memo,
 				deleted, smartContract, receiverSigRequired,
 				proxy,
-				otherNumber);
-=======
-				proxy, autoAssociationMetadata);
->>>>>>> d90336ac
+				otherNumber, 
+                                autoAssociationMetadata);
 
 		assertNotEquals(subject, otherSubject);
 	}
@@ -455,12 +426,8 @@
 				expiry, balance, autoRenewSecs,
 				memo,
 				deleted, smartContract, receiverSigRequired,
-<<<<<<< HEAD
 				otherProxy,
-				number);
-=======
-				otherProxy, autoAssociationMetadata);
->>>>>>> d90336ac
+				number, autoAssociationMetadata);
 
 		assertNotEquals(subject, otherSubject);
 	}
@@ -480,23 +447,18 @@
 				expiry, balance, autoRenewSecs,
 				memo,
 				deleted, smartContract, receiverSigRequired,
-<<<<<<< HEAD
-				proxy,
-				number);
-=======
-				proxy, autoAssociationMetadata);
->>>>>>> d90336ac
+				proxy,
+				number, 
+                                autoAssociationMetadata);
+
 		final var otherSubject = new MerkleAccountState(
 				otherKey,
 				otherExpiry, otherBalance, otherAutoRenewSecs,
 				otherMemo,
 				otherDeleted, otherSmartContract, otherReceiverSigRequired,
-<<<<<<< HEAD
 				otherProxy,
-				otherNumber);
-=======
-				otherProxy, autoAssociationMetadata);
->>>>>>> d90336ac
+				otherNumber, 
+                                autoAssociationMetadata);
 
 		assertNotEquals(subject.hashCode(), defaultSubject.hashCode());
 		assertNotEquals(subject.hashCode(), otherSubject.hashCode());
