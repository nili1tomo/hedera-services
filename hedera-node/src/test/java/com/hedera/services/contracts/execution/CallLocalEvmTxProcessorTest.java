package com.hedera.services.contracts.execution;

/*
 * -
 * ‌
 * Hedera Services Node
 * ​
 * Copyright (C) 2018 - 2021 Hedera Hashgraph, LLC
 * ​
 * Licensed under the Apache License, Version 2.0 (the "License");
 * you may not use this file except in compliance with the License.
 * You may obtain a copy of the License at
 *
 *       http://www.apache.org/licenses/LICENSE-2.0
 *
 * Unless required by applicable law or agreed to in writing, software
 * distributed under the License is distributed on an "AS IS" BASIS,
 * WITHOUT WARRANTIES OR CONDITIONS OF ANY KIND, either express or implied.
 * See the License for the specific language governing permissions and
 * limitations under the License.
 * ‍
 *
 */

import com.hedera.services.context.properties.GlobalDynamicProperties;
import com.hedera.services.fees.HbarCentExchange;
import com.hedera.services.fees.calculation.UsagePricesProvider;
import com.hedera.services.store.contracts.CodeCache;
import com.hedera.services.store.contracts.HederaWorldState;
import com.hedera.services.store.models.Account;
import com.hedera.services.store.models.Id;
import com.hederahashgraph.api.proto.java.ExchangeRate;
import com.hederahashgraph.api.proto.java.FeeComponents;
import com.hederahashgraph.api.proto.java.FeeData;
import com.hederahashgraph.api.proto.java.HederaFunctionality;
import com.hederahashgraph.api.proto.java.Timestamp;
import org.apache.tuweni.bytes.Bytes;
import org.hyperledger.besu.datatypes.Address;
import org.hyperledger.besu.datatypes.Wei;
import org.hyperledger.besu.evm.Code;
import org.hyperledger.besu.evm.Gas;
import org.hyperledger.besu.evm.account.EvmAccount;
import org.hyperledger.besu.evm.account.MutableAccount;
import org.hyperledger.besu.evm.frame.BlockValues;
import org.hyperledger.besu.evm.frame.MessageFrame;
import org.hyperledger.besu.evm.gascalculator.GasCalculator;
import org.hyperledger.besu.evm.operation.Operation;
import org.hyperledger.besu.evm.worldstate.WorldUpdater;
import org.hyperledger.besu.plugin.data.Transaction;
import org.junit.jupiter.api.BeforeEach;
import org.junit.jupiter.api.Test;
import org.junit.jupiter.api.extension.ExtendWith;
import org.mockito.Mock;
import org.mockito.junit.jupiter.MockitoExtension;

import java.time.Instant;
import java.util.Deque;
import java.util.Optional;
import java.util.OptionalLong;
import java.util.Set;
import java.util.concurrent.ExecutionException;

import static com.hedera.test.utils.TxnUtils.assertFailsWith;
import static com.hederahashgraph.api.proto.java.ResponseCodeEnum.FAIL_INVALID;
import static org.junit.jupiter.api.Assertions.assertEquals;
import static org.junit.jupiter.api.Assertions.assertTrue;
import static org.mockito.ArgumentMatchers.any;
import static org.mockito.BDDMockito.given;
import static org.mockito.Mockito.doReturn;
import static org.mockito.Mockito.mock;

@ExtendWith(MockitoExtension.class)
class CallLocalEvmTxProcessorTest {
	private static final int MAX_STACK_SIZE = 1024;

	@Mock
	private HederaWorldState worldState;
	@Mock
	private CodeCache codeCache;
	@Mock
	private HbarCentExchange hbarCentExchange;
	@Mock
	private UsagePricesProvider usagePricesProvider;
	@Mock
	private GlobalDynamicProperties globalDynamicProperties;
	@Mock
	private GasCalculator gasCalculator;
	@Mock
	private Set<Operation> operations;
	@Mock
	private Transaction transaction;
	@Mock
	private ExchangeRate exchangeRate;
	@Mock
	private HederaWorldState.Updater updater;

	private final Account sender = new Account(new Id(0, 0, 1002));
	private final Account receiver = new Account(new Id(0, 0, 1006));
	private final Address receiverAddress = receiver.getId().asEvmAddress();
	private final Instant consensusTime = Instant.now();

	private CallLocalEvmTxProcessor callLocalEvmTxProcessor;

	@BeforeEach
	private void setup() {
		CommonProcessorSetup.setup(gasCalculator);

		callLocalEvmTxProcessor = new CallLocalEvmTxProcessor(codeCache, hbarCentExchange, usagePricesProvider,
				globalDynamicProperties, gasCalculator, operations);

		callLocalEvmTxProcessor.setWorldState(worldState);
	}

	@Test
<<<<<<< HEAD
	void assertThatExecuteMethodThrowsInvalidTransactionException() {
		var consensusTime = Instant.ofEpochSecond(1631778674L);

		//expect:
		Address receiver = this.receiver.getId().asEvmAddress();
		assertThrows(InvalidTransactionException.class, () ->
				callLocalEvmTxProcessor.execute(sender, receiver, 1234L, 1_000_000, 15,
						Bytes.EMPTY, false, consensusTime, false, OptionalLong.empty()));
	}

	@Test
	void assertSuccessExecutе() throws ExecutionException {
=======
	void assertSuccessExecutе() {
>>>>>>> a0ed04bb
		givenValidMock();
		var result = callLocalEvmTxProcessor.execute(
				sender, receiver.getId().asEvmAddress(), 33_333L, 1234L, Bytes.EMPTY, consensusTime);
		assertTrue(result.isSuccessful());
		assertEquals(receiver.getId().asGrpcContract(), result.toGrpc().getContractID());
	}


	@Test
	void throwsWhenCodeCacheFailsLoading() throws ExecutionException {
		given(worldState.updater()).willReturn(updater);
		given(worldState.updater().updater()).willReturn(updater);
		given(globalDynamicProperties.fundingAccount()).willReturn(new Id(0, 0, 1010).asGrpcAccount());

		var evmAccount = mock(EvmAccount.class);

		given(gasCalculator.transactionIntrinsicGasCost(Bytes.EMPTY, false)).willReturn(Gas.ZERO);

		given(updater.getOrCreateSenderAccount(sender.getId().asEvmAddress())).willReturn(evmAccount);
		given(updater.getOrCreateSenderAccount(sender.getId().asEvmAddress()).getMutable()).willReturn(
				mock(MutableAccount.class));
		given(worldState.updater()).willReturn(updater);
		given(codeCache.get(any())).willReturn(new Code());

		var senderMutableAccount = mock(MutableAccount.class);

		given(updater.getSenderAccount(any())).willReturn(evmAccount);
		given(updater.getSenderAccount(any()).getMutable()).willReturn(senderMutableAccount);
		given(updater.getOrCreate(any())).willReturn(evmAccount);
		given(updater.getOrCreate(any()).getMutable()).willReturn(senderMutableAccount);

		var feeData = mock(FeeData.class);
		given(feeData.getServicedata()).willReturn(mock(FeeComponents.class));
		given(usagePricesProvider.defaultPricesGiven(HederaFunctionality.ContractCallLocal,
				Timestamp.newBuilder().setSeconds(consensusTime.getEpochSecond()).build())).willReturn(feeData);
		given(hbarCentExchange.rate(
				Timestamp.newBuilder().setSeconds(consensusTime.getEpochSecond()).build())).willReturn(exchangeRate);
		given(exchangeRate.getHbarEquiv()).willReturn(1);
		given(exchangeRate.getCentEquiv()).willReturn(1);
		given(codeCache.get(any())).willThrow(new RuntimeException("oh no"));

		assertFailsWith(() ->
						callLocalEvmTxProcessor.execute(
								sender, receiverAddress, 33_333L, 1234L, Bytes.EMPTY, consensusTime),
				FAIL_INVALID);
	}

	@Test
	void assertIsContractCallFunctionality() {
		//expect:
		assertEquals(HederaFunctionality.ContractCallLocal, callLocalEvmTxProcessor.getFunctionType());
	}

	@Test
	void assertTransactionSenderAndValue() throws ExecutionException {
		// setup:
		doReturn(Optional.of(receiver.getId().asEvmAddress())).when(transaction).getTo();
		given(worldState.updater()).willReturn(mock(HederaWorldState.Updater.class));
		given(codeCache.get(any())).willReturn(new Code());
		given(transaction.getSender()).willReturn(sender.getId().asEvmAddress());
		given(transaction.getValue()).willReturn(Wei.of(1L));
		final MessageFrame.Builder commonInitialFrame =
				MessageFrame.builder()
						.messageFrameStack(mock(Deque.class))
						.maxStackSize(MAX_STACK_SIZE)
						.worldUpdater(mock(WorldUpdater.class))
						.initialGas(mock(Gas.class))
						.originator(sender.getId().asEvmAddress())
						.gasPrice(mock(Wei.class))
						.sender(sender.getId().asEvmAddress())
						.value(Wei.of(transaction.getValue().getAsBigInteger()))
						.apparentValue(Wei.of(transaction.getValue().getAsBigInteger()))
						.blockValues(mock(BlockValues.class))
						.depth(0)
						.completer(__ -> {
						})
						.miningBeneficiary(mock(Address.class))
						.blockHashLookup(h -> null);
		//when:
		MessageFrame buildMessageFrame = callLocalEvmTxProcessor.buildInitialFrame(commonInitialFrame,
				worldState.updater(), (Address) transaction.getTo().get(), Bytes.EMPTY);

		//expect:
		assertEquals(transaction.getSender(), buildMessageFrame.getSenderAddress());
		assertEquals(transaction.getValue(), buildMessageFrame.getApparentValue());
	}

	private void givenValidMock() {
		given(worldState.updater()).willReturn(updater);
		given(worldState.updater().updater()).willReturn(updater);
		given(globalDynamicProperties.fundingAccount()).willReturn(new Id(0, 0, 1010).asGrpcAccount());

		var evmAccount = mock(EvmAccount.class);

		given(gasCalculator.transactionIntrinsicGasCost(Bytes.EMPTY, false)).willReturn(Gas.ZERO);

		given(updater.getOrCreateSenderAccount(sender.getId().asEvmAddress())).willReturn(evmAccount);
		given(updater.getOrCreateSenderAccount(sender.getId().asEvmAddress()).getMutable()).willReturn(
				mock(MutableAccount.class));
		given(worldState.updater()).willReturn(updater);
		given(codeCache.get(any())).willReturn(new Code());


		var senderMutableAccount = mock(MutableAccount.class);
		given(senderMutableAccount.decrementBalance(any())).willReturn(Wei.of(1234L));
		given(senderMutableAccount.incrementBalance(any())).willReturn(Wei.of(1500L));

		given(gasCalculator.getSelfDestructRefundAmount()).willReturn(Gas.ZERO);
		given(gasCalculator.getMaxRefundQuotient()).willReturn(2L);

		given(updater.getSenderAccount(any())).willReturn(evmAccount);
		given(updater.getSenderAccount(any()).getMutable()).willReturn(senderMutableAccount);
		given(updater.getOrCreate(any())).willReturn(evmAccount);
		given(updater.getOrCreate(any()).getMutable()).willReturn(senderMutableAccount);
		given(updater.getSbhRefund()).willReturn(Gas.ZERO);

		var feeData = mock(FeeData.class);
		given(feeData.getServicedata()).willReturn(mock(FeeComponents.class));
		given(usagePricesProvider.defaultPricesGiven(HederaFunctionality.ContractCallLocal,
				Timestamp.newBuilder().setSeconds(consensusTime.getEpochSecond()).build())).willReturn(feeData);
		given(hbarCentExchange.rate(
				Timestamp.newBuilder().setSeconds(consensusTime.getEpochSecond()).build())).willReturn(exchangeRate);
		given(exchangeRate.getHbarEquiv()).willReturn(1);
		given(exchangeRate.getCentEquiv()).willReturn(1);
	}


}<|MERGE_RESOLUTION|>--- conflicted
+++ resolved
@@ -112,22 +112,7 @@
 	}
 
 	@Test
-<<<<<<< HEAD
-	void assertThatExecuteMethodThrowsInvalidTransactionException() {
-		var consensusTime = Instant.ofEpochSecond(1631778674L);
-
-		//expect:
-		Address receiver = this.receiver.getId().asEvmAddress();
-		assertThrows(InvalidTransactionException.class, () ->
-				callLocalEvmTxProcessor.execute(sender, receiver, 1234L, 1_000_000, 15,
-						Bytes.EMPTY, false, consensusTime, false, OptionalLong.empty()));
-	}
-
-	@Test
-	void assertSuccessExecutе() throws ExecutionException {
-=======
 	void assertSuccessExecutе() {
->>>>>>> a0ed04bb
 		givenValidMock();
 		var result = callLocalEvmTxProcessor.execute(
 				sender, receiver.getId().asEvmAddress(), 33_333L, 1234L, Bytes.EMPTY, consensusTime);
