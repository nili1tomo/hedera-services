--- conflicted
+++ resolved
@@ -79,7 +79,6 @@
 import com.hederahashgraph.fee.FeeBuilder;
 import com.swirlds.common.system.transaction.SwirldTransaction;
 import com.swirlds.common.crypto.TransactionSignature;
-import com.swirlds.common.system.transaction.SwirldTransaction;
 import org.bouncycastle.util.encoders.Hex;
 import org.junit.jupiter.api.Test;
 
@@ -667,13 +666,6 @@
 	}
 
 	@Test
-<<<<<<< HEAD
-	void markThrottleExemptWorks() {
-		final var op = ContractCallTransactionBody.newBuilder()
-				.build();
-		final var txn = buildTransactionFrom(TransactionBody.newBuilder()
-				.setContractCall(op)
-=======
 	void getGasLimitWorksForEthTxn() {
 		final var gasLimit = 1234L;
 		final var unsignedTx = new EthTxData(
@@ -700,12 +692,35 @@
 				.build();
 		final var txn = buildTransactionFrom(TransactionBody.newBuilder()
 				.setEthereumTransaction(op)
->>>>>>> 2a193761
-				.build());
-
-		final var subject = SignedTxnAccessor.uncheckedFrom(txn);
-
-<<<<<<< HEAD
+				.build());
+
+		final var subject = SignedTxnAccessor.uncheckedFrom(txn);
+
+		assertEquals(gasLimit, subject.getGasLimitForContractTx());
+	}
+
+	@Test
+	void getGasLimitReturnsZeroByDefault() {
+		final var op = TokenCreateTransactionBody.getDefaultInstance();
+		final var txn = buildTransactionFrom(TransactionBody.newBuilder()
+				.setTokenCreation(op)
+				.build());
+
+		final var subject = SignedTxnAccessor.uncheckedFrom(txn);
+
+		assertEquals(0L, subject.getGasLimitForContractTx());
+	}
+
+	@Test
+	void markThrottleExemptWorks() {
+		final var op = ContractCallTransactionBody.newBuilder()
+				.build();
+		final var txn = buildTransactionFrom(TransactionBody.newBuilder()
+				.setContractCall(op)
+				.build());
+
+		final var subject = SignedTxnAccessor.uncheckedFrom(txn);
+
 		assertFalse(subject.throttleExempt());
 		subject.markThrottleExempt();
 		assertTrue(subject.throttleExempt());
@@ -717,27 +732,13 @@
 				.build();
 		final var txn = buildTransactionFrom(TransactionBody.newBuilder()
 				.setContractCall(op)
-=======
-		assertEquals(gasLimit, subject.getGasLimitForContractTx());
-	}
-
-	@Test
-	void getGasLimitReturnsZeroByDefault() {
-		final var op = TokenCreateTransactionBody.getDefaultInstance();
-		final var txn = buildTransactionFrom(TransactionBody.newBuilder()
-				.setTokenCreation(op)
->>>>>>> 2a193761
-				.build());
-
-		final var subject = SignedTxnAccessor.uncheckedFrom(txn);
-
-<<<<<<< HEAD
+				.build());
+
+		final var subject = SignedTxnAccessor.uncheckedFrom(txn);
+
 		assertFalse(subject.congestionExempt());
 		subject.markCongestionExempt();
 		assertTrue(subject.congestionExempt());
-=======
-		assertEquals(0L, subject.getGasLimitForContractTx());
->>>>>>> 2a193761
 	}
 
 	@Test
