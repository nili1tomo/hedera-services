/*
 * Copyright (C) 2020-2023 Hedera Hashgraph, LLC
 *
 * Licensed under the Apache License, Version 2.0 (the "License");
 * you may not use this file except in compliance with the License.
 * You may obtain a copy of the License at
 *
 *      http://www.apache.org/licenses/LICENSE-2.0
 *
 * Unless required by applicable law or agreed to in writing, software
 * distributed under the License is distributed on an "AS IS" BASIS,
 * WITHOUT WARRANTIES OR CONDITIONS OF ANY KIND, either express or implied.
 * See the License for the specific language governing permissions and
 * limitations under the License.
 */

package com.hedera.services.bdd.suites.crypto;

import static com.google.protobuf.ByteString.copyFromUtf8;
import static com.hedera.services.bdd.spec.HapiPropertySource.accountIdFromHexedMirrorAddress;
import static com.hedera.services.bdd.spec.HapiPropertySource.asAccountString;
import static com.hedera.services.bdd.spec.HapiPropertySource.asSolidityAddress;
import static com.hedera.services.bdd.spec.HapiPropertySource.asTopicString;
import static com.hedera.services.bdd.spec.HapiSpec.defaultHapiSpec;
import static com.hedera.services.bdd.spec.assertions.AccountInfoAsserts.accountWith;
import static com.hedera.services.bdd.spec.assertions.AutoAssocAsserts.accountTokenPairsInAnyOrder;
import static com.hedera.services.bdd.spec.assertions.TransactionRecordAsserts.includingFungibleMovement;
import static com.hedera.services.bdd.spec.assertions.TransactionRecordAsserts.includingNonfungibleMovement;
import static com.hedera.services.bdd.spec.assertions.TransactionRecordAsserts.recordWith;
import static com.hedera.services.bdd.spec.assertions.TransferListAsserts.including;
import static com.hedera.services.bdd.spec.keys.ControlForKey.forKey;
import static com.hedera.services.bdd.spec.keys.KeyShape.ED25519;
import static com.hedera.services.bdd.spec.keys.KeyShape.threshOf;
import static com.hedera.services.bdd.spec.keys.SigControl.OFF;
import static com.hedera.services.bdd.spec.keys.SigControl.ON;
import static com.hedera.services.bdd.spec.queries.QueryVerbs.getAccountBalance;
import static com.hedera.services.bdd.spec.queries.QueryVerbs.getAccountDetails;
import static com.hedera.services.bdd.spec.queries.QueryVerbs.getAccountInfo;
import static com.hedera.services.bdd.spec.queries.QueryVerbs.getContractInfo;
import static com.hedera.services.bdd.spec.queries.QueryVerbs.getReceipt;
import static com.hedera.services.bdd.spec.queries.QueryVerbs.getTxnRecord;
import static com.hedera.services.bdd.spec.queries.crypto.ExpectedTokenRel.relationshipWith;
import static com.hedera.services.bdd.spec.transactions.TxnUtils.randomUtf8Bytes;
import static com.hedera.services.bdd.spec.transactions.TxnVerbs.burnToken;
import static com.hedera.services.bdd.spec.transactions.TxnVerbs.contractCall;
import static com.hedera.services.bdd.spec.transactions.TxnVerbs.contractCreate;
import static com.hedera.services.bdd.spec.transactions.TxnVerbs.createTopic;
import static com.hedera.services.bdd.spec.transactions.TxnVerbs.cryptoApproveAllowance;
import static com.hedera.services.bdd.spec.transactions.TxnVerbs.cryptoCreate;
import static com.hedera.services.bdd.spec.transactions.TxnVerbs.cryptoDelete;
import static com.hedera.services.bdd.spec.transactions.TxnVerbs.cryptoTransfer;
import static com.hedera.services.bdd.spec.transactions.TxnVerbs.cryptoUpdate;
import static com.hedera.services.bdd.spec.transactions.TxnVerbs.grantTokenKyc;
import static com.hedera.services.bdd.spec.transactions.TxnVerbs.mintToken;
import static com.hedera.services.bdd.spec.transactions.TxnVerbs.revokeTokenKyc;
import static com.hedera.services.bdd.spec.transactions.TxnVerbs.scheduleCreate;
import static com.hedera.services.bdd.spec.transactions.TxnVerbs.tokenAssociate;
import static com.hedera.services.bdd.spec.transactions.TxnVerbs.tokenCreate;
import static com.hedera.services.bdd.spec.transactions.TxnVerbs.tokenDissociate;
import static com.hedera.services.bdd.spec.transactions.TxnVerbs.tokenFreeze;
import static com.hedera.services.bdd.spec.transactions.TxnVerbs.tokenPause;
import static com.hedera.services.bdd.spec.transactions.TxnVerbs.tokenUnfreeze;
import static com.hedera.services.bdd.spec.transactions.TxnVerbs.tokenUnpause;
import static com.hedera.services.bdd.spec.transactions.TxnVerbs.tokenUpdate;
import static com.hedera.services.bdd.spec.transactions.TxnVerbs.uploadInitCode;
import static com.hedera.services.bdd.spec.transactions.TxnVerbs.wipeTokenAccount;
import static com.hedera.services.bdd.spec.transactions.crypto.HapiCryptoTransfer.allowanceTinyBarsFromTo;
import static com.hedera.services.bdd.spec.transactions.crypto.HapiCryptoTransfer.tinyBarsFromTo;
import static com.hedera.services.bdd.spec.transactions.crypto.HapiCryptoTransfer.tinyBarsFromToWithAlias;
import static com.hedera.services.bdd.spec.transactions.token.CustomFeeSpecs.fixedHbarFee;
import static com.hedera.services.bdd.spec.transactions.token.CustomFeeSpecs.fixedHbarFeeInheritingRoyaltyCollector;
import static com.hedera.services.bdd.spec.transactions.token.CustomFeeSpecs.fixedHtsFee;
import static com.hedera.services.bdd.spec.transactions.token.CustomFeeSpecs.fixedHtsFeeInheritingRoyaltyCollector;
import static com.hedera.services.bdd.spec.transactions.token.CustomFeeSpecs.fractionalFee;
import static com.hedera.services.bdd.spec.transactions.token.CustomFeeSpecs.royaltyFeeNoFallback;
import static com.hedera.services.bdd.spec.transactions.token.CustomFeeSpecs.royaltyFeeWithFallback;
import static com.hedera.services.bdd.spec.transactions.token.TokenMovement.moving;
import static com.hedera.services.bdd.spec.transactions.token.TokenMovement.movingHbar;
import static com.hedera.services.bdd.spec.transactions.token.TokenMovement.movingHbarWithAllowance;
import static com.hedera.services.bdd.spec.transactions.token.TokenMovement.movingUnique;
import static com.hedera.services.bdd.spec.transactions.token.TokenMovement.movingUniqueWithAllowance;
import static com.hedera.services.bdd.spec.transactions.token.TokenMovement.movingWithAllowance;
import static com.hedera.services.bdd.spec.transactions.token.TokenMovement.movingWithDecimals;
import static com.hedera.services.bdd.spec.utilops.CustomSpecAssert.allRunFor;
import static com.hedera.services.bdd.spec.utilops.UtilVerbs.newKeyNamed;
import static com.hedera.services.bdd.spec.utilops.UtilVerbs.sleepFor;
import static com.hedera.services.bdd.spec.utilops.UtilVerbs.snapshotMode;
import static com.hedera.services.bdd.spec.utilops.UtilVerbs.sourcing;
import static com.hedera.services.bdd.spec.utilops.UtilVerbs.usableTxnIdNamed;
import static com.hedera.services.bdd.spec.utilops.UtilVerbs.validateChargedUsdWithin;
import static com.hedera.services.bdd.spec.utilops.UtilVerbs.withOpContext;
import static com.hedera.services.bdd.spec.utilops.UtilVerbs.withTargetLedgerId;
import static com.hedera.services.bdd.spec.utilops.records.SnapshotMatchMode.FULLY_NONDETERMINISTIC;
import static com.hedera.services.bdd.spec.utilops.records.SnapshotMatchMode.NONDETERMINISTIC_TRANSACTION_FEES;
<<<<<<< HEAD
import static com.hedera.services.bdd.spec.utilops.records.SnapshotMode.FUZZY_MATCH_AGAINST_HAPI_TEST_STREAMS;
import static com.hedera.services.bdd.spec.utilops.records.SnapshotMode.FUZZY_MATCH_AGAINST_MONO_STREAMS;
=======
>>>>>>> 036c5ae3
import static com.hedera.services.bdd.suites.contract.Utils.aaWith;
import static com.hedera.services.bdd.suites.contract.Utils.accountId;
import static com.hedera.services.bdd.suites.contract.Utils.captureOneChildCreate2MetaFor;
import static com.hedera.services.bdd.suites.contract.Utils.ocWith;
import static com.hedera.services.bdd.suites.file.FileUpdateSuite.CIVILIAN;
import static com.hederahashgraph.api.proto.java.ResponseCodeEnum.ACCOUNT_FROZEN_FOR_TOKEN;
import static com.hederahashgraph.api.proto.java.ResponseCodeEnum.ACCOUNT_KYC_NOT_GRANTED_FOR_TOKEN;
import static com.hederahashgraph.api.proto.java.ResponseCodeEnum.ACCOUNT_REPEATED_IN_ACCOUNT_AMOUNTS;
import static com.hederahashgraph.api.proto.java.ResponseCodeEnum.AMOUNT_EXCEEDS_ALLOWANCE;
import static com.hederahashgraph.api.proto.java.ResponseCodeEnum.INSUFFICIENT_SENDER_ACCOUNT_BALANCE_FOR_CUSTOM_FEE;
import static com.hederahashgraph.api.proto.java.ResponseCodeEnum.INSUFFICIENT_TOKEN_BALANCE;
import static com.hederahashgraph.api.proto.java.ResponseCodeEnum.INVALID_ACCOUNT_AMOUNTS;
import static com.hederahashgraph.api.proto.java.ResponseCodeEnum.INVALID_ACCOUNT_ID;
import static com.hederahashgraph.api.proto.java.ResponseCodeEnum.INVALID_ALIAS_KEY;
import static com.hederahashgraph.api.proto.java.ResponseCodeEnum.INVALID_ALLOWANCE_OWNER_ID;
import static com.hederahashgraph.api.proto.java.ResponseCodeEnum.INVALID_AUTORENEW_ACCOUNT;
import static com.hederahashgraph.api.proto.java.ResponseCodeEnum.INVALID_CUSTOM_FEE_COLLECTOR;
import static com.hederahashgraph.api.proto.java.ResponseCodeEnum.INVALID_SIGNATURE;
import static com.hederahashgraph.api.proto.java.ResponseCodeEnum.NO_REMAINING_AUTOMATIC_ASSOCIATIONS;
import static com.hederahashgraph.api.proto.java.ResponseCodeEnum.REQUESTED_NUM_AUTOMATIC_ASSOCIATIONS_EXCEEDS_ASSOCIATION_LIMIT;
import static com.hederahashgraph.api.proto.java.ResponseCodeEnum.SPENDER_DOES_NOT_HAVE_ALLOWANCE;
import static com.hederahashgraph.api.proto.java.ResponseCodeEnum.SUCCESS;
import static com.hederahashgraph.api.proto.java.ResponseCodeEnum.TOKEN_IS_PAUSED;
import static com.hederahashgraph.api.proto.java.ResponseCodeEnum.TOKEN_NOT_ASSOCIATED_TO_ACCOUNT;
import static com.hederahashgraph.api.proto.java.ResponseCodeEnum.UNEXPECTED_TOKEN_DECIMALS;
import static com.hederahashgraph.api.proto.java.TokenType.FUNGIBLE_COMMON;
import static com.hederahashgraph.api.proto.java.TokenType.NON_FUNGIBLE_UNIQUE;
import static com.swirlds.common.utility.CommonUtils.unhex;
import static org.junit.jupiter.api.Assertions.assertEquals;

import com.google.protobuf.ByteString;
import com.hedera.node.app.hapi.utils.ByteStringUtils;
import com.hedera.services.bdd.junit.HapiTest;
import com.hedera.services.bdd.junit.HapiTestSuite;
import com.hedera.services.bdd.spec.HapiSpec;
import com.hedera.services.bdd.spec.HapiSpecOperation;
import com.hedera.services.bdd.spec.HapiSpecSetup;
import com.hedera.services.bdd.spec.assertions.AccountDetailsAsserts;
import com.hedera.services.bdd.spec.keys.SigControl;
import com.hedera.services.bdd.spec.utilops.UtilVerbs;
import com.hedera.services.bdd.suites.HapiSuite;
import com.hederahashgraph.api.proto.java.AccountID;
import com.hederahashgraph.api.proto.java.Key;
import com.hederahashgraph.api.proto.java.TokenID;
import com.hederahashgraph.api.proto.java.TokenSupplyType;
import com.hederahashgraph.api.proto.java.TokenTransferList;
import com.hederahashgraph.api.proto.java.TokenType;
import com.hederahashgraph.api.proto.java.TransferList;
import java.util.List;
import java.util.OptionalLong;
import java.util.concurrent.atomic.AtomicReference;
import java.util.stream.IntStream;
import org.apache.commons.lang3.tuple.Pair;
import org.apache.logging.log4j.LogManager;
import org.apache.logging.log4j.Logger;

 @HapiTestSuite
public class CryptoTransferSuite extends HapiSuite {
    private static final Logger LOG = LogManager.getLogger(CryptoTransferSuite.class);
    private static final String OWNER = "owner";
    private static final String OTHER_OWNER = "otherOwner";
    private static final String SPENDER = "spender";
    private static final String PAYER = "payer";
    private static final String SENDER = "sender";
    private static final String RECEIVER = "receiver";
    private static final String TREASURY = "treasury";
    private static final String OTHER_RECEIVER = "otherReceiver";
    private static final String ANOTHER_RECEIVER = "anotherReceiver";
    private static final String FUNGIBLE_TOKEN = "fungible";
    private static final String NON_FUNGIBLE_TOKEN = "nonFungible";
    private static final String TOKEN_WITH_CUSTOM_FEE = "tokenWithCustomFee";
    private static final String ADMIN_KEY = "adminKey";
    private static final String KYC_KEY = "kycKey";
    private static final String FREEZE_KEY = "freezeKey";
    private static final String SUPPLY_KEY = "supplyKey";
    private static final String WIPE_KEY = "wipeKey";
    private static final String PAUSE_KEY = "pauseKey";
    private static final String PARTY = "party";
    private static final String COUNTERPARTY = "counterparty";
    private static final String MULTI_KEY = "multi";
    private static final String NOT_TO_BE = "notToBe";
    private static final String TOKEN = "token";
    private static final String OWNING_PARTY = "owningParty";
    private static final String VALID_TXN = "validTxn";
    private static final String UNCHECKED_TXN = "uncheckedTxn";
    private static final String PAYEE_SIG_REQ = "payeeSigReq";
    private static final String TOKENS_INVOLVED_LOG_MESSAGE =
            """
0 tokens involved,
  2 account adjustments: {} tb, ${}"
1 tokens involved,
  2 account adjustments: {} tb, ${} (~{}x pure crypto)
  3 account adjustments: {} tb, ${} (~{}x pure crypto)
  4 account adjustments: {} tb, ${} (~{}x pure crypto)
  5 account adjustments: {} tb, ${} (~{}x pure crypto)
  6 account adjustments: {} tb, ${} (~{}x pure crypto)
2 tokens involved,
  4 account adjustments: {} tb, ${} (~{}x pure crypto)
  5 account adjustments: {} tb, ${} (~{}x pure crypto)
                                          6 account adjustments: {} tb, ${} (~{}x pure crypto)
                                        3 tokens involved,
                                          6 account adjustments: {} tb, ${} (~{}x pure crypto)
                                                                                                  """;
    public static final String HODL_XFER = "hodlXfer";
    public static final String PAYEE_NO_SIG_REQ = "payeeNoSigReq";
    private static final String HBAR_XFER = "hbarXfer";
    private static final String NFT_XFER = "nftXfer";
    private static final String FT_XFER = "ftXfer";
    private static final String OTHER_ACCOUNT = "otheraccount";
    private static final String TOKEN_METADATA = "Please mind the vase.";

    public static void main(String... args) {
        new CryptoTransferSuite().runSuiteAsync();
    }

    @Override
    public List<HapiSpec> getSpecsInSuite() {
        return List.of(
                transferWithMissingAccountGetsInvalidAccountId(),
                complexKeyAcctPaysForOwnTransfer(),
                twoComplexKeysRequired(),
                specialAccountsBalanceCheck(),
                tokenTransferFeesScaleAsExpected(),
                okToSetInvalidPaymentHeaderForCostAnswer(),
                baseCryptoTransferFeeChargedAsExpected(),
                autoAssociationRequiresOpenSlots(),
                royaltyCollectorsCanUseAutoAssociation(),
                royaltyCollectorsCannotUseAutoAssociationWithoutOpenSlots(),
                dissociatedRoyaltyCollectorsCanUseAutoAssociation(),
                hbarAndFungibleSelfTransfersRejectedBothInPrecheckAndHandle(),
                transferToNonAccountEntitiesReturnsInvalidAccountId(),
                nftSelfTransfersRejectedBothInPrecheckAndHandle(),
                checksExpectedDecimalsForFungibleTokenTransferList(),
                allowanceTransfersWorkAsExpected(),
                allowanceTransfersWithComplexTransfersWork(),
                canUseMirrorAliasesForNonContractXfers(),
                canUseEip1014AliasesForXfers(),
                cannotTransferFromImmutableAccounts(),
                nftTransfersCannotRepeatSerialNos(),
                vanillaTransferSucceeds(),
                aliasKeysAreValidated(),
                hapiTransferFromForNFTWithCustomFeesWithAllowance(),
                hapiTransferFromForFungibleTokenWithCustomFeesWithAllowance(),
                okToRepeatSerialNumbersInWipeList(),
                okToRepeatSerialNumbersInBurnList(),
                canUseAliasAndAccountCombinations());
    }

    @Override
    public boolean canRunConcurrent() {
        return true;
    }

    @HapiTest
    private HapiSpec okToRepeatSerialNumbersInWipeList() {
        final var ownerWith4AutoAssoc = "ownerWith4AutoAssoc";
        return defaultHapiSpec("OkToRepeatSerialNumbersInWipeList")
                .given(
                        snapshotMode(FUZZY_MATCH_AGAINST_MONO_STREAMS),
                        newKeyNamed(SUPPLY_KEY),
                        newKeyNamed(WIPE_KEY),
                        cryptoCreate(TREASURY),
                        cryptoCreate(RECEIVER),
                        cryptoCreate(ownerWith4AutoAssoc).balance(0L).maxAutomaticTokenAssociations(4),
                        tokenCreate(NON_FUNGIBLE_TOKEN)
                                .supplyType(TokenSupplyType.FINITE)
                                .tokenType(NON_FUNGIBLE_UNIQUE)
                                .treasury(TREASURY)
                                .maxSupply(12L)
                                .wipeKey(WIPE_KEY)
                                .supplyKey(SUPPLY_KEY)
                                .initialSupply(0L),
                        tokenAssociate(RECEIVER, NON_FUNGIBLE_TOKEN),
                        mintToken(
                                NON_FUNGIBLE_TOKEN,
                                List.of(
                                        copyFromUtf8("a"),
                                        copyFromUtf8("b"),
                                        copyFromUtf8("c"),
                                        copyFromUtf8("d"),
                                        copyFromUtf8("e"),
                                        copyFromUtf8("f"),
                                        copyFromUtf8("g"))))
                .when(cryptoTransfer(movingUnique(NON_FUNGIBLE_TOKEN, 1L, 2L, 3L, 4L, 5L, 6L, 7L)
                        .between(TREASURY, ownerWith4AutoAssoc)))
                .then(
                        wipeTokenAccount(NON_FUNGIBLE_TOKEN, ownerWith4AutoAssoc, List.of(1L, 1L, 2L, 3L, 4L, 5L, 6L)),
                        wipeTokenAccount(NON_FUNGIBLE_TOKEN, ownerWith4AutoAssoc, List.of(7L)),
                        getAccountBalance(ownerWith4AutoAssoc).hasTokenBalance(NON_FUNGIBLE_TOKEN, 0L));
    }

    @HapiTest
    private HapiSpec okToRepeatSerialNumbersInBurnList() {
        return defaultHapiSpec("okToRepeatSerialNumbersInBurnList")
                .given(
                        snapshotMode(FUZZY_MATCH_AGAINST_MONO_STREAMS),
                        newKeyNamed(SUPPLY_KEY),
                        newKeyNamed(WIPE_KEY),
                        cryptoCreate(TREASURY),
                        tokenCreate(NON_FUNGIBLE_TOKEN)
                                .supplyType(TokenSupplyType.FINITE)
                                .tokenType(NON_FUNGIBLE_UNIQUE)
                                .treasury(TREASURY)
                                .maxSupply(12L)
                                .wipeKey(WIPE_KEY)
                                .supplyKey(SUPPLY_KEY)
                                .initialSupply(0L),
                        mintToken(
                                NON_FUNGIBLE_TOKEN,
                                List.of(
                                        copyFromUtf8("a"),
                                        copyFromUtf8("b"),
                                        copyFromUtf8("c"),
                                        copyFromUtf8("d"),
                                        copyFromUtf8("e"),
                                        copyFromUtf8("f"),
                                        copyFromUtf8("g"))))
                .when()
                .then(
                        burnToken(NON_FUNGIBLE_TOKEN, List.of(1L, 1L, 2L, 3L, 4L, 5L, 6L)),
                        burnToken(NON_FUNGIBLE_TOKEN, List.of(7L)),
                        getAccountBalance(TREASURY).hasTokenBalance(NON_FUNGIBLE_TOKEN, 0L));
    }

    @HapiTest // here
    private HapiSpec canUseAliasAndAccountCombinations() {
        final AtomicReference<TokenID> ftId = new AtomicReference<>();
        final AtomicReference<TokenID> nftId = new AtomicReference<>();
        final AtomicReference<AccountID> partyId = new AtomicReference<>();
        final AtomicReference<AccountID> counterId = new AtomicReference<>();
        final AtomicReference<AccountID> otherAccountId = new AtomicReference<>();
        final AtomicReference<ByteString> partyAlias = new AtomicReference<>();
        final AtomicReference<ByteString> counterAlias = new AtomicReference<>();
        final var collector = "collector";

        return defaultHapiSpec("canUseAliasAndAccountCombinations")
                .given(
                        newKeyNamed(MULTI_KEY),
                        cryptoCreate(collector),
                        cryptoCreate(PARTY).maxAutomaticTokenAssociations(2),
                        cryptoCreate(COUNTERPARTY).maxAutomaticTokenAssociations(2),
                        cryptoCreate(OTHER_ACCOUNT).maxAutomaticTokenAssociations(2),
                        tokenCreate(FUNGIBLE_TOKEN).treasury(PARTY).initialSupply(1_000_000),
                        tokenCreate("FEE_DENOM").treasury(collector),
                        tokenCreate(NON_FUNGIBLE_TOKEN)
                                .initialSupply(0)
                                .treasury(PARTY)
                                .tokenType(NON_FUNGIBLE_UNIQUE)
                                .supplyKey(MULTI_KEY)
                                .withCustom(royaltyFeeWithFallback(
                                        1, 2, fixedHtsFeeInheritingRoyaltyCollector(1, "FEE_DENOM"), collector)),
                        mintToken(NON_FUNGIBLE_TOKEN, List.of(copyFromUtf8(TOKEN_METADATA))),
                        withOpContext((spec, opLog) -> {
                            final var registry = spec.registry();
                            ftId.set(registry.getTokenID(FUNGIBLE_TOKEN));
                            nftId.set(registry.getTokenID(NON_FUNGIBLE_TOKEN));
                            partyId.set(registry.getAccountID(PARTY));
                            counterId.set(registry.getAccountID(COUNTERPARTY));
                            partyAlias.set(ByteString.copyFrom(asSolidityAddress(partyId.get())));
                            counterAlias.set(ByteString.copyFrom(asSolidityAddress(counterId.get())));
                            otherAccountId.set(registry.getAccountID(OTHER_ACCOUNT));
                        }))
                .when(cryptoTransfer((spec, b) -> b.addTokenTransfers(TokenTransferList.newBuilder()
                                        .setToken(nftId.get())
                                        .addNftTransfers(
                                                ocWith(accountId(partyAlias.get()), accountId(counterAlias.get()), 1L)))
                                .setTransfers(TransferList.newBuilder()
                                        .addAccountAmounts(aaWith(partyId.get(), +2))
                                        .addAccountAmounts(aaWith(otherAccountId.get(), -2))))
                        .signedBy(DEFAULT_PAYER, PARTY, OTHER_ACCOUNT)
                        .via(NFT_XFER))
                .then(getTxnRecord(NFT_XFER).logged());
    }

    @HapiTest // here
    private HapiSpec  aliasKeysAreValidated() {
        final var validAlias = "validAlias";
        final var invalidAlias = "invalidAlias";

        return defaultHapiSpec("AliasKeysAreValidated")
                .given(
                        newKeyNamed(validAlias).shape(ED25519),
                        withOpContext((spec, opLog) -> {
                            final var registry = spec.registry();
                            final var validKey = registry.getKey(validAlias);
                            final var invalidBytes =
                                    new byte[validKey.getEd25519().size() + 8];
                            final var validBytes = validKey.getEd25519().toByteArray();
                            // Add noise bytes to the end of the otherwise valid key
                            System.arraycopy(validBytes, 0, invalidBytes, 0, validBytes.length);
                            final var noise = randomUtf8Bytes(8);
                            System.arraycopy(noise, 0, invalidBytes, validBytes.length, noise.length);
                            final var invalidKey = Key.newBuilder()
                                    .setEd25519(ByteString.copyFrom(invalidBytes))
                                    .build();
                            registry.saveKey(invalidAlias, invalidKey);
                        }),
                        cryptoCreate(CIVILIAN).balance(ONE_HUNDRED_HBARS))
                .when(cryptoTransfer(tinyBarsFromToWithAlias(CIVILIAN, validAlias, ONE_HBAR)))
                .then(cryptoTransfer(tinyBarsFromToWithAlias(CIVILIAN, invalidAlias, ONE_HBAR))
                        .hasKnownStatus(INVALID_ALIAS_KEY));
    }

    // https://github.com/hashgraph/hedera-services/issues/2875
    @HapiTest
    private HapiSpec canUseMirrorAliasesForNonContractXfers() {
        final AtomicReference<TokenID> ftId = new AtomicReference<>();
        final AtomicReference<TokenID> nftId = new AtomicReference<>();
        final AtomicReference<AccountID> partyId = new AtomicReference<>();
        final AtomicReference<AccountID> counterId = new AtomicReference<>();
        final AtomicReference<ByteString> partyAlias = new AtomicReference<>();
        final AtomicReference<ByteString> counterAlias = new AtomicReference<>();

        return defaultHapiSpec("CanUseMirrorAliasesForNonContractXfers")
                .given(
                        newKeyNamed(MULTI_KEY),
                        cryptoCreate(PARTY).maxAutomaticTokenAssociations(2),
                        cryptoCreate(COUNTERPARTY).maxAutomaticTokenAssociations(2),
                        tokenCreate(FUNGIBLE_TOKEN).treasury(PARTY).initialSupply(1_000_000),
                        tokenCreate(NON_FUNGIBLE_TOKEN)
                                .initialSupply(0)
                                .treasury(PARTY)
                                .tokenType(NON_FUNGIBLE_UNIQUE)
                                .supplyKey(MULTI_KEY),
                        mintToken(NON_FUNGIBLE_TOKEN, List.of(copyFromUtf8(TOKEN_METADATA))),
                        withOpContext((spec, opLog) -> {
                            final var registry = spec.registry();
                            ftId.set(registry.getTokenID(FUNGIBLE_TOKEN));
                            nftId.set(registry.getTokenID(NON_FUNGIBLE_TOKEN));
                            partyId.set(registry.getAccountID(PARTY));
                            counterId.set(registry.getAccountID(COUNTERPARTY));
                            partyAlias.set(ByteString.copyFrom(asSolidityAddress(partyId.get())));
                            counterAlias.set(ByteString.copyFrom(asSolidityAddress(counterId.get())));
                        }))
                .when(
                        cryptoTransfer((spec, b) -> b.setTransfers(TransferList.newBuilder()
                                        .addAccountAmounts(aaWith(partyAlias.get(), -1))
                                        .addAccountAmounts(aaWith(partyId.get(), -1))
                                        .addAccountAmounts(aaWith(counterId.get(), +2))))
                                .signedBy(DEFAULT_PAYER, PARTY)
                                .hasKnownStatus(ACCOUNT_REPEATED_IN_ACCOUNT_AMOUNTS),
                        // Check signing requirements aren't distorted by aliases
                        cryptoTransfer((spec, b) -> b.setTransfers(TransferList.newBuilder()
                                        .addAccountAmounts(aaWith(partyAlias.get(), -2))
                                        .addAccountAmounts(aaWith(counterId.get(), +2))))
                                .signedBy(DEFAULT_PAYER)
                                .hasKnownStatus(INVALID_SIGNATURE),
                        cryptoTransfer((spec, b) -> b.addTokenTransfers(TokenTransferList.newBuilder()
                                        .setToken(nftId.get())
                                        .addNftTransfers(ocWith(accountId(partyAlias.get()), counterId.get(), 1L))))
                                .signedBy(DEFAULT_PAYER)
                                .hasKnownStatus(INVALID_SIGNATURE),
                        cryptoTransfer((spec, b) -> b.addTokenTransfers(TokenTransferList.newBuilder()
                                        .setToken(ftId.get())
                                        .addTransfers(aaWith(partyAlias.get(), -500))
                                        .addTransfers(aaWith(counterAlias.get(), +500))))
                                .signedBy(DEFAULT_PAYER)
                                .hasKnownStatus(INVALID_SIGNATURE),
                        // Now do the actual transfers
                        cryptoTransfer((spec, b) -> b.setTransfers(TransferList.newBuilder()
                                        .addAccountAmounts(aaWith(partyAlias.get(), -2))
                                        .addAccountAmounts(aaWith(counterAlias.get(), +2))))
                                .signedBy(DEFAULT_PAYER, PARTY)
                                .via(HBAR_XFER),
                        cryptoTransfer((spec, b) -> b.addTokenTransfers(TokenTransferList.newBuilder()
                                        .setToken(nftId.get())
                                        .addNftTransfers(ocWith(
                                                accountId(partyAlias.get()), accountId(counterAlias.get()), 1L))))
                                .signedBy(DEFAULT_PAYER, PARTY)
                                .via(NFT_XFER),
                        cryptoTransfer((spec, b) -> b.addTokenTransfers(TokenTransferList.newBuilder()
                                        .setToken(ftId.get())
                                        .addTransfers(aaWith(partyAlias.get(), -500))
                                        .addTransfers(aaWith(counterAlias.get(), +500))))
                                .signedBy(DEFAULT_PAYER, PARTY)
                                .via(FT_XFER))
                .then(
                        getTxnRecord(HBAR_XFER).logged(),
                        getTxnRecord(NFT_XFER).logged(),
                        getTxnRecord(FT_XFER).logged());
    }

    @SuppressWarnings("java:S5669")
    // @HapiTest This test is failing due to child records not being correct. Will be enabled once fixed.
    private HapiSpec canUseEip1014AliasesForXfers() {
        final var partyCreation2 = "partyCreation2";
        final var counterCreation2 = "counterCreation2";
        final var contract = "CreateDonor";

        final AtomicReference<String> partyAliasAddr = new AtomicReference<>();
        final AtomicReference<String> partyMirrorAddr = new AtomicReference<>();
        final AtomicReference<String> counterAliasAddr = new AtomicReference<>();
        final AtomicReference<String> counterMirrorAddr = new AtomicReference<>();
        final AtomicReference<TokenID> ftId = new AtomicReference<>();
        final AtomicReference<TokenID> nftId = new AtomicReference<>();
        final AtomicReference<String> partyLiteral = new AtomicReference<>();
        final AtomicReference<AccountID> partyId = new AtomicReference<>();
        final AtomicReference<String> counterLiteral = new AtomicReference<>();
        final AtomicReference<AccountID> counterId = new AtomicReference<>();

        final byte[] salt = unhex("aabbccddeeff0011aabbccddeeff0011aabbccddeeff0011aabbccddeeff0011");
        final byte[] otherSalt = unhex("aabbccddee880011aabbccddee880011aabbccddee880011aabbccddee880011");

        return defaultHapiSpec("CanUseEip1014AliasesForXfers")
                .given(
                        newKeyNamed(MULTI_KEY),
                        cryptoCreate(TOKEN_TREASURY),
                        uploadInitCode(contract),
                        contractCreate(contract).adminKey(MULTI_KEY).payingWith(GENESIS),
                        contractCall(contract, "buildDonor", salt)
                                .sending(1000)
                                .payingWith(GENESIS)
                                .gas(2_000_000L)
                                .via(partyCreation2),
                        captureOneChildCreate2MetaFor(PARTY, partyCreation2, partyMirrorAddr, partyAliasAddr),
                        contractCall(contract, "buildDonor", otherSalt)
                                .sending(1000)
                                .payingWith(GENESIS)
                                .gas(2_000_000L)
                                .via(counterCreation2),
                        captureOneChildCreate2MetaFor(
                                COUNTERPARTY, counterCreation2, counterMirrorAddr, counterAliasAddr),
                        tokenCreate(FUNGIBLE_TOKEN).treasury(TOKEN_TREASURY).initialSupply(1_000_000),
                        tokenCreate(NON_FUNGIBLE_TOKEN)
                                .treasury(TOKEN_TREASURY)
                                .initialSupply(0)
                                .tokenType(NON_FUNGIBLE_UNIQUE)
                                .supplyKey(MULTI_KEY),
                        mintToken(NON_FUNGIBLE_TOKEN, List.of(copyFromUtf8(TOKEN_METADATA))),
                        withOpContext((spec, opLog) -> {
                            final var registry = spec.registry();
                            ftId.set(registry.getTokenID(FUNGIBLE_TOKEN));
                            nftId.set(registry.getTokenID(NON_FUNGIBLE_TOKEN));
                            partyId.set(accountIdFromHexedMirrorAddress(partyMirrorAddr.get()));
                            partyLiteral.set(asAccountString(partyId.get()));
                            counterId.set(accountIdFromHexedMirrorAddress(counterMirrorAddr.get()));
                            counterLiteral.set(asAccountString(counterId.get()));
                        }))
                .when(
                        sourcing(() -> tokenAssociate(partyLiteral.get(), List.of(FUNGIBLE_TOKEN, NON_FUNGIBLE_TOKEN))
                                .signedBy(DEFAULT_PAYER, MULTI_KEY)),
                        sourcing(() -> tokenAssociate(counterLiteral.get(), List.of(FUNGIBLE_TOKEN, NON_FUNGIBLE_TOKEN))
                                .signedBy(DEFAULT_PAYER, MULTI_KEY)),
                        sourcing(() -> getContractInfo(partyLiteral.get()).logged()),
                        sourcing(() -> cryptoTransfer(
                                        moving(500_000, FUNGIBLE_TOKEN).between(TOKEN_TREASURY, partyLiteral.get()),
                                        movingUnique(NON_FUNGIBLE_TOKEN, 1L)
                                                .between(TOKEN_TREASURY, partyLiteral.get()))
                                .signedBy(DEFAULT_PAYER, TOKEN_TREASURY)),
                        cryptoTransfer((spec, b) -> b.setTransfers(TransferList.newBuilder()
                                        .addAccountAmounts(aaWith(partyAliasAddr.get(), -1))
                                        .addAccountAmounts(aaWith(partyId.get(), -1))
                                        .addAccountAmounts(aaWith(counterId.get(), +2))))
                                .signedBy(DEFAULT_PAYER, MULTI_KEY)
                                .hasKnownStatus(ACCOUNT_REPEATED_IN_ACCOUNT_AMOUNTS),
                        // Check signing requirements aren't distorted by aliases
                        cryptoTransfer((spec, b) -> b.setTransfers(TransferList.newBuilder()
                                        .addAccountAmounts(aaWith(partyAliasAddr.get(), -2))
                                        .addAccountAmounts(aaWith(counterAliasAddr.get(), +2))))
                                .signedBy(DEFAULT_PAYER)
                                .hasKnownStatus(INVALID_SIGNATURE),
                        cryptoTransfer((spec, b) -> b.addTokenTransfers(TokenTransferList.newBuilder()
                                        .setToken(nftId.get())
                                        .addNftTransfers(ocWith(accountId(partyAliasAddr.get()), counterId.get(), 1L))))
                                .signedBy(DEFAULT_PAYER)
                                .hasKnownStatus(INVALID_SIGNATURE),
                        cryptoTransfer((spec, b) -> b.addTokenTransfers(TokenTransferList.newBuilder()
                                        .setToken(ftId.get())
                                        .addTransfers(aaWith(partyAliasAddr.get(), -500))
                                        .addTransfers(aaWith(counterAliasAddr.get(), +500))))
                                .signedBy(DEFAULT_PAYER)
                                .hasKnownStatus(INVALID_SIGNATURE),
                        // Now do the actual transfers
                        cryptoTransfer((spec, b) -> b.setTransfers(TransferList.newBuilder()
                                        .addAccountAmounts(aaWith(partyAliasAddr.get(), -2))
                                        .addAccountAmounts(aaWith(counterAliasAddr.get(), +2))))
                                .signedBy(DEFAULT_PAYER, MULTI_KEY)
                                .via(HBAR_XFER),
                        cryptoTransfer((spec, b) -> b.addTokenTransfers(TokenTransferList.newBuilder()
                                        .setToken(nftId.get())
                                        .addNftTransfers(ocWith(
                                                accountId(partyAliasAddr.get()),
                                                accountId(counterAliasAddr.get()),
                                                1L))))
                                .signedBy(DEFAULT_PAYER, MULTI_KEY)
                                .via(NFT_XFER),
                        cryptoTransfer((spec, b) -> b.addTokenTransfers(TokenTransferList.newBuilder()
                                        .setToken(ftId.get())
                                        .addTransfers(aaWith(partyAliasAddr.get(), -500))
                                        .addTransfers(aaWith(counterAliasAddr.get(), +500))))
                                .signedBy(DEFAULT_PAYER, MULTI_KEY)
                                .via(FT_XFER))
                .then(
                        sourcing(() -> getTxnRecord(HBAR_XFER)
                                .hasPriority(recordWith()
                                        .transfers(including(
                                                tinyBarsFromTo(partyLiteral.get(), counterLiteral.get(), 2))))),
                        sourcing(() -> getTxnRecord(NFT_XFER)
                                .hasPriority(recordWith()
                                        .tokenTransfers(
                                                includingNonfungibleMovement(movingUnique(NON_FUNGIBLE_TOKEN, 1L)
                                                        .between(partyLiteral.get(), counterLiteral.get()))))),
                        sourcing(() -> getTxnRecord(FT_XFER)
                                .hasPriority(recordWith()
                                        .tokenTransfers(includingFungibleMovement(moving(500, FUNGIBLE_TOKEN)
                                                .between(partyLiteral.get(), counterLiteral.get()))))));
    }

    @HapiTest // here
    private HapiSpec cannotTransferFromImmutableAccounts() {
        final var contract = "PayableConstructor";
        final var multiKey = "swiss";

        return defaultHapiSpec("CannotTransferFromImmutableAccounts")
                .given(
                        newKeyNamed(multiKey),
                        uploadInitCode(contract),
                        // why is there transactionFee here ?
                        contractCreate(contract).balance(ONE_HBAR).immutable().payingWith(GENESIS))
                .when()
                .then(
                        // Even the treasury cannot withdraw from an immutable contract
                        cryptoTransfer(tinyBarsFromTo(contract, FUNDING, ONE_HBAR))
                                .payingWith(GENESIS)
                                .signedBy(GENESIS)
                                .fee(ONE_HBAR)
                                .hasKnownStatus(INVALID_SIGNATURE),
                        // Even the treasury cannot withdraw staking funds
                        cryptoTransfer(tinyBarsFromTo(STAKING_REWARD, FUNDING, ONE_HBAR))
                                .payingWith(GENESIS)
                                .signedBy(GENESIS)
                                .fee(ONE_HBAR)
                                .hasKnownStatus(INVALID_ACCOUNT_ID),
                        cryptoTransfer(tinyBarsFromTo(NODE_REWARD, FUNDING, ONE_HBAR))
                                .payingWith(GENESIS)
                                .signedBy(GENESIS)
                                .fee(ONE_HBAR)
                                .hasKnownStatus(INVALID_ACCOUNT_ID),
                        // Immutable accounts cannot be updated or deleted
                        cryptoUpdate(STAKING_REWARD)
                                .payingWith(GENESIS)
                                .signedBy(GENESIS)
                                .fee(ONE_HBAR)
                                .hasKnownStatus(INVALID_ACCOUNT_ID),
                        cryptoDelete(STAKING_REWARD)
                                .payingWith(GENESIS)
                                .signedBy(GENESIS)
                                .fee(ONE_HBAR)
                                .hasKnownStatus(INVALID_ACCOUNT_ID),
                        // Immutable accounts cannot serve any role for tokens
                        tokenCreate(TOKEN).adminKey(multiKey),
                        tokenAssociate(NODE_REWARD, TOKEN)
                                .payingWith(GENESIS)
                                .signedBy(GENESIS)
                                .fee(ONE_HBAR)
                                .hasKnownStatus(INVALID_ACCOUNT_ID),
                        tokenUpdate(TOKEN)
                                .payingWith(GENESIS)
                                .signedBy(GENESIS, multiKey)
                                .fee(ONE_HBAR)
                                .treasury(STAKING_REWARD)
                                .hasKnownStatus(INVALID_ACCOUNT_ID),
                        tokenCreate(NOT_TO_BE)
                                .treasury(STAKING_REWARD)
                                .payingWith(GENESIS)
                                .signedBy(GENESIS)
                                .fee(ONE_HBAR)
                                .hasKnownStatus(INVALID_ACCOUNT_ID),
                        tokenCreate(NOT_TO_BE)
                                .autoRenewAccount(NODE_REWARD)
                                .payingWith(GENESIS)
                                .signedBy(GENESIS)
                                .fee(ONE_HBAR)
                                .hasKnownStatus(INVALID_AUTORENEW_ACCOUNT),
                        tokenCreate(NOT_TO_BE)
                                .payingWith(GENESIS)
                                .signedBy(GENESIS)
                                .fee(ONE_HBAR)
                                .withCustom(fixedHbarFee(5 * ONE_HBAR, STAKING_REWARD))
                                .hasKnownStatus(INVALID_CUSTOM_FEE_COLLECTOR),
                        // Immutable accounts cannot be topic auto-renew accounts
                        createTopic(NOT_TO_BE)
                                .autoRenewAccountId(NODE_REWARD)
                                .payingWith(GENESIS)
                                .signedBy(GENESIS)
                                .fee(ONE_HBAR)
                                .hasKnownStatus(INVALID_AUTORENEW_ACCOUNT),
                        // Immutable accounts cannot be schedule transaction payers
                        scheduleCreate(NOT_TO_BE, cryptoTransfer(tinyBarsFromTo(GENESIS, FUNDING, 1)))
                                .payingWith(GENESIS)
                                .signedBy(GENESIS)
                                .fee(ONE_HBAR)
                                .designatingPayer(STAKING_REWARD)
                                .fee(ONE_HUNDRED_HBARS)
                                .hasKnownStatus(INVALID_ACCOUNT_ID),
                        // Immutable accounts cannot approve or adjust allowances
                        cryptoApproveAllowance()
                                .payingWith(GENESIS)
                                .signedBy(GENESIS)
                                .fee(ONE_HBAR)
                                .addCryptoAllowance(NODE_REWARD, FUNDING, 100L)
                                .hasKnownStatus(INVALID_ALLOWANCE_OWNER_ID));
    }

    @HapiTest // here
    private HapiSpec allowanceTransfersWithComplexTransfersWork() {
        return defaultHapiSpec("AllowanceTransfersWithComplexTransfersWork")
                .given(
                        newKeyNamed(ADMIN_KEY),
                        newKeyNamed(FREEZE_KEY),
                        newKeyNamed(KYC_KEY),
                        newKeyNamed(SUPPLY_KEY),
                        cryptoCreate(OWNER).balance(ONE_HUNDRED_HBARS),
                        cryptoCreate(OTHER_OWNER).balance(ONE_HUNDRED_HBARS),
                        cryptoCreate(SPENDER).balance(ONE_HUNDRED_HBARS),
                        cryptoCreate(RECEIVER).balance(0L),
                        cryptoCreate(OTHER_RECEIVER).balance(ONE_HBAR),
                        cryptoCreate(ANOTHER_RECEIVER).balance(0L),
                        cryptoCreate(TOKEN_TREASURY),
                        tokenCreate(FUNGIBLE_TOKEN)
                                .supplyType(TokenSupplyType.FINITE)
                                .tokenType(FUNGIBLE_COMMON)
                                .treasury(TOKEN_TREASURY)
                                .maxSupply(10000)
                                .initialSupply(5000)
                                .adminKey(ADMIN_KEY)
                                .kycKey(KYC_KEY),
                        tokenCreate(NON_FUNGIBLE_TOKEN)
                                .supplyType(TokenSupplyType.FINITE)
                                .tokenType(NON_FUNGIBLE_UNIQUE)
                                .treasury(TOKEN_TREASURY)
                                .maxSupply(12L)
                                .supplyKey(SUPPLY_KEY)
                                .adminKey(ADMIN_KEY)
                                .kycKey(KYC_KEY)
                                .initialSupply(0L),
                        mintToken(
                                NON_FUNGIBLE_TOKEN,
                                List.of(
                                        ByteString.copyFromUtf8("a"),
                                        ByteString.copyFromUtf8("b"),
                                        ByteString.copyFromUtf8("c"),
                                        ByteString.copyFromUtf8("d"),
                                        ByteString.copyFromUtf8("e"))))
                .when(
                        tokenAssociate(OWNER, FUNGIBLE_TOKEN, NON_FUNGIBLE_TOKEN),
                        tokenAssociate(OTHER_OWNER, FUNGIBLE_TOKEN, NON_FUNGIBLE_TOKEN),
                        tokenAssociate(RECEIVER, FUNGIBLE_TOKEN, NON_FUNGIBLE_TOKEN),
                        tokenAssociate(SPENDER, FUNGIBLE_TOKEN),
                        tokenAssociate(ANOTHER_RECEIVER, FUNGIBLE_TOKEN),
                        grantTokenKyc(FUNGIBLE_TOKEN, OWNER),
                        grantTokenKyc(FUNGIBLE_TOKEN, OTHER_OWNER),
                        grantTokenKyc(FUNGIBLE_TOKEN, RECEIVER),
                        grantTokenKyc(FUNGIBLE_TOKEN, ANOTHER_RECEIVER),
                        grantTokenKyc(FUNGIBLE_TOKEN, SPENDER),
                        grantTokenKyc(NON_FUNGIBLE_TOKEN, OWNER),
                        grantTokenKyc(NON_FUNGIBLE_TOKEN, OTHER_OWNER),
                        grantTokenKyc(NON_FUNGIBLE_TOKEN, RECEIVER),
                        cryptoTransfer(
                                moving(100, FUNGIBLE_TOKEN).between(TOKEN_TREASURY, SPENDER),
                                moving(1000, FUNGIBLE_TOKEN).between(TOKEN_TREASURY, OWNER),
                                movingUnique(NON_FUNGIBLE_TOKEN, 1, 2).between(TOKEN_TREASURY, OWNER),
                                moving(1000, FUNGIBLE_TOKEN).between(TOKEN_TREASURY, OTHER_OWNER),
                                movingUnique(NON_FUNGIBLE_TOKEN, 3, 4).between(TOKEN_TREASURY, OTHER_OWNER)),
                        cryptoApproveAllowance()
                                .payingWith(OWNER)
                                .addCryptoAllowance(OWNER, SPENDER, 10 * ONE_HBAR)
                                .addTokenAllowance(OWNER, FUNGIBLE_TOKEN, SPENDER, 500)
                                .addNftAllowance(OWNER, NON_FUNGIBLE_TOKEN, SPENDER, false, List.of(1L, 2L))
                                .fee(ONE_HUNDRED_HBARS),
                        cryptoApproveAllowance()
                                .payingWith(OTHER_OWNER)
                                .addCryptoAllowance(OTHER_OWNER, SPENDER, 5 * ONE_HBAR)
                                .addTokenAllowance(OTHER_OWNER, FUNGIBLE_TOKEN, SPENDER, 100)
                                .addNftAllowance(OTHER_OWNER, NON_FUNGIBLE_TOKEN, SPENDER, true, List.of(3L))
                                .fee(ONE_HUNDRED_HBARS))
                .then(
                        cryptoTransfer(
                                        movingHbar(ONE_HBAR).between(SPENDER, RECEIVER),
                                        movingHbar(ONE_HBAR).between(OTHER_RECEIVER, ANOTHER_RECEIVER),
                                        movingHbar(ONE_HBAR).between(OWNER, RECEIVER),
                                        movingHbar(ONE_HBAR).between(OTHER_OWNER, RECEIVER),
                                        movingHbarWithAllowance(ONE_HBAR).between(OWNER, RECEIVER),
                                        movingHbarWithAllowance(ONE_HBAR).between(OTHER_OWNER, RECEIVER),
                                        moving(50, FUNGIBLE_TOKEN).between(RECEIVER, ANOTHER_RECEIVER),
                                        moving(50, FUNGIBLE_TOKEN).between(SPENDER, RECEIVER),
                                        moving(50, FUNGIBLE_TOKEN).between(OWNER, RECEIVER),
                                        moving(15, FUNGIBLE_TOKEN).between(OTHER_OWNER, RECEIVER),
                                        movingWithAllowance(30, FUNGIBLE_TOKEN).between(OWNER, RECEIVER),
                                        movingWithAllowance(10, FUNGIBLE_TOKEN).between(OTHER_OWNER, RECEIVER),
                                        movingWithAllowance(5, FUNGIBLE_TOKEN).between(OTHER_OWNER, OWNER),
                                        movingUnique(NON_FUNGIBLE_TOKEN, 1L).between(OWNER, RECEIVER),
                                        movingUniqueWithAllowance(NON_FUNGIBLE_TOKEN, 2L)
                                                .between(OWNER, RECEIVER),
                                        movingUniqueWithAllowance(NON_FUNGIBLE_TOKEN, 4L)
                                                .between(OTHER_OWNER, RECEIVER),
                                        movingUniqueWithAllowance(NON_FUNGIBLE_TOKEN, 3L)
                                                .between(OTHER_OWNER, RECEIVER))
                                .payingWith(SPENDER)
                                .signedBy(SPENDER, OWNER, OTHER_RECEIVER, OTHER_OWNER)
                                .via("complexAllowanceTransfer"),
                        getTxnRecord("complexAllowanceTransfer").logged(),
                        getAccountDetails(OWNER)
                                .payingWith(GENESIS)
                                .hasToken(relationshipWith(FUNGIBLE_TOKEN).balance(925))
                                .hasToken(relationshipWith(NON_FUNGIBLE_TOKEN).balance(0))
                                .has(AccountDetailsAsserts.accountDetailsWith()
                                        .balanceLessThan(98 * ONE_HBAR)
                                        .cryptoAllowancesContaining(SPENDER, 9 * ONE_HBAR)
                                        .tokenAllowancesContaining(FUNGIBLE_TOKEN, SPENDER, 475)),
                        getAccountDetails(OTHER_OWNER)
                                .payingWith(GENESIS)
                                .hasToken(relationshipWith(FUNGIBLE_TOKEN).balance(970))
                                .hasToken(relationshipWith(NON_FUNGIBLE_TOKEN).balance(0))
                                .has(AccountDetailsAsserts.accountDetailsWith()
                                        .balanceLessThan(98 * ONE_HBAR)
                                        .cryptoAllowancesContaining(SPENDER, 4 * ONE_HBAR)
                                        .tokenAllowancesContaining(FUNGIBLE_TOKEN, SPENDER, 85)
                                        .nftApprovedAllowancesContaining(NON_FUNGIBLE_TOKEN, SPENDER)),
                        getAccountInfo(RECEIVER)
                                .hasToken(relationshipWith(FUNGIBLE_TOKEN).balance(105))
                                .hasToken(relationshipWith(NON_FUNGIBLE_TOKEN).balance(4))
                                .has(accountWith().balance(5 * ONE_HBAR)),
                        getAccountInfo(ANOTHER_RECEIVER)
                                .hasToken(relationshipWith(FUNGIBLE_TOKEN).balance(50))
                                .has(accountWith().balance(ONE_HBAR)));
    }

    @HapiTest // here
    private HapiSpec allowanceTransfersWorkAsExpected() {
        return defaultHapiSpec("AllowanceTransfersWorkAsExpected", NONDETERMINISTIC_TRANSACTION_FEES)
                .given(
                        newKeyNamed(ADMIN_KEY),
                        newKeyNamed(FREEZE_KEY),
                        newKeyNamed(KYC_KEY),
                        newKeyNamed(PAUSE_KEY),
                        newKeyNamed(SUPPLY_KEY),
                        newKeyNamed(WIPE_KEY),
                        cryptoCreate(TOKEN_TREASURY),
                        cryptoCreate(OWNER).balance(ONE_HUNDRED_HBARS),
                        cryptoCreate(SPENDER).balance(ONE_HUNDRED_HBARS),
                        cryptoCreate(RECEIVER),
                        cryptoCreate(OTHER_RECEIVER).balance(ONE_HBAR).maxAutomaticTokenAssociations(1),
                        tokenCreate(FUNGIBLE_TOKEN)
                                .supplyType(TokenSupplyType.FINITE)
                                .tokenType(FUNGIBLE_COMMON)
                                .treasury(TOKEN_TREASURY)
                                .maxSupply(10000)
                                .initialSupply(5000)
                                .adminKey(ADMIN_KEY)
                                .pauseKey(PAUSE_KEY)
                                .kycKey(KYC_KEY)
                                .freezeKey(FREEZE_KEY),
                        tokenCreate(NON_FUNGIBLE_TOKEN)
                                .supplyType(TokenSupplyType.FINITE)
                                .tokenType(NON_FUNGIBLE_UNIQUE)
                                .treasury(TOKEN_TREASURY)
                                .maxSupply(12L)
                                .supplyKey(SUPPLY_KEY)
                                .adminKey(ADMIN_KEY)
                                .freezeKey(FREEZE_KEY)
                                .wipeKey(WIPE_KEY)
                                .pauseKey(PAUSE_KEY)
                                .initialSupply(0L),
                        tokenCreate(TOKEN_WITH_CUSTOM_FEE)
                                .treasury(TOKEN_TREASURY)
                                .supplyType(TokenSupplyType.FINITE)
                                .initialSupply(1000)
                                .maxSupply(5000)
                                .adminKey(ADMIN_KEY)
                                .withCustom(fixedHtsFee(10, "0.0.0", TOKEN_TREASURY)),
                        mintToken(
                                NON_FUNGIBLE_TOKEN,
                                List.of(
                                        ByteString.copyFromUtf8("a"),
                                        ByteString.copyFromUtf8("b"),
                                        ByteString.copyFromUtf8("c"),
                                        ByteString.copyFromUtf8("d"),
                                        ByteString.copyFromUtf8("e"),
                                        ByteString.copyFromUtf8("f"))))
                .when(
                        tokenAssociate(OWNER, FUNGIBLE_TOKEN, NON_FUNGIBLE_TOKEN, TOKEN_WITH_CUSTOM_FEE),
                        tokenAssociate(RECEIVER, FUNGIBLE_TOKEN, NON_FUNGIBLE_TOKEN, TOKEN_WITH_CUSTOM_FEE),
                        grantTokenKyc(FUNGIBLE_TOKEN, OWNER),
                        grantTokenKyc(FUNGIBLE_TOKEN, RECEIVER),
                        cryptoTransfer(
                                moving(1000, FUNGIBLE_TOKEN).between(TOKEN_TREASURY, OWNER),
                                moving(15, TOKEN_WITH_CUSTOM_FEE).between(TOKEN_TREASURY, OWNER),
                                movingUnique(NON_FUNGIBLE_TOKEN, 1L, 2L, 3L, 4L, 5L, 6L)
                                        .between(TOKEN_TREASURY, OWNER)),
                        cryptoApproveAllowance()
                                .payingWith(OWNER)
                                .addCryptoAllowance(OWNER, SPENDER, 10 * ONE_HBAR)
                                .addTokenAllowance(OWNER, FUNGIBLE_TOKEN, SPENDER, 1500)
                                .addTokenAllowance(OWNER, TOKEN_WITH_CUSTOM_FEE, SPENDER, 100)
                                .addNftAllowance(OWNER, NON_FUNGIBLE_TOKEN, SPENDER, false, List.of(1L, 2L, 3L, 4L, 6L))
                                .fee(ONE_HUNDRED_HBARS))
                .then(
                        cryptoTransfer(movingWithAllowance(10, TOKEN_WITH_CUSTOM_FEE)
                                        .between(OWNER, RECEIVER))
                                .payingWith(SPENDER)
                                .signedBy(SPENDER)
                                .fee(ONE_HBAR)
                                // INSUFFICIENT_SENDER_ACCOUNT_BALANCE_FOR_CUSTOM_FEE is the expected mono service
                                // outcome here, but the modularized implementation doesn't provide enough information
                                // to differentiate these error codes. Since this is an extreme edge case and a
                                // difficult issue to fix, we'll allow either error code here for now. However, we may
                                // need to revert back to only accepting the original error code in the future.
                                .hasKnownStatusFrom(
                                        INSUFFICIENT_TOKEN_BALANCE, INSUFFICIENT_SENDER_ACCOUNT_BALANCE_FOR_CUSTOM_FEE),
                        cryptoTransfer(movingWithAllowance(100, FUNGIBLE_TOKEN).between(OWNER, OWNER))
                                .payingWith(SPENDER)
                                .signedBy(SPENDER)
                                .dontFullyAggregateTokenTransfers()
                                .hasPrecheck(ACCOUNT_REPEATED_IN_ACCOUNT_AMOUNTS),
                        cryptoTransfer(movingUniqueWithAllowance(NON_FUNGIBLE_TOKEN, 3)
                                        .between(OWNER, OTHER_RECEIVER))
                                .payingWith(SPENDER)
                                .signedBy(SPENDER),
                        cryptoTransfer(movingWithAllowance(100, FUNGIBLE_TOKEN).between(OWNER, OTHER_RECEIVER))
                                .payingWith(SPENDER)
                                .signedBy(SPENDER)
                                .hasKnownStatus(NO_REMAINING_AUTOMATIC_ASSOCIATIONS),
                        cryptoUpdate(OTHER_RECEIVER).receiverSigRequired(true).maxAutomaticAssociations(2),
                        cryptoTransfer(movingUniqueWithAllowance(NON_FUNGIBLE_TOKEN, 4)
                                        .between(OWNER, OTHER_RECEIVER))
                                .payingWith(SPENDER)
                                .signedBy(SPENDER)
                                .hasKnownStatus(INVALID_SIGNATURE),
                        cryptoTransfer(movingUniqueWithAllowance(NON_FUNGIBLE_TOKEN, 4)
                                        .between(OWNER, OTHER_RECEIVER))
                                .payingWith(SPENDER)
                                .signedBy(SPENDER, OTHER_RECEIVER),
                        cryptoTransfer(movingUnique(NON_FUNGIBLE_TOKEN, 6).between(OWNER, RECEIVER)),
                        cryptoTransfer(movingUniqueWithAllowance(NON_FUNGIBLE_TOKEN, 6)
                                        .between(OWNER, RECEIVER))
                                .payingWith(SPENDER)
                                .signedBy(SPENDER)
                                .hasKnownStatus(SPENDER_DOES_NOT_HAVE_ALLOWANCE),
                        cryptoTransfer(movingUniqueWithAllowance(NON_FUNGIBLE_TOKEN, 6)
                                        .between(RECEIVER, OWNER))
                                .payingWith(SPENDER)
                                .signedBy(SPENDER)
                                .hasKnownStatus(SPENDER_DOES_NOT_HAVE_ALLOWANCE),
                        cryptoTransfer(movingUnique(NON_FUNGIBLE_TOKEN, 6).between(RECEIVER, OWNER)),
                        cryptoTransfer(movingUniqueWithAllowance(NON_FUNGIBLE_TOKEN, 6)
                                        .between(OWNER, RECEIVER))
                                .payingWith(SPENDER)
                                .signedBy(SPENDER)
                                .hasKnownStatus(SPENDER_DOES_NOT_HAVE_ALLOWANCE),
                        cryptoTransfer(movingUnique(NON_FUNGIBLE_TOKEN, 6).between(OWNER, RECEIVER)),
                        tokenAssociate(OTHER_RECEIVER, FUNGIBLE_TOKEN),
                        grantTokenKyc(FUNGIBLE_TOKEN, OTHER_RECEIVER),
                        cryptoTransfer(movingWithAllowance(1100, FUNGIBLE_TOKEN).between(OWNER, OTHER_RECEIVER))
                                .payingWith(SPENDER)
                                .signedBy(SPENDER, OTHER_RECEIVER)
                                .hasKnownStatus(INSUFFICIENT_TOKEN_BALANCE),
                        cryptoTransfer(allowanceTinyBarsFromTo(OWNER, RECEIVER, 5 * ONE_HBAR))
                                .payingWith(DEFAULT_PAYER)
                                .signedBy(DEFAULT_PAYER)
                                .hasKnownStatus(SPENDER_DOES_NOT_HAVE_ALLOWANCE),
                        tokenPause(FUNGIBLE_TOKEN),
                        cryptoTransfer(
                                        movingWithAllowance(50, FUNGIBLE_TOKEN).between(OWNER, RECEIVER),
                                        movingUniqueWithAllowance(NON_FUNGIBLE_TOKEN, 1)
                                                .between(OWNER, RECEIVER))
                                .payingWith(SPENDER)
                                .signedBy(SPENDER)
                                .hasKnownStatus(TOKEN_IS_PAUSED),
                        tokenUnpause(FUNGIBLE_TOKEN),
                        tokenFreeze(FUNGIBLE_TOKEN, OWNER),
                        cryptoTransfer(
                                        movingWithAllowance(50, FUNGIBLE_TOKEN).between(OWNER, RECEIVER),
                                        movingUniqueWithAllowance(NON_FUNGIBLE_TOKEN, 1)
                                                .between(OWNER, RECEIVER))
                                .payingWith(SPENDER)
                                .signedBy(SPENDER)
                                .hasKnownStatus(ACCOUNT_FROZEN_FOR_TOKEN),
                        tokenUnfreeze(FUNGIBLE_TOKEN, OWNER),
                        revokeTokenKyc(FUNGIBLE_TOKEN, RECEIVER),
                        cryptoTransfer(
                                        movingWithAllowance(50, FUNGIBLE_TOKEN).between(OWNER, RECEIVER),
                                        movingUniqueWithAllowance(NON_FUNGIBLE_TOKEN, 1)
                                                .between(OWNER, RECEIVER))
                                .payingWith(SPENDER)
                                .signedBy(SPENDER)
                                .hasKnownStatus(ACCOUNT_KYC_NOT_GRANTED_FOR_TOKEN),
                        grantTokenKyc(FUNGIBLE_TOKEN, RECEIVER),
                        cryptoTransfer(
                                        allowanceTinyBarsFromTo(OWNER, RECEIVER, 5 * ONE_HBAR),
                                        tinyBarsFromTo(SPENDER, RECEIVER, ONE_HBAR))
                                .payingWith(SPENDER)
                                .signedBy(SPENDER),
                        cryptoTransfer(
                                        movingWithAllowance(50, FUNGIBLE_TOKEN).between(OWNER, RECEIVER),
                                        movingUniqueWithAllowance(NON_FUNGIBLE_TOKEN, 1)
                                                .between(OWNER, RECEIVER))
                                .payingWith(SPENDER)
                                .signedBy(SPENDER),
                        cryptoTransfer(allowanceTinyBarsFromTo(OWNER, RECEIVER, 5 * ONE_HBAR + 1))
                                .payingWith(SPENDER)
                                .signedBy(SPENDER)
                                .hasKnownStatus(AMOUNT_EXCEEDS_ALLOWANCE),
                        cryptoTransfer(
                                        movingWithAllowance(50, FUNGIBLE_TOKEN).between(OWNER, RECEIVER),
                                        movingUniqueWithAllowance(NON_FUNGIBLE_TOKEN, 5)
                                                .between(OWNER, RECEIVER))
                                .payingWith(SPENDER)
                                .signedBy(SPENDER)
                                .hasKnownStatus(SPENDER_DOES_NOT_HAVE_ALLOWANCE),
                        getAccountDetails(OWNER)
                                .payingWith(GENESIS)
                                .has(AccountDetailsAsserts.accountDetailsWith()
                                        .tokenAllowancesContaining(FUNGIBLE_TOKEN, SPENDER, 1450))
                                .hasToken(relationshipWith(FUNGIBLE_TOKEN).balance(950L)),
                        cryptoTransfer(moving(1000, FUNGIBLE_TOKEN).between(TOKEN_TREASURY, OWNER)),
                        cryptoTransfer(
                                        movingUniqueWithAllowance(NON_FUNGIBLE_TOKEN, 2L)
                                                .between(OWNER, RECEIVER),
                                        movingWithAllowance(1451, FUNGIBLE_TOKEN)
                                                .between(OWNER, RECEIVER))
                                .payingWith(SPENDER)
                                .signedBy(SPENDER)
                                .hasKnownStatus(AMOUNT_EXCEEDS_ALLOWANCE),
                        getAccountInfo(OWNER)
                                .hasToken(relationshipWith(NON_FUNGIBLE_TOKEN).balance(2)),
                        cryptoTransfer(allowanceTinyBarsFromTo(OWNER, RECEIVER, 5 * ONE_HBAR))
                                .payingWith(SPENDER)
                                .signedBy(SPENDER),
                        cryptoTransfer(
                                        movingWithAllowance(50, FUNGIBLE_TOKEN).between(OWNER, RECEIVER),
                                        movingUniqueWithAllowance(NON_FUNGIBLE_TOKEN, 2L)
                                                .between(OWNER, RECEIVER))
                                .payingWith(SPENDER)
                                .signedBy(SPENDER),
                        cryptoTransfer(allowanceTinyBarsFromTo(OWNER, RECEIVER, 5 * ONE_HBAR))
                                .payingWith(SPENDER)
                                .signedBy(SPENDER)
                                .hasKnownStatus(SPENDER_DOES_NOT_HAVE_ALLOWANCE),
                        cryptoTransfer(movingUnique(NON_FUNGIBLE_TOKEN, 2L).between(RECEIVER, OWNER)),
                        cryptoTransfer(movingUniqueWithAllowance(NON_FUNGIBLE_TOKEN, 2L)
                                        .between(OWNER, RECEIVER))
                                .payingWith(SPENDER)
                                .signedBy(SPENDER)
                                .hasKnownStatus(SPENDER_DOES_NOT_HAVE_ALLOWANCE),
                        cryptoApproveAllowance()
                                .payingWith(OWNER)
                                .addNftAllowance(OWNER, NON_FUNGIBLE_TOKEN, SPENDER, true, List.of())
                                .fee(ONE_HUNDRED_HBARS),
                        cryptoTransfer(movingUniqueWithAllowance(NON_FUNGIBLE_TOKEN, 2L)
                                        .between(OWNER, RECEIVER))
                                .payingWith(SPENDER)
                                .signedBy(SPENDER),
                        cryptoTransfer(movingUnique(NON_FUNGIBLE_TOKEN, 2L).between(RECEIVER, OWNER)),
                        cryptoTransfer(movingUniqueWithAllowance(NON_FUNGIBLE_TOKEN, 2L)
                                        .between(OWNER, RECEIVER))
                                .payingWith(SPENDER)
                                .signedBy(SPENDER),
                        getAccountDetails(OWNER)
                                .payingWith(GENESIS)
                                .has(AccountDetailsAsserts.accountDetailsWith()
                                        .cryptoAllowancesCount(0)
                                        .tokenAllowancesContaining(FUNGIBLE_TOKEN, SPENDER, 1400)
                                        .nftApprovedAllowancesContaining(NON_FUNGIBLE_TOKEN, SPENDER)));
    }

    @HapiTest
    private HapiSpec checksExpectedDecimalsForFungibleTokenTransferList() {
        return defaultHapiSpec("checksExpectedDecimalsForFungibleTokenTransferList")
                .given(
                        newKeyNamed(MULTI_KEY),
                        cryptoCreate(TOKEN_TREASURY),
                        cryptoCreate(OWNING_PARTY).maxAutomaticTokenAssociations(123),
                        tokenCreate(FUNGIBLE_TOKEN)
                                .tokenType(FUNGIBLE_COMMON)
                                .treasury(TOKEN_TREASURY)
                                .decimals(2)
                                .initialSupply(1234)
                                .via("tokenCreate"),
                        getTxnRecord("tokenCreate").hasNewTokenAssociation(FUNGIBLE_TOKEN, TOKEN_TREASURY),
                        cryptoTransfer(moving(100, FUNGIBLE_TOKEN).between(TOKEN_TREASURY, OWNING_PARTY))
                                .via("initialXfer"),
                        getTxnRecord("initialXfer").hasNewTokenAssociation(FUNGIBLE_TOKEN, OWNING_PARTY))
                .when(
                        getAccountInfo(OWNING_PARTY).savingSnapshot(OWNING_PARTY),
                        cryptoTransfer(movingWithDecimals(10, FUNGIBLE_TOKEN, 4)
                                        .betweenWithDecimals(TOKEN_TREASURY, OWNING_PARTY))
                                .signedBy(DEFAULT_PAYER, OWNING_PARTY, TOKEN_TREASURY)
                                .hasKnownStatus(UNEXPECTED_TOKEN_DECIMALS)
                                .via("failedTxn"),
                        cryptoTransfer(movingWithDecimals(20, FUNGIBLE_TOKEN, 2)
                                        .betweenWithDecimals(TOKEN_TREASURY, OWNING_PARTY))
                                .signedBy(DEFAULT_PAYER, OWNING_PARTY, TOKEN_TREASURY)
                                .hasKnownStatus(SUCCESS)
                                .via(VALID_TXN),
                        usableTxnIdNamed(UNCHECKED_TXN).payerId(DEFAULT_PAYER),
                        cryptoTransfer(movingWithDecimals(10, FUNGIBLE_TOKEN, 4)
                                        .betweenWithDecimals(TOKEN_TREASURY, OWNING_PARTY))
                                .signedBy(DEFAULT_PAYER, OWNING_PARTY, TOKEN_TREASURY)
                                .txnId(UNCHECKED_TXN)
                                .hasKnownStatus(UNEXPECTED_TOKEN_DECIMALS))
                .then(
                        sleepFor(5_000),
                        getReceipt(VALID_TXN).hasPriorityStatus(SUCCESS),
                        getTxnRecord(VALID_TXN).logged(),
                        getAccountInfo(OWNING_PARTY)
                                .hasAlreadyUsedAutomaticAssociations(1)
                                .hasToken(relationshipWith(FUNGIBLE_TOKEN).balance(120))
                                .logged());
    }

    @HapiTest // here Instead of 8 items 9 were generated
    private HapiSpec nftTransfersCannotRepeatSerialNos() {
        final var aParty = "aParty";
        final var bParty = "bParty";
        final var cParty = "cParty";
        final var dParty = "dParty";
        final var multipurpose = MULTI_KEY;
        final var nftType = "nftType";
        final var hotTxn = "hotTxn";
        final var mintTxn = "mintTxn";

        return defaultHapiSpec("NftTransfersCannotRepeatSerialNos")
                .given(
                        newKeyNamed(multipurpose),
                        cryptoCreate(TOKEN_TREASURY),
                        cryptoCreate(aParty).maxAutomaticTokenAssociations(1),
                        cryptoCreate(bParty).maxAutomaticTokenAssociations(1),
                        cryptoCreate(cParty).maxAutomaticTokenAssociations(1),
                        cryptoCreate(dParty).maxAutomaticTokenAssociations(1),
                        tokenCreate(nftType)
                                .tokenType(NON_FUNGIBLE_UNIQUE)
                                .treasury(TOKEN_TREASURY)
                                .supplyKey(multipurpose)
                                .initialSupply(0),
                        mintToken(nftType, List.of(copyFromUtf8("Hot potato!"))).via(mintTxn),
                        getTxnRecord(mintTxn).logged())
                .when(cryptoTransfer(movingUnique(nftType, 1L).between(TOKEN_TREASURY, aParty)))
                .then(cryptoTransfer((spec, b) -> {
                            final var registry = spec.registry();
                            final var aId = registry.getAccountID(aParty);
                            final var bId = registry.getAccountID(bParty);
                            final var cId = registry.getAccountID(cParty);
                            final var dId = registry.getAccountID(dParty);
                            b.addTokenTransfers(TokenTransferList.newBuilder()
                                    .setToken(registry.getTokenID(nftType))
                                    .addNftTransfers(ocWith(aId, bId, 1))
                                    .addNftTransfers(ocWith(bId, cId, 1))
                                    .addNftTransfers(ocWith(cId, dId, 1)));
                        })
                        .via(hotTxn)
                        .signedBy(DEFAULT_PAYER, aParty, bParty, cParty)
                        .hasPrecheck(INVALID_ACCOUNT_AMOUNTS));
    }

    @HapiTest // here
    private HapiSpec nftSelfTransfersRejectedBothInPrecheckAndHandle() {
        final var owningParty = OWNING_PARTY;
        final var multipurpose = MULTI_KEY;
        final var nftType = "nftType";
        final var uncheckedTxn = UNCHECKED_TXN;

        return defaultHapiSpec("NftSelfTransfersRejectedBothInPrecheckAndHandle", NONDETERMINISTIC_TRANSACTION_FEES)
                .given(
                        newKeyNamed(multipurpose),
                        cryptoCreate(TOKEN_TREASURY),
                        cryptoCreate(owningParty).maxAutomaticTokenAssociations(123),
                        tokenCreate(nftType)
                                .tokenType(NON_FUNGIBLE_UNIQUE)
                                .treasury(TOKEN_TREASURY)
                                .supplyKey(multipurpose)
                                .initialSupply(0),
                        mintToken(nftType, List.of(copyFromUtf8("We"), copyFromUtf8("are"), copyFromUtf8("the"))),
                        cryptoTransfer(movingUnique(nftType, 1L, 2L).between(TOKEN_TREASURY, owningParty)))
                .when(
                        getAccountInfo(owningParty).savingSnapshot(owningParty),
                        cryptoTransfer(movingUnique(nftType, 1L).between(owningParty, owningParty))
                                .signedBy(DEFAULT_PAYER, owningParty)
                                .hasPrecheck(ACCOUNT_REPEATED_IN_ACCOUNT_AMOUNTS),
                        usableTxnIdNamed(uncheckedTxn).payerId(DEFAULT_PAYER),
                        cryptoTransfer(movingUnique(nftType, 1L).between(owningParty, owningParty))
                                .signedBy(DEFAULT_PAYER, owningParty)
                                .txnId(uncheckedTxn)
                                .hasPrecheck(ACCOUNT_REPEATED_IN_ACCOUNT_AMOUNTS))
                .then(
                        sleepFor(2_000),
                        getAccountInfo(owningParty).has(accountWith().noChangesFromSnapshot(owningParty)));
    }

    @HapiTest // here
    private HapiSpec hbarAndFungibleSelfTransfersRejectedBothInPrecheckAndHandle() {
        final var uncheckedHbarTxn = "uncheckedHbarTxn";
        final var uncheckedFtTxn = "uncheckedFtTxn";

        return defaultHapiSpec("HbarAndFungibleSelfTransfersRejectedBothInPrecheckAndHandle")
                .given(
                        newKeyNamed(MULTI_KEY),
                        cryptoCreate(TOKEN_TREASURY),
                        cryptoCreate(OWNING_PARTY).maxAutomaticTokenAssociations(123),
                        tokenCreate(FUNGIBLE_TOKEN)
                                .tokenType(FUNGIBLE_COMMON)
                                .treasury(TOKEN_TREASURY)
                                .initialSupply(1234),
                        cryptoTransfer(moving(100, FUNGIBLE_TOKEN).between(TOKEN_TREASURY, OWNING_PARTY)))
                .when(
                        getAccountInfo(OWNING_PARTY).savingSnapshot(OWNING_PARTY),
                        cryptoTransfer(tinyBarsFromTo(OWNING_PARTY, OWNING_PARTY, 1))
                                .signedBy(DEFAULT_PAYER, OWNING_PARTY)
                                .hasPrecheck(ACCOUNT_REPEATED_IN_ACCOUNT_AMOUNTS),
                        cryptoTransfer(moving(1, FUNGIBLE_TOKEN).between(OWNING_PARTY, OWNING_PARTY))
                                .signedBy(DEFAULT_PAYER, OWNING_PARTY)
                                .dontFullyAggregateTokenTransfers()
                                .hasPrecheck(ACCOUNT_REPEATED_IN_ACCOUNT_AMOUNTS),
                        /* And bypassing precheck */
                        usableTxnIdNamed(uncheckedHbarTxn).payerId(DEFAULT_PAYER),
                        usableTxnIdNamed(uncheckedFtTxn).payerId(DEFAULT_PAYER),
                        cryptoTransfer(tinyBarsFromTo(OWNING_PARTY, OWNING_PARTY, 1))
                                .signedBy(DEFAULT_PAYER, OWNING_PARTY)
                                .txnId(uncheckedHbarTxn)
                                .hasPrecheck(ACCOUNT_REPEATED_IN_ACCOUNT_AMOUNTS),
                        cryptoTransfer(moving(1, FUNGIBLE_TOKEN).between(OWNING_PARTY, OWNING_PARTY))
                                .signedBy(DEFAULT_PAYER, OWNING_PARTY)
                                .dontFullyAggregateTokenTransfers()
                                .txnId(uncheckedFtTxn)
                                .hasPrecheck(ACCOUNT_REPEATED_IN_ACCOUNT_AMOUNTS))
                .then(
                        sleepFor(5_000),
                        getAccountInfo(OWNING_PARTY).has(accountWith().noChangesFromSnapshot(OWNING_PARTY)));
    }

    @HapiTest
    private HapiSpec dissociatedRoyaltyCollectorsCanUseAutoAssociation() {
        final var commonWithCustomFees = "commonWithCustomFees";
        final var fractionalCollector = "fractionalCollector";
        final var selfDenominatedCollector = "selfDenominatedCollector";
        final var plentyOfSlots = 10;

        return defaultHapiSpec("dissociatedRoyaltyCollectorsCanUseAutoAssociation")
                .given(
                        snapshotMode(FUZZY_MATCH_AGAINST_MONO_STREAMS),
                        cryptoCreate(TOKEN_TREASURY),
                        cryptoCreate(fractionalCollector).maxAutomaticTokenAssociations(plentyOfSlots),
                        cryptoCreate(selfDenominatedCollector).maxAutomaticTokenAssociations(plentyOfSlots),
                        cryptoCreate(PARTY).maxAutomaticTokenAssociations(plentyOfSlots),
                        cryptoCreate(COUNTERPARTY).maxAutomaticTokenAssociations(plentyOfSlots),
                        newKeyNamed(MULTI_KEY),
                        getAccountInfo(PARTY).savingSnapshot(PARTY),
                        getAccountInfo(COUNTERPARTY).savingSnapshot(COUNTERPARTY),
                        getAccountInfo(fractionalCollector).savingSnapshot(fractionalCollector),
                        getAccountInfo(selfDenominatedCollector).savingSnapshot(selfDenominatedCollector))
                .when(
                        tokenCreate(commonWithCustomFees)
                                .tokenType(FUNGIBLE_COMMON)
                                .treasury(TOKEN_TREASURY)
                                .withCustom(fractionalFee(1, 10, 0, OptionalLong.empty(), fractionalCollector))
                                .withCustom(fixedHtsFee(5, "0.0.0", selfDenominatedCollector))
                                .initialSupply(Long.MAX_VALUE)
                                .signedBy(DEFAULT_PAYER, TOKEN_TREASURY, fractionalCollector, selfDenominatedCollector),
                        cryptoTransfer(moving(1_000_000, commonWithCustomFees).between(TOKEN_TREASURY, PARTY)),
                        tokenDissociate(fractionalCollector, commonWithCustomFees),
                        tokenDissociate(selfDenominatedCollector, commonWithCustomFees))
                .then(
                        cryptoTransfer(moving(1000, commonWithCustomFees).between(PARTY, COUNTERPARTY))
                                .fee(ONE_HBAR)
                                .via(HODL_XFER),
                        getTxnRecord(HODL_XFER)
                                .hasPriority(recordWith()
                                        .autoAssociated(accountTokenPairsInAnyOrder(List.of(
                                                /* The counterparty auto-associates to the fungible type */
                                                Pair.of(COUNTERPARTY, commonWithCustomFees),
                                                /* Both royalty collectors re-auto-associate */
                                                Pair.of(fractionalCollector, commonWithCustomFees),
                                                Pair.of(selfDenominatedCollector, commonWithCustomFees))))),
                        getAccountInfo(fractionalCollector)
                                .has(accountWith()
                                        .newAssociationsFromSnapshot(
                                                PARTY,
                                                List.of(relationshipWith(commonWithCustomFees)
                                                        .balance(100)))),
                        getAccountInfo(selfDenominatedCollector)
                                .has(accountWith()
                                        .newAssociationsFromSnapshot(
                                                PARTY,
                                                List.of(relationshipWith(commonWithCustomFees)
                                                        .balance(5)))));
    }

    @HapiTest // here
    private HapiSpec royaltyCollectorsCanUseAutoAssociation() {
        final var uniqueWithRoyalty = "uniqueWithRoyalty";
        final var firstFungible = "firstFungible";
        final var secondFungible = "secondFungible";
        final var firstRoyaltyCollector = "firstRoyaltyCollector";
        final var secondRoyaltyCollector = "secondRoyaltyCollector";
        final var plentyOfSlots = 10;
        final var exchangeAmount = 12 * 15;
        final var firstRoyaltyAmount = exchangeAmount / 12;
        final var secondRoyaltyAmount = exchangeAmount / 15;
        final var netExchangeAmount = exchangeAmount - firstRoyaltyAmount - secondRoyaltyAmount;

        return defaultHapiSpec("RoyaltyCollectorsCanUseAutoAssociation")
                .given(
                        cryptoCreate(TOKEN_TREASURY),
                        cryptoCreate(firstRoyaltyCollector).maxAutomaticTokenAssociations(plentyOfSlots),
                        cryptoCreate(secondRoyaltyCollector).maxAutomaticTokenAssociations(plentyOfSlots),
                        cryptoCreate(PARTY).maxAutomaticTokenAssociations(plentyOfSlots),
                        cryptoCreate(COUNTERPARTY).maxAutomaticTokenAssociations(plentyOfSlots),
                        newKeyNamed(MULTI_KEY),
                        getAccountInfo(PARTY).savingSnapshot(PARTY),
                        getAccountInfo(COUNTERPARTY).savingSnapshot(COUNTERPARTY),
                        getAccountInfo(firstRoyaltyCollector).savingSnapshot(firstRoyaltyCollector),
                        getAccountInfo(secondRoyaltyCollector).savingSnapshot(secondRoyaltyCollector))
                .when(
                        tokenCreate(firstFungible)
                                .treasury(TOKEN_TREASURY)
                                .tokenType(FUNGIBLE_COMMON)
                                .initialSupply(123456789),
                        tokenCreate(secondFungible)
                                .treasury(TOKEN_TREASURY)
                                .tokenType(FUNGIBLE_COMMON)
                                .initialSupply(123456789),
                        cryptoTransfer(
                                moving(1000, firstFungible).between(TOKEN_TREASURY, COUNTERPARTY),
                                moving(1000, secondFungible).between(TOKEN_TREASURY, COUNTERPARTY)),
                        tokenCreate(uniqueWithRoyalty)
                                .tokenType(NON_FUNGIBLE_UNIQUE)
                                .treasury(TOKEN_TREASURY)
                                .supplyKey(MULTI_KEY)
                                .withCustom(royaltyFeeNoFallback(1, 12, firstRoyaltyCollector))
                                .withCustom(royaltyFeeNoFallback(1, 15, secondRoyaltyCollector))
                                .initialSupply(0L),
                        mintToken(uniqueWithRoyalty, List.of(copyFromUtf8("HODL"))),
                        cryptoTransfer(movingUnique(uniqueWithRoyalty, 1L).between(TOKEN_TREASURY, PARTY)))
                .then(
                        cryptoTransfer(
                                        movingUnique(uniqueWithRoyalty, 1L).between(PARTY, COUNTERPARTY),
                                        moving(12 * 15L, firstFungible).between(COUNTERPARTY, PARTY),
                                        moving(12 * 15L, secondFungible).between(COUNTERPARTY, PARTY))
                                .fee(ONE_HBAR)
                                .via(HODL_XFER),
                        getTxnRecord(HODL_XFER)
                                .hasPriority(recordWith()
                                        .autoAssociated(accountTokenPairsInAnyOrder(List.of(
                                                /* The counterparty auto-associates to the non-fungible type */
                                                Pair.of(COUNTERPARTY, uniqueWithRoyalty),
                                                /* The sending party auto-associates to both fungibles */
                                                Pair.of(PARTY, firstFungible),
                                                Pair.of(PARTY, secondFungible),
                                                /* Both royalty collectors auto-associate to both fungibles */
                                                Pair.of(firstRoyaltyCollector, firstFungible),
                                                Pair.of(secondRoyaltyCollector, firstFungible),
                                                Pair.of(firstRoyaltyCollector, secondFungible),
                                                Pair.of(secondRoyaltyCollector, secondFungible))))),
                        getAccountInfo(PARTY)
                                .has(accountWith()
                                        .newAssociationsFromSnapshot(
                                                PARTY,
                                                List.of(
                                                        relationshipWith(uniqueWithRoyalty)
                                                                .balance(0),
                                                        relationshipWith(firstFungible)
                                                                .balance(netExchangeAmount),
                                                        relationshipWith(secondFungible)
                                                                .balance(netExchangeAmount)))),
                        getAccountInfo(COUNTERPARTY)
                                .has(accountWith()
                                        .newAssociationsFromSnapshot(
                                                PARTY,
                                                List.of(
                                                        relationshipWith(uniqueWithRoyalty)
                                                                .balance(1),
                                                        relationshipWith(firstFungible)
                                                                .balance(1000L - exchangeAmount),
                                                        relationshipWith(secondFungible)
                                                                .balance(1000L - exchangeAmount)))),
                        getAccountInfo(firstRoyaltyCollector)
                                .has(accountWith()
                                        .newAssociationsFromSnapshot(
                                                PARTY,
                                                List.of(
                                                        relationshipWith(firstFungible)
                                                                .balance(exchangeAmount / 12),
                                                        relationshipWith(secondFungible)
                                                                .balance(exchangeAmount / 12)))),
                        getAccountInfo(secondRoyaltyCollector)
                                .has(accountWith()
                                        .newAssociationsFromSnapshot(
                                                PARTY,
                                                List.of(
                                                        relationshipWith(firstFungible)
                                                                .balance(exchangeAmount / 15),
                                                        relationshipWith(secondFungible)
                                                                .balance(exchangeAmount / 15)))));
    }

    @HapiTest
    private HapiSpec royaltyCollectorsCannotUseAutoAssociationWithoutOpenSlots() {
        final var uniqueWithRoyalty = "uniqueWithRoyalty";
        final var someFungible = "firstFungible";
        final var royaltyCollectorNoSlots = "royaltyCollectorNoSlots";
        final var party = PARTY;
        final var counterparty = COUNTERPARTY;
        final var multipurpose = MULTI_KEY;
        final var hodlXfer = HODL_XFER;

        return defaultHapiSpec("royaltyCollectorsCannotUseAutoAssociationWithoutOpenSlots")
                .given(
                        cryptoCreate(TOKEN_TREASURY),
                        cryptoCreate(royaltyCollectorNoSlots),
                        cryptoCreate(party).maxAutomaticTokenAssociations(123),
                        cryptoCreate(counterparty).maxAutomaticTokenAssociations(123),
                        newKeyNamed(multipurpose),
                        getAccountInfo(party).savingSnapshot(party),
                        getAccountInfo(counterparty).savingSnapshot(counterparty),
                        getAccountInfo(royaltyCollectorNoSlots).savingSnapshot(royaltyCollectorNoSlots))
                .when(
                        tokenCreate(someFungible)
                                .treasury(TOKEN_TREASURY)
                                .tokenType(FUNGIBLE_COMMON)
                                .initialSupply(123456789),
                        cryptoTransfer(moving(1000, someFungible).between(TOKEN_TREASURY, counterparty)),
                        tokenCreate(uniqueWithRoyalty)
                                .tokenType(NON_FUNGIBLE_UNIQUE)
                                .treasury(TOKEN_TREASURY)
                                .supplyKey(multipurpose)
                                .withCustom(royaltyFeeNoFallback(1, 12, royaltyCollectorNoSlots))
                                .initialSupply(0L),
                        mintToken(uniqueWithRoyalty, List.of(copyFromUtf8("HODL"))),
                        cryptoTransfer(movingUnique(uniqueWithRoyalty, 1L).between(TOKEN_TREASURY, party)))
                .then(
                        cryptoTransfer(
                                        movingUnique(uniqueWithRoyalty, 1L).between(party, counterparty),
                                        moving(123, someFungible).between(counterparty, party))
                                .fee(ONE_HBAR)
                                .via(hodlXfer)
                                .hasKnownStatus(TOKEN_NOT_ASSOCIATED_TO_ACCOUNT),
                        getTxnRecord(hodlXfer)
                                .hasPriority(recordWith().autoAssociated(accountTokenPairsInAnyOrder(List.of()))),
                        getAccountInfo(party)
                                .has(accountWith()
                                        .newAssociationsFromSnapshot(
                                                party,
                                                List.of(relationshipWith(uniqueWithRoyalty)
                                                        .balance(1)))));
    }

    @HapiTest
    private HapiSpec autoAssociationRequiresOpenSlots() {
        final String tokenA = "tokenA";
        final String tokenB = "tokenB";
        final String firstUser = "firstUser";
        final String secondUser = "secondUser";
        final String tokenAcreateTxn = "tokenACreate";
        final String tokenBcreateTxn = "tokenBCreate";
        final String transferToFU = "transferToFU";
        final String transferToSU = "transferToSU";

        return defaultHapiSpec("AutoAssociationRequiresOpenSlots")
                .given(
                        cryptoCreate(TREASURY).balance(ONE_HUNDRED_HBARS),
                        cryptoCreate(firstUser).balance(ONE_HBAR).maxAutomaticTokenAssociations(1),
                        cryptoCreate(secondUser).balance(ONE_HBAR).maxAutomaticTokenAssociations(2))
                .when(
                        tokenCreate(tokenA)
                                .tokenType(TokenType.FUNGIBLE_COMMON)
                                .initialSupply(Long.MAX_VALUE)
                                .treasury(TREASURY)
                                .via(tokenAcreateTxn),
                        getTxnRecord(tokenAcreateTxn)
                                .hasNewTokenAssociation(tokenA, TREASURY)
                                .logged(),
                        tokenCreate(tokenB)
                                .tokenType(TokenType.FUNGIBLE_COMMON)
                                .initialSupply(Long.MAX_VALUE)
                                .treasury(TREASURY)
                                .via(tokenBcreateTxn),
                        getTxnRecord(tokenBcreateTxn)
                                .hasNewTokenAssociation(tokenB, TREASURY)
                                .logged(),
                        cryptoTransfer(moving(1, tokenA).between(TREASURY, firstUser))
                                .via(transferToFU),
                        getTxnRecord(transferToFU)
                                .hasNewTokenAssociation(tokenA, firstUser)
                                .logged(),
                        cryptoTransfer(moving(1, tokenB).between(TREASURY, secondUser))
                                .via(transferToSU),
                        getTxnRecord(transferToSU)
                                .hasNewTokenAssociation(tokenB, secondUser)
                                .logged())
                .then(
                        cryptoTransfer(moving(1, tokenB).between(TREASURY, firstUser))
                                .hasKnownStatus(NO_REMAINING_AUTOMATIC_ASSOCIATIONS)
                                .via("failedTransfer"),
                        getAccountInfo(firstUser)
                                .hasAlreadyUsedAutomaticAssociations(1)
                                .hasMaxAutomaticAssociations(1)
                                .logged(),
                        getAccountInfo(secondUser)
                                .hasAlreadyUsedAutomaticAssociations(1)
                                .hasMaxAutomaticAssociations(2)
                                .logged(),
                        cryptoTransfer(moving(1, tokenA).between(TREASURY, secondUser)),
                        getAccountInfo(secondUser)
                                .hasAlreadyUsedAutomaticAssociations(2)
                                .hasMaxAutomaticAssociations(2)
                                .logged(),
                        cryptoTransfer(moving(1, tokenA).between(firstUser, TREASURY)),
                        tokenDissociate(firstUser, tokenA),
                        cryptoTransfer(moving(1, tokenB).between(TREASURY, firstUser)));
    }

    @HapiTest
    private HapiSpec baseCryptoTransferFeeChargedAsExpected() {
        final var expectedHbarXferPriceUsd = 0.0001;
        final var expectedHtsXferPriceUsd = 0.001;
        final var expectedNftXferPriceUsd = 0.001;
        final var expectedHtsXferWithCustomFeePriceUsd = 0.002;
        final var expectedNftXferWithCustomFeePriceUsd = 0.002;
        final var transferAmount = 1L;
        final var customFeeCollector = "customFeeCollector";
        final var nonTreasurySender = "nonTreasurySender";
        final var hbarXferTxn = "hbarXferTxn";
        final var fungibleToken = "fungibleToken";
        final var fungibleTokenWithCustomFee = "fungibleTokenWithCustomFee";
        final var htsXferTxn = "htsXferTxn";
        final var htsXferTxnWithCustomFee = "htsXferTxnWithCustomFee";
        final var nonFungibleToken = "nonFungibleToken";
        final var nonFungibleTokenWithCustomFee = "nonFungibleTokenWithCustomFee";
        final var nftXferTxn = "nftXferTxn";
        final var nftXferTxnWithCustomFee = "nftXferTxnWithCustomFee";

        return defaultHapiSpec("baseCryptoTransferFeeChargedAsExpected")
                .given(
                        snapshotMode(FUZZY_MATCH_AGAINST_MONO_STREAMS, NONDETERMINISTIC_TRANSACTION_FEES),
                        cryptoCreate(nonTreasurySender).balance(ONE_HUNDRED_HBARS),
                        cryptoCreate(SENDER).balance(ONE_HUNDRED_HBARS),
                        cryptoCreate(RECEIVER),
                        cryptoCreate(customFeeCollector),
                        tokenCreate(fungibleToken)
                                .treasury(SENDER)
                                .tokenType(FUNGIBLE_COMMON)
                                .initialSupply(100L),
                        tokenCreate(fungibleTokenWithCustomFee)
                                .treasury(SENDER)
                                .tokenType(FUNGIBLE_COMMON)
                                .withCustom(fixedHbarFee(transferAmount, customFeeCollector))
                                .initialSupply(100L),
                        tokenAssociate(RECEIVER, fungibleToken, fungibleTokenWithCustomFee),
                        newKeyNamed(SUPPLY_KEY),
                        tokenCreate(nonFungibleToken)
                                .initialSupply(0)
                                .supplyKey(SUPPLY_KEY)
                                .tokenType(NON_FUNGIBLE_UNIQUE)
                                .treasury(SENDER),
                        tokenCreate(nonFungibleTokenWithCustomFee)
                                .initialSupply(0)
                                .supplyKey(SUPPLY_KEY)
                                .tokenType(NON_FUNGIBLE_UNIQUE)
                                .withCustom(fixedHbarFee(transferAmount, customFeeCollector))
                                .treasury(SENDER),
                        tokenAssociate(
                                nonTreasurySender, List.of(fungibleTokenWithCustomFee, nonFungibleTokenWithCustomFee)),
                        mintToken(nonFungibleToken, List.of(copyFromUtf8("memo1"))),
                        mintToken(nonFungibleTokenWithCustomFee, List.of(copyFromUtf8("memo2"))),
                        tokenAssociate(RECEIVER, nonFungibleToken, nonFungibleTokenWithCustomFee),
                        cryptoTransfer(movingUnique(nonFungibleTokenWithCustomFee, 1)
                                        .between(SENDER, nonTreasurySender))
                                .payingWith(SENDER),
                        cryptoTransfer(moving(1, fungibleTokenWithCustomFee).between(SENDER, nonTreasurySender))
                                .payingWith(SENDER))
                .when(
                        cryptoTransfer(tinyBarsFromTo(SENDER, RECEIVER, 100L))
                                .payingWith(SENDER)
                                .blankMemo()
                                .via(hbarXferTxn),
                        cryptoTransfer(moving(1, fungibleToken).between(SENDER, RECEIVER))
                                .blankMemo()
                                .payingWith(SENDER)
                                .via(htsXferTxn),
                        cryptoTransfer(movingUnique(nonFungibleToken, 1).between(SENDER, RECEIVER))
                                .blankMemo()
                                .payingWith(SENDER)
                                .via(nftXferTxn),
                        cryptoTransfer(moving(1, fungibleTokenWithCustomFee).between(nonTreasurySender, RECEIVER))
                                .blankMemo()
                                .fee(ONE_HBAR)
                                .payingWith(nonTreasurySender)
                                .via(htsXferTxnWithCustomFee),
                        cryptoTransfer(movingUnique(nonFungibleTokenWithCustomFee, 1)
                                        .between(nonTreasurySender, RECEIVER))
                                .blankMemo()
                                .fee(ONE_HBAR)
                                .payingWith(nonTreasurySender)
                                .via(nftXferTxnWithCustomFee))
                .then(
                        validateChargedUsdWithin(hbarXferTxn, expectedHbarXferPriceUsd, 0.01),
                        validateChargedUsdWithin(htsXferTxn, expectedHtsXferPriceUsd, 0.01),
                        validateChargedUsdWithin(nftXferTxn, expectedNftXferPriceUsd, 0.01),
                        validateChargedUsdWithin(htsXferTxnWithCustomFee, expectedHtsXferWithCustomFeePriceUsd, 0.1),
                        validateChargedUsdWithin(nftXferTxnWithCustomFee, expectedNftXferWithCustomFeePriceUsd, 0.3));
    }

    @HapiTest
    private HapiSpec okToSetInvalidPaymentHeaderForCostAnswer() {
        return defaultHapiSpec("OkToSetInvalidPaymentHeaderForCostAnswer")
                .given(snapshotMode(FUZZY_MATCH_AGAINST_MONO_STREAMS),
                        cryptoTransfer(tinyBarsFromTo(DEFAULT_PAYER, FUNDING, 1L))
                        .via("misc"))
                .when()
                .then(
                        getTxnRecord("misc").useEmptyTxnAsCostPayment(),
                        getTxnRecord("misc").omittingAnyPaymentForCostAnswer());
    }

    @SuppressWarnings("java:S5960")
    @HapiTest
    private HapiSpec tokenTransferFeesScaleAsExpected() {
        return defaultHapiSpec("TokenTransferFeesScaleAsExpected", NONDETERMINISTIC_TRANSACTION_FEES)
                .given(
                        snapshotMode(FUZZY_MATCH_AGAINST_MONO_STREAMS),
                        cryptoCreate("a"),
                        cryptoCreate("b"),
                        cryptoCreate("c").balance(0L),
                        cryptoCreate("d").balance(0L),
                        cryptoCreate("e").balance(0L),
                        cryptoCreate("f").balance(0L),
                        tokenCreate("A").treasury("a"),
                        tokenCreate("B").treasury("b"),
                        tokenCreate("C").treasury("c"))
                .when(
                        tokenAssociate("b", "A", "C"),
                        tokenAssociate("c", "A", "B"),
                        tokenAssociate("d", "A", "B", "C"),
                        tokenAssociate("e", "A", "B", "C"),
                        tokenAssociate("f", "A", "B", "C"),
                        cryptoTransfer(tinyBarsFromTo("a", "b", 1))
                                .via("pureCrypto")
                                .fee(ONE_HUNDRED_HBARS)
                                .payingWith("a"),
                        cryptoTransfer(moving(1, "A").between("a", "b"))
                                .via("oneTokenTwoAccounts")
                                .fee(ONE_HUNDRED_HBARS)
                                .payingWith("a"),
                        cryptoTransfer(moving(2, "A").distributing("a", "b", "c"))
                                .via("oneTokenThreeAccounts")
                                .fee(ONE_HUNDRED_HBARS)
                                .payingWith("a"),
                        cryptoTransfer(moving(3, "A").distributing("a", "b", "c", "d"))
                                .via("oneTokenFourAccounts")
                                .fee(ONE_HUNDRED_HBARS)
                                .payingWith("a"),
                        cryptoTransfer(moving(4, "A").distributing("a", "b", "c", "d", "e"))
                                .via("oneTokenFiveAccounts")
                                .fee(ONE_HUNDRED_HBARS)
                                .payingWith("a"),
                        cryptoTransfer(moving(5, "A").distributing("a", "b", "c", "d", "e", "f"))
                                .via("oneTokenSixAccounts")
                                .fee(ONE_HUNDRED_HBARS)
                                .payingWith("a"),
                        cryptoTransfer(
                                        moving(1, "A").between("a", "c"),
                                        moving(1, "B").between("b", "d"))
                                .via("twoTokensFourAccounts")
                                .fee(ONE_HUNDRED_HBARS)
                                .payingWith("a"),
                        cryptoTransfer(
                                        moving(1, "A").between("a", "c"),
                                        moving(2, "B").distributing("b", "d", "e"))
                                .via("twoTokensFiveAccounts")
                                .fee(ONE_HUNDRED_HBARS)
                                .payingWith("a"),
                        cryptoTransfer(
                                        moving(1, "A").between("a", "c"),
                                        moving(3, "B").distributing("b", "d", "e", "f"))
                                .via("twoTokensSixAccounts")
                                .fee(ONE_HUNDRED_HBARS)
                                .payingWith("a"),
                        cryptoTransfer(
                                        moving(1, "A").between("a", "d"),
                                        moving(1, "B").between("b", "e"),
                                        moving(1, "C").between("c", "f"))
                                .via("threeTokensSixAccounts")
                                .fee(ONE_HUNDRED_HBARS)
                                .payingWith("a"))
                .then(withOpContext((spec, opLog) -> {
                    var ref = getTxnRecord("pureCrypto");
                    var t1a2 = getTxnRecord("oneTokenTwoAccounts");
                    var t1a3 = getTxnRecord("oneTokenThreeAccounts");
                    var t1a4 = getTxnRecord("oneTokenFourAccounts");
                    var t1a5 = getTxnRecord("oneTokenFiveAccounts");
                    var t1a6 = getTxnRecord("oneTokenSixAccounts");
                    var t2a4 = getTxnRecord("twoTokensFourAccounts");
                    var t2a5 = getTxnRecord("twoTokensFiveAccounts");
                    var t2a6 = getTxnRecord("twoTokensSixAccounts");
                    var t3a6 = getTxnRecord("threeTokensSixAccounts");
                    allRunFor(spec, ref, t1a2, t1a3, t1a4, t1a5, t1a6, t2a4, t2a5, t2a6, t3a6);

                    var refFee = ref.getResponseRecord().getTransactionFee();
                    var t1a2Fee = t1a2.getResponseRecord().getTransactionFee();
                    var t1a3Fee = t1a3.getResponseRecord().getTransactionFee();
                    var t1a4Fee = t1a4.getResponseRecord().getTransactionFee();
                    var t1a5Fee = t1a5.getResponseRecord().getTransactionFee();
                    var t1a6Fee = t1a6.getResponseRecord().getTransactionFee();
                    var t2a4Fee = t2a4.getResponseRecord().getTransactionFee();
                    var t2a5Fee = t2a5.getResponseRecord().getTransactionFee();
                    var t2a6Fee = t2a6.getResponseRecord().getTransactionFee();
                    var t3a6Fee = t3a6.getResponseRecord().getTransactionFee();

                    var rates = spec.ratesProvider();
                    opLog.info(
                            TOKENS_INVOLVED_LOG_MESSAGE,
                            refFee,
                            sdec(rates.toUsdWithActiveRates(refFee), 4),
                            t1a2Fee,
                            sdec(rates.toUsdWithActiveRates(t1a2Fee), 4),
                            sdec((1.0 * t1a2Fee / refFee), 1),
                            t1a3Fee,
                            sdec(rates.toUsdWithActiveRates(t1a3Fee), 4),
                            sdec((1.0 * t1a3Fee / refFee), 1),
                            t1a4Fee,
                            sdec(rates.toUsdWithActiveRates(t1a4Fee), 4),
                            sdec((1.0 * t1a4Fee / refFee), 1),
                            t1a5Fee,
                            sdec(rates.toUsdWithActiveRates(t1a5Fee), 4),
                            sdec((1.0 * t1a5Fee / refFee), 1),
                            t1a6Fee,
                            sdec(rates.toUsdWithActiveRates(t1a6Fee), 4),
                            sdec((1.0 * t1a6Fee / refFee), 1),
                            t2a4Fee,
                            sdec(rates.toUsdWithActiveRates(t2a4Fee), 4),
                            sdec((1.0 * t2a4Fee / refFee), 1),
                            t2a5Fee,
                            sdec(rates.toUsdWithActiveRates(t2a5Fee), 4),
                            sdec((1.0 * t2a5Fee / refFee), 1),
                            t2a6Fee,
                            sdec(rates.toUsdWithActiveRates(t2a6Fee), 4),
                            sdec((1.0 * t2a6Fee / refFee), 1),
                            t3a6Fee,
                            sdec(rates.toUsdWithActiveRates(t3a6Fee), 4),
                            sdec((1.0 * t3a6Fee / refFee), 1));

                    double pureHbarUsd = rates.toUsdWithActiveRates(refFee);
                    double pureOneTokenTwoAccountsUsd = rates.toUsdWithActiveRates(t1a2Fee);
                    double pureTwoTokensFourAccountsUsd = rates.toUsdWithActiveRates(t2a4Fee);
                    double pureThreeTokensSixAccountsUsd = rates.toUsdWithActiveRates(t3a6Fee);
                    assertEquals(10.0, pureOneTokenTwoAccountsUsd / pureHbarUsd, 1.0);
                    assertEquals(20.0, pureTwoTokensFourAccountsUsd / pureHbarUsd, 2.0);
                    assertEquals(30.0, pureThreeTokensSixAccountsUsd / pureHbarUsd, 3.0);
                }));
    }

    public static String sdec(double d, int numDecimals) {
        var fmt = "%" + String.format(".0%df", numDecimals);
        return String.format(fmt, d);
    }

    @HapiTest
    private HapiSpec transferToNonAccountEntitiesReturnsInvalidAccountId() {
        AtomicReference<String> invalidAccountId = new AtomicReference<>();

        return defaultHapiSpec("TransferToNonAccountEntitiesReturnsInvalidAccountId")
                .given(tokenCreate(TOKEN), createTopic("something"), withOpContext((spec, opLog) -> {
                    var topicId = spec.registry().getTopicID("something");
                    invalidAccountId.set(asTopicString(topicId));
                }))
                .when()
                .then(
                        sourcing(() -> cryptoTransfer(tinyBarsFromTo(DEFAULT_PAYER, invalidAccountId.get(), 1L))
                                .signedBy(DEFAULT_PAYER)
                                .hasKnownStatus(INVALID_ACCOUNT_ID)),
                        sourcing(() -> cryptoTransfer(moving(1, TOKEN).between(DEFAULT_PAYER, invalidAccountId.get()))
                                .signedBy(DEFAULT_PAYER)
                                .hasKnownStatus(INVALID_ACCOUNT_ID)));
    }

    @HapiTest
    private HapiSpec complexKeyAcctPaysForOwnTransfer() {
        SigControl enoughUniqueSigs = SigControl.threshSigs(
                2,
                SigControl.threshSigs(1, OFF, OFF, OFF, OFF, OFF, OFF, ON),
                SigControl.threshSigs(3, ON, ON, ON, OFF, OFF, OFF, OFF));
        String node = HapiSpecSetup.getDefaultInstance().defaultNodeName();

        return defaultHapiSpec("ComplexKeyAcctPaysForOwnTransfer", NONDETERMINISTIC_TRANSACTION_FEES)
                .given(
                        snapshotMode(FUZZY_MATCH_AGAINST_MONO_STREAMS),
                        newKeyNamed("complexKey").shape(enoughUniqueSigs),
                        cryptoCreate(PAYER).key("complexKey").balance(1_000_000_000L))
                .when()
                .then(cryptoTransfer(tinyBarsFromTo(PAYER, node, 1_000_000L))
                        .payingWith(PAYER)
                        .numPayerSigs(14)
                        .fee(ONE_HUNDRED_HBARS));
    }

    @HapiTest
    private HapiSpec twoComplexKeysRequired() {
        SigControl payerShape = threshOf(2, threshOf(1, 7), threshOf(3, 7));
        SigControl receiverShape = SigControl.threshSigs(3, threshOf(2, 2), threshOf(3, 5), ON);

        SigControl payerSigs = SigControl.threshSigs(
                2,
                SigControl.threshSigs(1, ON, OFF, OFF, OFF, OFF, OFF, OFF),
                SigControl.threshSigs(3, ON, ON, ON, OFF, OFF, OFF, OFF));
        SigControl receiverSigs = SigControl.threshSigs(
                3, SigControl.threshSigs(2, ON, ON), SigControl.threshSigs(3, OFF, OFF, ON, ON, ON), ON);

        return defaultHapiSpec("TwoComplexKeysRequired", NONDETERMINISTIC_TRANSACTION_FEES)
                .given(
                        snapshotMode(FUZZY_MATCH_AGAINST_MONO_STREAMS),
                        newKeyNamed("payerKey").shape(payerShape),
                        newKeyNamed("receiverKey").shape(receiverShape),
                        cryptoCreate(PAYER).key("payerKey").balance(100_000_000_000L),
                        cryptoCreate(RECEIVER)
                                .receiverSigRequired(true)
                                .key("receiverKey")
                                .payingWith(PAYER))
                .when()
                .then(cryptoTransfer(tinyBarsFromTo(GENESIS, RECEIVER, 1_000L))
                        .payingWith(PAYER)
                        .sigControl(forKey(PAYER, payerSigs), forKey(RECEIVER, receiverSigs))
                        .hasKnownStatus(SUCCESS)
                        .fee(ONE_HUNDRED_HBARS));
    }

    @HapiTest
    private HapiSpec specialAccountsBalanceCheck() {
        return defaultHapiSpec("SpecialAccountsBalanceCheck")
                .given(snapshotMode(FUZZY_MATCH_AGAINST_MONO_STREAMS))
                .when()
                .then(IntStream.concat(IntStream.range(1, 101), IntStream.range(900, 1001))
                        .mapToObj(i -> getAccountBalance("0.0." + i).logged())
                        .toArray(HapiSpecOperation[]::new));
    }

    @HapiTest
    private HapiSpec transferWithMissingAccountGetsInvalidAccountId() {
        return defaultHapiSpec("transferWithMissingAccountGetsInvalidAccountId")
                .given(snapshotMode(FUZZY_MATCH_AGAINST_MONO_STREAMS),
                        cryptoCreate(PAYEE_SIG_REQ).receiverSigRequired(true))
                .when(cryptoTransfer(tinyBarsFromTo("1.2.3", PAYEE_SIG_REQ, 1_000L))
                        .signedBy(DEFAULT_PAYER, PAYEE_SIG_REQ)
                        .hasKnownStatus(INVALID_ACCOUNT_ID))
                .then();
    }

    @HapiTest
    private HapiSpec vanillaTransferSucceeds() {
        long initialBalance = HapiSpecSetup.getDefaultInstance().defaultBalance();

        return defaultHapiSpec("VanillaTransferSucceeds", FULLY_NONDETERMINISTIC)
                .given(
                        snapshotMode(FUZZY_MATCH_AGAINST_MONO_STREAMS),
                        cryptoCreate("somebody")
                                .maxAutomaticTokenAssociations(5001)
                                .hasPrecheck(REQUESTED_NUM_AUTOMATIC_ASSOCIATIONS_EXCEEDS_ASSOCIATION_LIMIT),
                        UtilVerbs.inParallel(
                                cryptoCreate(PAYER),
                                cryptoCreate(PAYEE_SIG_REQ).receiverSigRequired(true),
                                cryptoCreate(PAYEE_NO_SIG_REQ)))
                .when(cryptoTransfer(
                                tinyBarsFromTo(PAYER, PAYEE_SIG_REQ, 1_000L),
                                tinyBarsFromTo(PAYER, PAYEE_NO_SIG_REQ, 2_000L))
                        .via("transferTxn"))
                .then(
                        getTxnRecord("transferTxn").logged(),
                        withTargetLedgerId(ledgerId -> getAccountInfo(PAYER)
                                .logged()
                                .hasEncodedLedgerId(ledgerId)
                                .has(accountWith().balance(initialBalance - 3_000L))),
                        getAccountInfo(PAYEE_SIG_REQ).has(accountWith().balance(initialBalance + 1_000L)),
                        getAccountDetails(PAYEE_NO_SIG_REQ)
                                .payingWith(GENESIS)
                                .has(AccountDetailsAsserts.accountDetailsWith()
                                        .balance(initialBalance + 2_000L)
                                        .noAllowances()));
    }

    @HapiTest // here
    private HapiSpec hapiTransferFromForNFTWithCustomFeesWithAllowance() {
        final var NFT_TOKEN_WITH_FIXED_HBAR_FEE = "nftTokenWithFixedHbarFee";
        final var NFT_TOKEN_WITH_FIXED_TOKEN_FEE = "nftTokenWithFixedTokenFee";
        final var NFT_TOKEN_WITH_ROYALTY_FEE_WITH_HBAR_FALLBACK = "nftTokenWithRoyaltyFeeWithHbarFallback";
        final var NFT_TOKEN_WITH_ROYALTY_FEE_WITH_TOKEN_FALLBACK = "nftTokenWithRoyaltyFeeWithTokenFallback";
        final var FUNGIBLE_TOKEN_FEE = "fungibleTokenFee";
        final var RECEIVER_SIGNATURE = "receiverSignature";
        final var SPENDER_SIGNATURE = "spenderSignature";
        return defaultHapiSpec("hapiTransferFromForNFTWithCustomFeesWithAllowance", NONDETERMINISTIC_TRANSACTION_FEES)
                .given(
                        newKeyNamed(MULTI_KEY),
                        newKeyNamed(RECEIVER_SIGNATURE),
                        newKeyNamed(SPENDER_SIGNATURE),
                        cryptoCreate(TREASURY),
                        cryptoCreate(OWNER)
                                .balance(ONE_HUNDRED_HBARS)
                                .maxAutomaticTokenAssociations(5)
                                .key(MULTI_KEY),
                        cryptoCreate(SENDER).balance(ONE_HUNDRED_HBARS),
                        cryptoCreate(RECEIVER).balance(ONE_HUNDRED_HBARS).key(RECEIVER_SIGNATURE),
                        cryptoCreate(SPENDER).balance(ONE_HUNDRED_HBARS).key(SPENDER_SIGNATURE),
                        tokenCreate(NFT_TOKEN_WITH_FIXED_HBAR_FEE)
                                .tokenType(NON_FUNGIBLE_UNIQUE)
                                .treasury(OWNER)
                                .initialSupply(0L)
                                .supplyKey(MULTI_KEY)
                                .adminKey(MULTI_KEY)
                                .withCustom(fixedHbarFee(1, OWNER)),
                        tokenCreate(FUNGIBLE_TOKEN_FEE)
                                .tokenType(FUNGIBLE_COMMON)
                                .treasury(TREASURY)
                                .initialSupply(1000L),
                        tokenAssociate(SENDER, FUNGIBLE_TOKEN_FEE),
                        tokenAssociate(OWNER, FUNGIBLE_TOKEN_FEE),
                        tokenAssociate(RECEIVER, FUNGIBLE_TOKEN_FEE),
                        tokenCreate(NFT_TOKEN_WITH_FIXED_TOKEN_FEE)
                                .tokenType(NON_FUNGIBLE_UNIQUE)
                                .treasury(OWNER)
                                .initialSupply(0L)
                                .supplyKey(MULTI_KEY)
                                .adminKey(MULTI_KEY)
                                .withCustom(fixedHtsFee(1, FUNGIBLE_TOKEN_FEE, OWNER)),
                        tokenCreate(NFT_TOKEN_WITH_ROYALTY_FEE_WITH_HBAR_FALLBACK)
                                .tokenType(NON_FUNGIBLE_UNIQUE)
                                .treasury(OWNER)
                                .initialSupply(0L)
                                .supplyKey(MULTI_KEY)
                                .adminKey(MULTI_KEY)
                                .withCustom(
                                        royaltyFeeWithFallback(1, 2, fixedHbarFeeInheritingRoyaltyCollector(1), OWNER)),
                        tokenCreate(NFT_TOKEN_WITH_ROYALTY_FEE_WITH_TOKEN_FALLBACK)
                                .tokenType(NON_FUNGIBLE_UNIQUE)
                                .treasury(OWNER)
                                .initialSupply(0L)
                                .supplyKey(MULTI_KEY)
                                .adminKey(MULTI_KEY)
                                .withCustom(royaltyFeeWithFallback(
                                        1, 2, fixedHtsFeeInheritingRoyaltyCollector(1, FUNGIBLE_TOKEN_FEE), OWNER)),
                        tokenAssociate(
                                SENDER,
                                List.of(
                                        NFT_TOKEN_WITH_FIXED_HBAR_FEE,
                                        NFT_TOKEN_WITH_FIXED_TOKEN_FEE,
                                        NFT_TOKEN_WITH_ROYALTY_FEE_WITH_HBAR_FALLBACK,
                                        NFT_TOKEN_WITH_ROYALTY_FEE_WITH_TOKEN_FALLBACK)),
                        tokenAssociate(
                                RECEIVER,
                                List.of(
                                        NFT_TOKEN_WITH_FIXED_HBAR_FEE,
                                        NFT_TOKEN_WITH_FIXED_TOKEN_FEE,
                                        NFT_TOKEN_WITH_ROYALTY_FEE_WITH_HBAR_FALLBACK,
                                        NFT_TOKEN_WITH_ROYALTY_FEE_WITH_TOKEN_FALLBACK)),
                        tokenAssociate(
                                SPENDER,
                                List.of(
                                        NFT_TOKEN_WITH_FIXED_HBAR_FEE,
                                        NFT_TOKEN_WITH_FIXED_TOKEN_FEE,
                                        NFT_TOKEN_WITH_ROYALTY_FEE_WITH_HBAR_FALLBACK,
                                        NFT_TOKEN_WITH_ROYALTY_FEE_WITH_TOKEN_FALLBACK)),
                        mintToken(
                                NFT_TOKEN_WITH_FIXED_HBAR_FEE,
                                List.of(
                                        ByteStringUtils.wrapUnsafely("meta1".getBytes()),
                                        ByteStringUtils.wrapUnsafely("meta2".getBytes()))),
                        mintToken(
                                NFT_TOKEN_WITH_FIXED_TOKEN_FEE,
                                List.of(
                                        ByteStringUtils.wrapUnsafely("meta3".getBytes()),
                                        ByteStringUtils.wrapUnsafely("meta4".getBytes()))),
                        mintToken(
                                NFT_TOKEN_WITH_ROYALTY_FEE_WITH_HBAR_FALLBACK,
                                List.of(
                                        ByteStringUtils.wrapUnsafely("meta5".getBytes()),
                                        ByteStringUtils.wrapUnsafely("meta6".getBytes()))),
                        mintToken(
                                NFT_TOKEN_WITH_ROYALTY_FEE_WITH_TOKEN_FALLBACK,
                                List.of(
                                        ByteStringUtils.wrapUnsafely("meta7".getBytes()),
                                        ByteStringUtils.wrapUnsafely("meta8".getBytes()))),
                        cryptoTransfer(
                                movingUnique(NFT_TOKEN_WITH_FIXED_HBAR_FEE, 1L).between(OWNER, SENDER)),
                        cryptoTransfer(
                                movingUnique(NFT_TOKEN_WITH_FIXED_TOKEN_FEE, 1L).between(OWNER, SENDER)),
                        cryptoTransfer(movingUnique(NFT_TOKEN_WITH_ROYALTY_FEE_WITH_HBAR_FALLBACK, 1L)
                                .between(OWNER, SENDER)),
                        cryptoTransfer(movingUnique(NFT_TOKEN_WITH_ROYALTY_FEE_WITH_TOKEN_FALLBACK, 1L)
                                .between(OWNER, SENDER)),
                        cryptoTransfer(moving(1L, FUNGIBLE_TOKEN_FEE).between(TREASURY, SENDER)),
                        cryptoTransfer(moving(1L, FUNGIBLE_TOKEN_FEE).between(TREASURY, RECEIVER)),
                        cryptoApproveAllowance()
                                .payingWith(DEFAULT_PAYER)
                                .addNftAllowance(SENDER, NFT_TOKEN_WITH_FIXED_HBAR_FEE, SPENDER, true, List.of(1L))
                                .addNftAllowance(SENDER, NFT_TOKEN_WITH_FIXED_TOKEN_FEE, SPENDER, true, List.of(1L))
                                .addNftAllowance(
                                        SENDER,
                                        NFT_TOKEN_WITH_ROYALTY_FEE_WITH_HBAR_FALLBACK,
                                        SPENDER,
                                        true,
                                        List.of(1L))
                                .addNftAllowance(
                                        SENDER,
                                        NFT_TOKEN_WITH_ROYALTY_FEE_WITH_TOKEN_FALLBACK,
                                        SPENDER,
                                        true,
                                        List.of(1L))
                                .via("approveTxn")
                                .signedBy(DEFAULT_PAYER, SENDER))
                .when(
                        cryptoTransfer(movingUniqueWithAllowance(NFT_TOKEN_WITH_FIXED_HBAR_FEE, 1L)
                                        .between(SENDER, RECEIVER))
                                .payingWith(SPENDER)
                                .fee(ONE_HUNDRED_HBARS),
                        cryptoTransfer(movingUniqueWithAllowance(NFT_TOKEN_WITH_FIXED_TOKEN_FEE, 1L)
                                        .between(SENDER, RECEIVER))
                                .payingWith(SPENDER)
                                .fee(ONE_HUNDRED_HBARS),
                        cryptoTransfer(movingUniqueWithAllowance(NFT_TOKEN_WITH_ROYALTY_FEE_WITH_HBAR_FALLBACK, 1L)
                                        .between(SENDER, RECEIVER))
                                .payingWith(SPENDER)
                                .signedBy(RECEIVER_SIGNATURE, SPENDER_SIGNATURE)
                                .fee(ONE_HUNDRED_HBARS),
                        cryptoTransfer(movingUniqueWithAllowance(NFT_TOKEN_WITH_ROYALTY_FEE_WITH_TOKEN_FALLBACK, 1L)
                                        .between(SENDER, RECEIVER))
                                .payingWith(SPENDER)
                                .signedBy(RECEIVER_SIGNATURE, SPENDER_SIGNATURE)
                                .fee(ONE_HUNDRED_HBARS))
                .then();
    }

    @HapiTest
    private HapiSpec hapiTransferFromForFungibleTokenWithCustomFeesWithAllowance() {
        final var FUNGIBLE_TOKEN_WITH_FIXED_HBAR_FEE = "fungibleTokenWithFixedHbarFee";
        final var FUNGIBLE_TOKEN_WITH_FIXED_TOKEN_FEE = "fungibleTokenWithFixedTokenFee";
        final var FUNGIBLE_TOKEN_WITH_FRACTIONAL_FEE = "fungibleTokenWithFractionalTokenFee";
        final var FUNGIBLE_TOKEN_FEE = "fungibleTokenFee";
        final var RECEIVER_SIGNATURE = "receiverSignature";
        final var SPENDER_SIGNATURE = "spenderSignature";
        return defaultHapiSpec(
                        "hapiTransferFromForFungibleTokenWithCustomFeesWithAllowance",
                        NONDETERMINISTIC_TRANSACTION_FEES)
                .given(
                        snapshotMode(FUZZY_MATCH_AGAINST_MONO_STREAMS, NONDETERMINISTIC_TRANSACTION_FEES),
                        newKeyNamed(RECEIVER_SIGNATURE),
                        newKeyNamed(SPENDER_SIGNATURE),
                        cryptoCreate(TREASURY),
                        cryptoCreate(OWNER).balance(ONE_HUNDRED_HBARS),
                        cryptoCreate(SENDER).balance(ONE_HUNDRED_HBARS),
                        cryptoCreate(RECEIVER).balance(ONE_HUNDRED_HBARS).key(RECEIVER_SIGNATURE),
                        cryptoCreate(SPENDER).balance(ONE_HUNDRED_HBARS).key(SPENDER_SIGNATURE),
                        tokenCreate(FUNGIBLE_TOKEN_FEE)
                                .tokenType(FUNGIBLE_COMMON)
                                .treasury(TREASURY)
                                .initialSupply(1000L),
                        tokenAssociate(SENDER, FUNGIBLE_TOKEN_FEE),
                        tokenAssociate(OWNER, FUNGIBLE_TOKEN_FEE),
                        tokenAssociate(RECEIVER, FUNGIBLE_TOKEN_FEE),
                        tokenCreate(FUNGIBLE_TOKEN_WITH_FIXED_HBAR_FEE)
                                .tokenType(FUNGIBLE_COMMON)
                                .treasury(OWNER)
                                .initialSupply(1000L)
                                .withCustom(fixedHbarFee(1, OWNER)),
                        tokenCreate(FUNGIBLE_TOKEN_WITH_FIXED_TOKEN_FEE)
                                .tokenType(FUNGIBLE_COMMON)
                                .treasury(OWNER)
                                .initialSupply(1000L)
                                .withCustom(fixedHtsFee(1, FUNGIBLE_TOKEN_FEE, OWNER)),
                        tokenCreate(FUNGIBLE_TOKEN_WITH_FRACTIONAL_FEE)
                                .tokenType(FUNGIBLE_COMMON)
                                .treasury(OWNER)
                                .initialSupply(1000L)
                                .withCustom(fractionalFee(1, 2, 1, OptionalLong.of(10), OWNER)),
                        tokenAssociate(
                                SENDER,
                                List.of(
                                        FUNGIBLE_TOKEN_WITH_FIXED_HBAR_FEE,
                                        FUNGIBLE_TOKEN_WITH_FIXED_TOKEN_FEE,
                                        FUNGIBLE_TOKEN_WITH_FRACTIONAL_FEE)),
                        tokenAssociate(
                                RECEIVER,
                                List.of(
                                        FUNGIBLE_TOKEN_WITH_FIXED_HBAR_FEE,
                                        FUNGIBLE_TOKEN_WITH_FIXED_TOKEN_FEE,
                                        FUNGIBLE_TOKEN_WITH_FRACTIONAL_FEE)),
                        tokenAssociate(
                                SPENDER,
                                List.of(
                                        FUNGIBLE_TOKEN_WITH_FIXED_HBAR_FEE,
                                        FUNGIBLE_TOKEN_WITH_FIXED_TOKEN_FEE,
                                        FUNGIBLE_TOKEN_WITH_FRACTIONAL_FEE)),
                        cryptoTransfer(moving(1L, FUNGIBLE_TOKEN_FEE).between(TREASURY, SENDER)),
                        cryptoTransfer(
                                moving(1L, FUNGIBLE_TOKEN_WITH_FIXED_HBAR_FEE).between(OWNER, SENDER)),
                        cryptoTransfer(
                                moving(1L, FUNGIBLE_TOKEN_WITH_FIXED_TOKEN_FEE).between(OWNER, SENDER)),
                        cryptoTransfer(
                                moving(2L, FUNGIBLE_TOKEN_WITH_FRACTIONAL_FEE).between(OWNER, SENDER)),
                        cryptoApproveAllowance()
                                .payingWith(DEFAULT_PAYER)
                                .addTokenAllowance(SENDER, FUNGIBLE_TOKEN_WITH_FIXED_HBAR_FEE, SPENDER, 1L)
                                .addTokenAllowance(SENDER, FUNGIBLE_TOKEN_WITH_FIXED_TOKEN_FEE, SPENDER, 1L)
                                .addTokenAllowance(SENDER, FUNGIBLE_TOKEN_WITH_FRACTIONAL_FEE, SPENDER, 2L)
                                .via("approveTxn")
                                .signedBy(DEFAULT_PAYER, SENDER))
                .when(
                        cryptoTransfer(movingWithAllowance(1L, FUNGIBLE_TOKEN_WITH_FIXED_HBAR_FEE)
                                        .between(SENDER, RECEIVER))
                                .payingWith(SPENDER)
                                .fee(ONE_HUNDRED_HBARS),
                        cryptoTransfer(movingWithAllowance(1L, FUNGIBLE_TOKEN_WITH_FIXED_TOKEN_FEE)
                                        .between(SENDER, RECEIVER))
                                .payingWith(SPENDER)
                                .fee(ONE_HUNDRED_HBARS),
                        cryptoTransfer(movingWithAllowance(2L, FUNGIBLE_TOKEN_WITH_FRACTIONAL_FEE)
                                        .between(SENDER, RECEIVER))
                                .payingWith(SPENDER)
                                .signedBy(RECEIVER_SIGNATURE, SPENDER_SIGNATURE)
                                .fee(ONE_HUNDRED_HBARS))
                .then();
    }

    @Override
    protected Logger getResultsLogger() {
        return LOG;
    }
}<|MERGE_RESOLUTION|>--- conflicted
+++ resolved
@@ -92,11 +92,7 @@
 import static com.hedera.services.bdd.spec.utilops.UtilVerbs.withTargetLedgerId;
 import static com.hedera.services.bdd.spec.utilops.records.SnapshotMatchMode.FULLY_NONDETERMINISTIC;
 import static com.hedera.services.bdd.spec.utilops.records.SnapshotMatchMode.NONDETERMINISTIC_TRANSACTION_FEES;
-<<<<<<< HEAD
-import static com.hedera.services.bdd.spec.utilops.records.SnapshotMode.FUZZY_MATCH_AGAINST_HAPI_TEST_STREAMS;
 import static com.hedera.services.bdd.spec.utilops.records.SnapshotMode.FUZZY_MATCH_AGAINST_MONO_STREAMS;
-=======
->>>>>>> 036c5ae3
 import static com.hedera.services.bdd.suites.contract.Utils.aaWith;
 import static com.hedera.services.bdd.suites.contract.Utils.accountId;
 import static com.hedera.services.bdd.suites.contract.Utils.captureOneChildCreate2MetaFor;
@@ -153,7 +149,7 @@
 import org.apache.logging.log4j.LogManager;
 import org.apache.logging.log4j.Logger;
 
- @HapiTestSuite
+@HapiTestSuite
 public class CryptoTransferSuite extends HapiSuite {
     private static final Logger LOG = LogManager.getLogger(CryptoTransferSuite.class);
     private static final String OWNER = "owner";
@@ -372,7 +368,7 @@
     }
 
     @HapiTest // here
-    private HapiSpec  aliasKeysAreValidated() {
+    private HapiSpec aliasKeysAreValidated() {
         final var validAlias = "validAlias";
         final var invalidAlias = "invalidAlias";
 
@@ -1602,9 +1598,10 @@
     @HapiTest
     private HapiSpec okToSetInvalidPaymentHeaderForCostAnswer() {
         return defaultHapiSpec("OkToSetInvalidPaymentHeaderForCostAnswer")
-                .given(snapshotMode(FUZZY_MATCH_AGAINST_MONO_STREAMS),
+                .given(
+                        snapshotMode(FUZZY_MATCH_AGAINST_MONO_STREAMS),
                         cryptoTransfer(tinyBarsFromTo(DEFAULT_PAYER, FUNDING, 1L))
-                        .via("misc"))
+                                .via("misc"))
                 .when()
                 .then(
                         getTxnRecord("misc").useEmptyTxnAsCostPayment(),
@@ -1835,7 +1832,8 @@
     @HapiTest
     private HapiSpec transferWithMissingAccountGetsInvalidAccountId() {
         return defaultHapiSpec("transferWithMissingAccountGetsInvalidAccountId")
-                .given(snapshotMode(FUZZY_MATCH_AGAINST_MONO_STREAMS),
+                .given(
+                        snapshotMode(FUZZY_MATCH_AGAINST_MONO_STREAMS),
                         cryptoCreate(PAYEE_SIG_REQ).receiverSigRequired(true))
                 .when(cryptoTransfer(tinyBarsFromTo("1.2.3", PAYEE_SIG_REQ, 1_000L))
                         .signedBy(DEFAULT_PAYER, PAYEE_SIG_REQ)
