--- conflicted
+++ resolved
@@ -154,12 +154,8 @@
 import org.apache.logging.log4j.Logger;
 import org.junit.jupiter.api.Tag;
 
-<<<<<<< HEAD
 //@HapiTestSuite
-=======
-@HapiTestSuite
-@Tag(CRYPTO)
->>>>>>> 68160943
+//@Tag(CRYPTO)
 public class CryptoTransferSuite extends HapiSuite {
     private static final Logger LOG = LogManager.getLogger(CryptoTransferSuite.class);
     private static final String OWNER = "owner";
