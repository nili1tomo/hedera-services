--- conflicted
+++ resolved
@@ -16,13 +16,10 @@
         }
     }
 
-<<<<<<< HEAD
-=======
     function sendViaTransferWithAmount(address payable _to, uint256 amount) public {
         _to.transfer(amount);
     }
 
->>>>>>> 3b85b7e1
     function sendViaTransfer(address payable _to) public payable {
         _to.transfer(msg.value);
     }
