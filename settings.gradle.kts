/*
 * Copyright (C) 2022 Hedera Hashgraph, LLC
 *
 * Licensed under the Apache License, Version 2.0 (the "License");
 * you may not use this file except in compliance with the License.
 * You may obtain a copy of the License at
 *
 *      http://www.apache.org/licenses/LICENSE-2.0
 *
 * Unless required by applicable law or agreed to in writing, software
 * distributed under the License is distributed on an "AS IS" BASIS,
 * WITHOUT WARRANTIES OR CONDITIONS OF ANY KIND, either express or implied.
 * See the License for the specific language governing permissions and
 * limitations under the License.
 */
plugins {
    id("com.gradle.enterprise").version("3.10.3")
}

rootProject.name = "hedera-services"

// Define the subprojects
include(":hapi-utils")
include(":hapi-fees")
include(":hedera-node")
include(":test-clients")

// Enable Gradle Build Scan
gradleEnterprise {
    buildScan {
        termsOfServiceUrl = "https://gradle.com/terms-of-service"
        termsOfServiceAgree = "yes"
    }
}

// Define the library catalogs available for projects to make use of
dependencyResolutionManagement {
    @Suppress("UnstableApiUsage")
    versionCatalogs {
        // The libs of this catalog are the **ONLY** ones that are authorized to be part of the runtime
        // distribution. These libs can be depended on during compilation, or bundled as part of runtime.
        create("libs") {
            // Definition of version numbers for all libraries
            version("besu-version", "22.7.1")
            version("besu-native-version", "0.5.0")
            version("bouncycastle-version", "1.70")
            version("caffeine-version", "3.0.6")
            version("commons-codec-version", "1.15")
            version("commons-io-version", "2.11.0")
            version("commons-lang3-version", "3.12.0")
            version("dagger-version", "2.42")
            version("eddsa-version", "0.3.0")
            version("grpc-version", "1.39.0")
            version("guava-version", "31.1-jre")
<<<<<<< HEAD
            version("hapi-version", "0.29.1")
=======
            version("hapi-version", "0.30.0-SNAPSHOT")
>>>>>>> 9a3b66f4
            version("headlong-version", "6.1.1")
            version("jackson-version", "2.12.6.1")
            version("javax-annotation-version", "1.3.2")
            version("javax-inject-version", "1")
            version("jetbrains-annotation-version", "16.0.2")
            version("log4j-version", "2.17.2")
            version("netty-version", "4.1.66.Final")
            version("protobuf-java-version", "3.19.4")
<<<<<<< HEAD
            version("swirlds-version", "0.30.0-alpha.0")
=======
            version("swirlds-version", "0.29.1")
>>>>>>> 9a3b66f4
            version("tuweni-version", "2.2.0")

            // List of bundles provided for us. When applicable, favor using these over individual libraries.
            // Use when you need to use Besu
            bundle("besu", listOf("besu-bls12-381", "besu-evm", "besu-datatypes", "besu-secp256k1", "tuweni-units"))
            // Use when you need to use bouncy castle
            bundle("bouncycastle", listOf("bouncycastle-bcprov-jdk15on", "bouncycastle-bcpkix-jdk15on"))
            // Use when you need to make use of dependency injection.
            bundle("di", listOf("javax-inject", "dagger-api"))
            // Use when you need logging
            bundle("logging", listOf("log4j-api", "log4j-core"))
            // Use when you need to depend upon netty
            bundle("netty", listOf("netty-handler", "netty-transport-native-epoll"))
            // Use when you depend upon all or swirlds
            bundle(
                "swirlds",
                listOf(
                    "swirlds-common",
                    "swirlds-platform-core",
                    "swirlds-fchashmap",
                    "swirlds-merkle",
                    "swirlds-fcqueue",
                    "swirlds-jasperdb",
                    "swirlds-virtualmap"
                )
            )

            // Define the individual libraries
            library("besu-bls12-381", "org.hyperledger.besu", "bls12-381").versionRef("besu-native-version")
            library("besu-secp256k1", "org.hyperledger.besu", "secp256k1").versionRef("besu-native-version")
            library("besu-evm", "org.hyperledger.besu", "evm").versionRef("besu-version")
            library("besu-datatypes", "org.hyperledger.besu", "besu-datatypes").versionRef("besu-version")
            library("bouncycastle-bcprov-jdk15on", "org.bouncycastle", "bcprov-jdk15on").versionRef("bouncycastle-version")
            library("bouncycastle-bcpkix-jdk15on", "org.bouncycastle", "bcpkix-jdk15on").versionRef("bouncycastle-version")
            library("caffeine", "com.github.ben-manes.caffeine", "caffeine").versionRef("caffeine-version")
            library("commons-codec", "commons-codec", "commons-codec").versionRef("commons-codec-version")
            library("commons-io", "commons-io", "commons-io").versionRef("commons-io-version")
            library("commons-lang3", "org.apache.commons", "commons-lang3").versionRef("commons-lang3-version")
            library("dagger-api", "com.google.dagger", "dagger").versionRef("dagger-version")
            library("dagger-compiler", "com.google.dagger", "dagger-compiler").versionRef("dagger-version")
            library("eddsa", "net.i2p.crypto", "eddsa").versionRef("eddsa-version")
            library("grpc-protobuf", "io.grpc", "grpc-protobuf").versionRef("grpc-version")
            library("grpc-netty", "io.grpc", "grpc-netty").versionRef("grpc-version")
            library("guava", "com.google.guava", "guava").versionRef("guava-version")
            library("hapi", "com.hedera.hashgraph", "hedera-protobuf-java-api").versionRef("hapi-version")
            library("headlong", "com.esaulpaugh", "headlong").versionRef("headlong-version")
            library("jackson", "com.fasterxml.jackson.core", "jackson-databind").versionRef("jackson-version")
            library("javax-annotation", "javax.annotation", "javax.annotation-api").versionRef("javax-annotation-version")
            library("javax-inject", "javax.inject", "javax.inject").versionRef("javax-inject-version")
            library("jetbrains-annotation", "org.jetbrains", "annotations").versionRef("jetbrains-annotation-version")
            library("log4j-api", "org.apache.logging.log4j", "log4j-api").versionRef("log4j-version")
            library("log4j-core", "org.apache.logging.log4j", "log4j-core").versionRef("log4j-version")
            library("netty-transport-native-epoll", "io.netty", "netty-transport-native-epoll").versionRef("netty-version")
            library("netty-handler", "io.netty", "netty-handler").versionRef("netty-version")
            library("protobuf-java", "com.google.protobuf", "protobuf-java").versionRef("protobuf-java-version")
            library("swirlds-common", "com.swirlds", "swirlds-common").versionRef("swirlds-version")
            library("swirlds-platform-core", "com.swirlds", "swirlds-platform-core").versionRef("swirlds-version")
            library("swirlds-fchashmap", "com.swirlds", "swirlds-fchashmap").versionRef("swirlds-version")
            library("swirlds-merkle", "com.swirlds", "swirlds-merkle").versionRef("swirlds-version")
            library("swirlds-fcqueue", "com.swirlds", "swirlds-fcqueue").versionRef("swirlds-version")
            library("swirlds-jasperdb", "com.swirlds", "swirlds-jasperdb").versionRef("swirlds-version")
            library("swirlds-virtualmap", "com.swirlds", "swirlds-virtualmap").versionRef("swirlds-version")
            library("tuweni-units", "org.apache.tuweni", "tuweni-units").versionRef("tuweni-version")
        }

        // The libs of this catalog can be used for test or build uses.
        create("testLibs") {
            version("awaitility-version", "4.2.0")
            version("besu-internal-version", "22.1.1")
            version("commons-collections4-version", "4.4")
            version("ethereumj-version", "1.12.0-v0.5.0")
            version("hamcrest-version", "2.2")
            version("json-version", "20210307")
            version("junit5-version", "5.8.2")
            version("mockito-version", "4.6.1")
            version("picocli-version", "4.6.3")
            version("snakeyaml-version", "1.26")
            version("testcontainers-version", "1.17.2")
            version("truth-java8-extension-version", "1.1.3")

            bundle("junit5", listOf("junit-jupiter-api", "junit-jupiter-params", "junit-jupiter"))
            bundle("mockito", listOf("mockito-core", "mockito-jupiter"))
            bundle("testcontainers", listOf("testcontainers-core", "testcontainers-junit"))
            bundle("testing", listOf("junit-jupiter", "junit-jupiter-api", "junit-jupiter-params", "mockito-core", "mockito-jupiter", "hamcrest", "awaitility", "truth-java8-extension"))

            library("awaitility", "org.awaitility", "awaitility").versionRef("awaitility-version")
            library("besu-internal", "org.hyperledger.besu.internal", "crypto").versionRef("besu-internal-version")
            library("commons-collections4", "org.apache.commons", "commons-collections4").versionRef("commons-collections4-version")
            library("ethereumj", "com.hedera.hashgraph", "ethereumj-core").versionRef("ethereumj-version")
            library("hamcrest", "org.hamcrest", "hamcrest").versionRef("hamcrest-version")
            library("json", "org.json", "json").versionRef("json-version")
            library("junit-jupiter", "org.junit.jupiter", "junit-jupiter").versionRef("junit5-version")
            library("junit-jupiter-api", "org.junit.jupiter", "junit-jupiter-api").versionRef("junit5-version")
            library("junit-jupiter-params", "org.junit.jupiter", "junit-jupiter-params").versionRef("junit5-version")
            library("mockito-core", "org.mockito", "mockito-core").versionRef("mockito-version")
            library("mockito-jupiter", "org.mockito", "mockito-junit-jupiter").versionRef("mockito-version")
            library("picocli", "info.picocli", "picocli").versionRef("picocli-version")
            library("snakeyaml", "org.yaml", "snakeyaml").versionRef("snakeyaml-version")
            library("testcontainers-core", "org.testcontainers", "testcontainers").versionRef("testcontainers-version")
            library("testcontainers-junit", "org.testcontainers", "junit-jupiter").versionRef("testcontainers-version")
            library("truth-java8-extension", "com.google.truth.extensions", "truth-java8-extension").versionRef("truth-java8-extension-version")
        }
    }
}<|MERGE_RESOLUTION|>--- conflicted
+++ resolved
@@ -52,11 +52,7 @@
             version("eddsa-version", "0.3.0")
             version("grpc-version", "1.39.0")
             version("guava-version", "31.1-jre")
-<<<<<<< HEAD
-            version("hapi-version", "0.29.1")
-=======
             version("hapi-version", "0.30.0-SNAPSHOT")
->>>>>>> 9a3b66f4
             version("headlong-version", "6.1.1")
             version("jackson-version", "2.12.6.1")
             version("javax-annotation-version", "1.3.2")
@@ -65,11 +61,7 @@
             version("log4j-version", "2.17.2")
             version("netty-version", "4.1.66.Final")
             version("protobuf-java-version", "3.19.4")
-<<<<<<< HEAD
             version("swirlds-version", "0.30.0-alpha.0")
-=======
-            version("swirlds-version", "0.29.1")
->>>>>>> 9a3b66f4
             version("tuweni-version", "2.2.0")
 
             // List of bundles provided for us. When applicable, favor using these over individual libraries.
