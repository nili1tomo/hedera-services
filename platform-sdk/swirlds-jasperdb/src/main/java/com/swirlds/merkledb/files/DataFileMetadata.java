--- conflicted
+++ resolved
@@ -16,7 +16,6 @@
 
 package com.swirlds.merkledb.files;
 
-<<<<<<< HEAD
 import static com.hedera.pbj.runtime.ProtoParserTools.TAG_FIELD_OFFSET;
 import static com.swirlds.merkledb.files.DataFileCommon.FIELD_DATAFILE_CREATION_NANOS;
 import static com.swirlds.merkledb.files.DataFileCommon.FIELD_DATAFILE_CREATION_SECONDS;
@@ -26,19 +25,13 @@
 import static com.swirlds.merkledb.files.DataFileCommon.FIELD_DATAFILE_ITEM_VERSION;
 import static com.swirlds.merkledb.utilities.ProtoUtils.WIRE_TYPE_FIXED_64_BIT;
 import static com.swirlds.merkledb.utilities.ProtoUtils.WIRE_TYPE_VARINT;
-import static org.apache.commons.lang3.builder.ToStringStyle.SHORT_PREFIX_STYLE;
 
 import com.hedera.pbj.runtime.io.ReadableSequentialData;
 import com.hedera.pbj.runtime.io.buffer.BufferedData;
 import com.hedera.pbj.runtime.io.stream.ReadableStreamingData;
+import com.swirlds.base.utility.ToStringBuilder;
 import com.swirlds.merkledb.utilities.ProtoUtils;
-=======
-import static com.swirlds.merkledb.files.DataFileCommon.FOOTER_SIZE;
-import static com.swirlds.merkledb.serialize.BaseSerializer.VARIABLE_DATA_SIZE;
-
-import com.swirlds.base.utility.ToStringBuilder;
-import com.swirlds.merkledb.utilities.MerkleDbFileUtils;
->>>>>>> 13f953be
+
 import java.io.IOException;
 import java.io.InputStream;
 import java.nio.ByteOrder;
@@ -48,11 +41,7 @@
 import java.time.Instant;
 import java.util.HashSet;
 import java.util.Objects;
-<<<<<<< HEAD
 import java.util.Set;
-import org.apache.commons.lang3.builder.ToStringBuilder;
-=======
->>>>>>> 13f953be
 
 /**
  * DataFile's metadata that is stored in the data file's footer
@@ -234,15 +223,8 @@
     /** toString for debugging */
     @Override
     public String toString() {
-<<<<<<< HEAD
-        return new ToStringBuilder(this, SHORT_PREFIX_STYLE)
+        return new ToStringBuilder(this)
                 .append("itemsCount", itemsCount)
-=======
-        return new ToStringBuilder(this)
-                .append("fileFormatVersion", fileFormatVersion)
-                .append("dataItemValueSize", dataItemValueSize)
-                .append("dataItemCount", dataItemCount)
->>>>>>> 13f953be
                 .append("index", index)
                 .append("creationDate", creationDate)
                 .append("serializationVersion", serializationVersion)
