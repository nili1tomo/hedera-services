/*
 * Copyright (C) 2020-2023 Hedera Hashgraph, LLC
 *
 * Licensed under the Apache License, Version 2.0 (the "License");
 * you may not use this file except in compliance with the License.
 * You may obtain a copy of the License at
 *
 *      http://www.apache.org/licenses/LICENSE-2.0
 *
 * Unless required by applicable law or agreed to in writing, software
 * distributed under the License is distributed on an "AS IS" BASIS,
 * WITHOUT WARRANTIES OR CONDITIONS OF ANY KIND, either express or implied.
 * See the License for the specific language governing permissions and
 * limitations under the License.
 */

plugins {
    id("com.swirlds.platform.conventions")
    id("com.swirlds.platform.library")
    id("com.swirlds.platform.maven-publish")
    id("org.gradle.java-test-fixtures")
}

dependencies {
    annotationProcessor(project(":swirlds-config-processor"))

    // Individual Dependencies
    api(project(":swirlds-base"))
    api(project(":swirlds-logging"))
    api(project(":swirlds-config-api"))
    implementation(libs.classgraph)
    implementation(libs.commons.codec)
    implementation(libs.prometheus.httpserver) {
        exclude("io.prometheus", "simpleclient_tracer_otel")
        exclude("io.prometheus", "simpleclient_tracer_otel_agent")
    }
    compileOnly(libs.spotbugs.annotations)

    // Bundle Dependencies
    api(libs.bundles.cryptography.core)
    runtimeOnly(libs.bundles.cryptography.runtime)
    implementation(libs.bundles.logging.impl)
    compileOnly(libs.spotbugs.annotations)

    // Test Dependencies
    testImplementation(testLibs.bundles.junit)
    testImplementation(testLibs.bundles.mocking)
    testImplementation(testLibs.bundles.utils)
<<<<<<< HEAD
    testCompileOnly(libs.spotbugs.annotations)

=======
    testImplementation(testFixtures(project(":swirlds-base")))
>>>>>>> be87c84b
    testImplementation(project(":swirlds-config-impl"))
    testImplementation(project(":swirlds-unit-tests:common:swirlds-test-framework"))
    testImplementation(project(":swirlds-unit-tests:common:swirlds-common-test"))
    testImplementation(testFixtures(project(":swirlds-config-api")))

    // Test Fixtures
    testFixturesImplementation(testLibs.bundles.junit)
    testFixturesCompileOnly(libs.spotbugs.annotations)
}<|MERGE_RESOLUTION|>--- conflicted
+++ resolved
@@ -28,6 +28,7 @@
     api(project(":swirlds-base"))
     api(project(":swirlds-logging"))
     api(project(":swirlds-config-api"))
+    implementation(project(":swirlds-base"))
     implementation(libs.classgraph)
     implementation(libs.commons.codec)
     implementation(libs.prometheus.httpserver) {
@@ -43,15 +44,12 @@
     compileOnly(libs.spotbugs.annotations)
 
     // Test Dependencies
+    testCompileOnly(libs.spotbugs.annotations)
     testImplementation(testLibs.bundles.junit)
     testImplementation(testLibs.bundles.mocking)
     testImplementation(testLibs.bundles.utils)
-<<<<<<< HEAD
     testCompileOnly(libs.spotbugs.annotations)
-
-=======
     testImplementation(testFixtures(project(":swirlds-base")))
->>>>>>> be87c84b
     testImplementation(project(":swirlds-config-impl"))
     testImplementation(project(":swirlds-unit-tests:common:swirlds-test-framework"))
     testImplementation(project(":swirlds-unit-tests:common:swirlds-common-test"))
