--- conflicted
+++ resolved
@@ -100,17 +100,13 @@
      * 		the node ID that will supply the other parent for this event
      * @return true if the event was created, false if not
      */
-<<<<<<< HEAD
-    public boolean createEvent(final long otherId) {
+    public boolean createEvent(@NonNull final NodeId otherId) {
+        Objects.requireNonNull(otherId, "the otherId must not be null");
 
         if (USE_TIPSET_ALGORITHM) {
             return false;
         }
 
-=======
-    public boolean createEvent(@NonNull final NodeId otherId) {
-        Objects.requireNonNull(otherId, "the otherId must not be null");
->>>>>>> 8a79e31f
         final EventCreationRuleResponse basicRulesResponse = eventCreationRules.shouldCreateEvent();
         if (basicRulesResponse == EventCreationRuleResponse.DONT_CREATE) {
             return false;
