/*
 * Copyright (C) 2020-2023 Hedera Hashgraph, LLC
 *
 * Licensed under the Apache License, Version 2.0 (the "License");
 * you may not use this file except in compliance with the License.
 * You may obtain a copy of the License at
 *
 *      http://www.apache.org/licenses/LICENSE-2.0
 *
 * Unless required by applicable law or agreed to in writing, software
 * distributed under the License is distributed on an "AS IS" BASIS,
 * WITHOUT WARRANTIES OR CONDITIONS OF ANY KIND, either express or implied.
 * See the License for the specific language governing permissions and
 * limitations under the License.
 */

plugins {
    id("com.swirlds.platform.conventions")
    id("com.swirlds.platform.library")
    id("com.swirlds.platform.maven-publish")
    id("org.gradle.java-test-fixtures")
}

extraJavaModuleInfo { failOnMissingModuleInfo.set(false) }

dependencies {
    // Individual Dependencies
    implementation(project(":swirlds-base"))
    api(project(":swirlds-fchashmap"))
    api(project(":swirlds-fcqueue"))
    api(project(":swirlds-jasperdb"))
    api(project(":swirlds-cli"))
    api(project(":swirlds-base"))
    compileOnly(libs.spotbugs.annotations)
    runtimeOnly(project(":swirlds-config-impl"))

<<<<<<< HEAD
  // Bundle Dependencies
  implementation(libs.bundles.logging.impl)
  implementation(libs.bundles.javafx)
  implementation(libs.bundles.networking)
  implementation(libs.bundles.picocli)
  implementation(libs.bundles.jackson)
  implementation(libs.bundles.pbj)
=======
    // Bundle Dependencies
    implementation(libs.bundles.logging.impl)
    implementation(libs.bundles.javafx)
    implementation(libs.bundles.networking)
    implementation(libs.bundles.picocli)
    implementation(libs.bundles.jackson)
>>>>>>> 01ebcaf5

    // Test Dependencies
    testCompileOnly(libs.spotbugs.annotations)

    // These should not be implementation() based deps, but this requires refactoring to eliminate.
    implementation(project(":swirlds-unit-tests:common:swirlds-common-test"))
    implementation(project(":swirlds-unit-tests:common:swirlds-test-framework"))

    testImplementation(testLibs.bundles.junit)
    testImplementation(testLibs.bundles.mocking)
    testImplementation(testLibs.bundles.utils)
    testImplementation(project(":swirlds-config-impl"))
    testImplementation(testFixtures(project(":swirlds-common")))
}<|MERGE_RESOLUTION|>--- conflicted
+++ resolved
@@ -34,22 +34,13 @@
     compileOnly(libs.spotbugs.annotations)
     runtimeOnly(project(":swirlds-config-impl"))
 
-<<<<<<< HEAD
-  // Bundle Dependencies
-  implementation(libs.bundles.logging.impl)
-  implementation(libs.bundles.javafx)
-  implementation(libs.bundles.networking)
-  implementation(libs.bundles.picocli)
-  implementation(libs.bundles.jackson)
-  implementation(libs.bundles.pbj)
-=======
     // Bundle Dependencies
     implementation(libs.bundles.logging.impl)
     implementation(libs.bundles.javafx)
     implementation(libs.bundles.networking)
     implementation(libs.bundles.picocli)
     implementation(libs.bundles.jackson)
->>>>>>> 01ebcaf5
+    implementation(libs.bundles.pbj)
 
     // Test Dependencies
     testCompileOnly(libs.spotbugs.annotations)
