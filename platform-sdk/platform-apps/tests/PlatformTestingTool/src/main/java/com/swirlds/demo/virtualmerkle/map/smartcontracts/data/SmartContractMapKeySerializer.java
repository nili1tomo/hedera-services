/*
 * Copyright (C) 2016-2023 Hedera Hashgraph, LLC
 *
 * Licensed under the Apache License, Version 2.0 (the "License");
 * you may not use this file except in compliance with the License.
 * You may obtain a copy of the License at
 *
 *      http://www.apache.org/licenses/LICENSE-2.0
 *
 * Unless required by applicable law or agreed to in writing, software
 * distributed under the License is distributed on an "AS IS" BASIS,
 * WITHOUT WARRANTIES OR CONDITIONS OF ANY KIND, either express or implied.
 * See the License for the specific language governing permissions and
 * limitations under the License.
 */

package com.swirlds.demo.virtualmerkle.map.smartcontracts.data;

import com.swirlds.merkledb.serialize.AbstractFixedSizeKeySerializer;
import java.io.IOException;
import java.nio.ByteBuffer;

/**
 * This class is the serializer for {@link SmartContractMapKey}.
 */
public final class SmartContractMapKeySerializer extends AbstractFixedSizeKeySerializer<SmartContractMapKey> {

    private static final long CLASS_ID = 0x2d68463768cf4c5AL;

    private static final class ClassVersion {
        public static final int ORIGINAL = 1;
    }

<<<<<<< HEAD
    /**
     * {@inheritDoc}
     */
    @Override
    public int getSerializedSize(long dataVersion) {
        return SmartContractMapKey.getSizeInBytes();
    }

    /**
     * {@inheritDoc}
     */
    @Override
    public long getCurrentDataVersion() {
        return 1;
    }

    /**
     * {@inheritDoc}
     */
    @Override
    public SmartContractMapKey deserialize(final ByteBuffer buffer, final long dataVersion) throws IOException {
        final SmartContractMapKey key = new SmartContractMapKey();
        key.deserialize(buffer);
        return key;
    }

    /**
     * {@inheritDoc}
     */
    @Override
    public int serialize(final SmartContractMapKey data, final SerializableDataOutputStream outputStream)
            throws IOException {
        data.serialize(outputStream);
        return SmartContractMapKey.getSizeInBytes();
    }

    /**
     * {@inheritDoc}
     */
    @Override
    public int deserializeKeySize(final ByteBuffer buffer) {
        return SmartContractMapKey.getSizeInBytes();
=======
    public SmartContractMapKeySerializer() {
        super(CLASS_ID, ClassVersion.ORIGINAL, SmartContractMapKey.getSizeInBytes(), 1, SmartContractMapKey::new);
>>>>>>> 4912a603
    }

    /**
     * {@inheritDoc}
     */
    @Override
    public boolean equals(final ByteBuffer buffer, final int dataVersion, final SmartContractMapKey keyToCompare)
            throws IOException {
        return keyToCompare.equals(buffer, dataVersion);
    }
}<|MERGE_RESOLUTION|>--- conflicted
+++ resolved
@@ -16,7 +16,11 @@
 
 package com.swirlds.demo.virtualmerkle.map.smartcontracts.data;
 
+import com.hedera.pbj.runtime.io.ReadableSequentialData;
+import com.hedera.pbj.runtime.io.WritableSequentialData;
+import com.hedera.pbj.runtime.io.buffer.BufferedData;
 import com.swirlds.merkledb.serialize.AbstractFixedSizeKeySerializer;
+import edu.umd.cs.findbugs.annotations.NonNull;
 import java.io.IOException;
 import java.nio.ByteBuffer;
 
@@ -31,30 +35,19 @@
         public static final int ORIGINAL = 1;
     }
 
-<<<<<<< HEAD
-    /**
-     * {@inheritDoc}
-     */
-    @Override
-    public int getSerializedSize(long dataVersion) {
-        return SmartContractMapKey.getSizeInBytes();
+    public SmartContractMapKeySerializer() {
+        super(CLASS_ID, ClassVersion.ORIGINAL, SmartContractMapKey.getSizeInBytes(), 1, SmartContractMapKey::new);
     }
 
-    /**
-     * {@inheritDoc}
-     */
     @Override
-    public long getCurrentDataVersion() {
-        return 1;
+    public void serialize(@NonNull final SmartContractMapKey key, @NonNull final WritableSequentialData out) {
+        key.serialize(out);
     }
 
-    /**
-     * {@inheritDoc}
-     */
     @Override
-    public SmartContractMapKey deserialize(final ByteBuffer buffer, final long dataVersion) throws IOException {
-        final SmartContractMapKey key = new SmartContractMapKey();
-        key.deserialize(buffer);
+    public SmartContractMapKey deserialize(@NonNull final ReadableSequentialData in) {
+        final SmartContractMapKey key = newKey();
+        key.deserialize(in);
         return key;
     }
 
@@ -62,30 +55,13 @@
      * {@inheritDoc}
      */
     @Override
-    public int serialize(final SmartContractMapKey data, final SerializableDataOutputStream outputStream)
-            throws IOException {
-        data.serialize(outputStream);
-        return SmartContractMapKey.getSizeInBytes();
+    public boolean equals(@NonNull final BufferedData buffer, @NonNull final SmartContractMapKey keyToCompare) {
+        return keyToCompare.equals(buffer);
     }
 
-    /**
-     * {@inheritDoc}
-     */
     @Override
-    public int deserializeKeySize(final ByteBuffer buffer) {
-        return SmartContractMapKey.getSizeInBytes();
-=======
-    public SmartContractMapKeySerializer() {
-        super(CLASS_ID, ClassVersion.ORIGINAL, SmartContractMapKey.getSizeInBytes(), 1, SmartContractMapKey::new);
->>>>>>> 4912a603
-    }
-
-    /**
-     * {@inheritDoc}
-     */
-    @Override
-    public boolean equals(final ByteBuffer buffer, final int dataVersion, final SmartContractMapKey keyToCompare)
-            throws IOException {
-        return keyToCompare.equals(buffer, dataVersion);
+    @Deprecated(forRemoval = true)
+    public boolean equals(ByteBuffer buffer, int dataVersion, SmartContractMapKey keyToCompare) throws IOException {
+        return keyToCompare.equals(buffer);
     }
 }